--- conflicted
+++ resolved
@@ -58,28 +58,6 @@
 	c.Check(v, Equals, 1)
 }
 
-<<<<<<< HEAD
-=======
-func (ts *taskSuite) TestGetNeedsLock(c *C) {
-	st := state.New(nil)
-	st.Lock()
-	t := st.NewTask("download", "1...")
-	st.Unlock()
-
-	var v int
-	c.Assert(func() { t.Get("a", &v) }, PanicMatches, "internal error: accessing state without lock")
-}
-
-func (ts *taskSuite) TestSetNeedsLock(c *C) {
-	st := state.New(nil)
-	st.Lock()
-	t := st.NewTask("download", "1...")
-	st.Unlock()
-
-	c.Assert(func() { t.Set("a", 1) }, PanicMatches, "internal error: accessing state without lock")
-}
-
->>>>>>> 67236b6b
 func (ts *taskSuite) TestStatusAndSetStatus(c *C) {
 	st := state.New(nil)
 	st.Lock()
@@ -94,27 +72,6 @@
 	c.Check(t.Status(), Equals, state.DoneStatus)
 }
 
-<<<<<<< HEAD
-=======
-func (ts *taskSuite) TestStatusNeedsLock(c *C) {
-	st := state.New(nil)
-	st.Lock()
-	t := st.NewTask("download", "1...")
-	st.Unlock()
-
-	c.Assert(func() { t.Status() }, PanicMatches, "internal error: accessing state without lock")
-}
-
-func (ts *taskSuite) TestSetStatusNeedsLock(c *C) {
-	st := state.New(nil)
-	st.Lock()
-	t := st.NewTask("download", "1...")
-	st.Unlock()
-
-	c.Assert(func() { t.SetStatus(state.DoneStatus) }, PanicMatches, "internal error: accessing state without lock")
-}
-
->>>>>>> 67236b6b
 func (ts *taskSuite) TestProgressAndSetProgress(c *C) {
 	st := state.New(nil)
 	st.Lock()
@@ -163,27 +120,6 @@
 	c.Check(tot, Equals, 1)
 }
 
-<<<<<<< HEAD
-=======
-func (ts *taskSuite) TestProgressNeedsLock(c *C) {
-	st := state.New(nil)
-	st.Lock()
-	t := st.NewTask("download", "1...")
-	st.Unlock()
-
-	c.Assert(func() { t.Progress() }, PanicMatches, "internal error: accessing state without lock")
-}
-
-func (ts *taskSuite) TestSetProgressNeedsLock(c *C) {
-	st := state.New(nil)
-	st.Lock()
-	t := st.NewTask("download", "1...")
-	st.Unlock()
-
-	c.Assert(func() { t.SetProgress(2, 2) }, PanicMatches, "internal error: accessing state without lock")
-}
-
->>>>>>> 67236b6b
 func (ts *taskSuite) TestState(c *C) {
 	st := state.New(nil)
 	st.Lock()
@@ -227,20 +163,13 @@
 func (cs *taskSuite) TestLogf(c *C) {
 	st := state.New(nil)
 	st.Lock()
-<<<<<<< HEAD
-	defer st.Unlock()
-
-	chg := st.NewChange("install", "...")
-	t := chg.NewTask("download", "1...")
+	defer st.Unlock()
+
+	t := st.NewTask("download", "1...")
 
 	for i := 0; i < 20; i++ {
 		t.Logf("Message #%d", i)
 	}
-=======
-	t1 := st.NewTask("download", "1...")
-	t2 := st.NewTask("install", "2...")
-	st.Unlock()
->>>>>>> 67236b6b
 
 	log := t.Log()
 	c.Assert(log, HasLen, 10)
@@ -252,15 +181,9 @@
 func (cs *taskSuite) TestErrorf(c *C) {
 	st := state.New(nil)
 	st.Lock()
-<<<<<<< HEAD
-	defer st.Unlock()
-
-	chg := st.NewChange("install", "...")
-	t := chg.NewTask("download", "1...")
-=======
-	t := st.NewTask("download", "1...")
-	st.Unlock()
->>>>>>> 67236b6b
+	defer st.Unlock()
+
+	t := st.NewTask("download", "1...")
 
 	t.Errorf("Some %s", "error")
 	c.Assert(t.Log(), DeepEquals, []string{"ERROR: Some error"})
@@ -270,11 +193,9 @@
 func (ts *taskSuite) TestTaskMarshalsLog(c *C) {
 	st := state.New(nil)
 	st.Lock()
-<<<<<<< HEAD
-	defer st.Unlock()
-
-	chg := st.NewChange("install", "...")
-	t := chg.NewTask("download", "1...")
+	defer st.Unlock()
+
+	t := st.NewTask("download", "1...")
 	t.Logf("foo")
 
 	d, err := t.MarshalJSON()
@@ -284,14 +205,12 @@
 }
 
 // TODO: Better testing of full task roundtripping via JSON.
-//       Need chg.AddTask first so the task gets its state set.
 
 func (ts *taskSuite) TestNeedsLock(c *C) {
 	st := state.New(nil)
 	st.Lock()
-	chg := st.NewChange("install", "...")
-	t1 := chg.NewTask("download", "1...")
-	t2 := chg.NewTask("install", "2...")
+	t1 := st.NewTask("download", "1...")
+	t2 := st.NewTask("install", "2...")
 	st.Unlock()
 
 	funcs := []func() {
@@ -313,11 +232,6 @@
 		c.Logf("Testing function #%d", i)
 		c.Assert(f, PanicMatches, "internal error: accessing state without lock")
 	}
-=======
-	t := st.NewTask("download", "1...")
-	st.Unlock()
-
-	c.Assert(func() { t.HaltTasks() }, PanicMatches, "internal error: accessing state without lock")
 }
 
 func (cs *taskSuite) TestNewTaskSet(c *C) {
@@ -368,5 +282,4 @@
 	c.Assert(t3.WaitTasks(), DeepEquals, []*state.Task{t1})
 
 	c.Assert(t1.HaltTasks(), HasLen, 2)
->>>>>>> 67236b6b
 }