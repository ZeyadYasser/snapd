// -*- Mode: Go; indent-tabs-mode: t -*-

/*
 * Copyright (C) 2014-2015 Canonical Ltd
 *
 * This program is free software: you can redistribute it and/or modify
 * it under the terms of the GNU General Public License version 3 as
 * published by the Free Software Foundation.
 *
 * This program is distributed in the hope that it will be useful,
 * but WITHOUT ANY WARRANTY; without even the implied warranty of
 * MERCHANTABILITY or FITNESS FOR A PARTICULAR PURPOSE.  See the
 * GNU General Public License for more details.
 *
 * You should have received a copy of the GNU General Public License
 * along with this program.  If not, see <http://www.gnu.org/licenses/>.
 *
 */

package boot

import (
	"errors"
	"fmt"
	"io/ioutil"
	"path/filepath"

	"github.com/snapcore/snapd/asserts"
	"github.com/snapcore/snapd/asserts/snapasserts"
	"github.com/snapcore/snapd/dirs"
	"github.com/snapcore/snapd/firstboot"
	"github.com/snapcore/snapd/logger"
	"github.com/snapcore/snapd/osutil"
	"github.com/snapcore/snapd/overlord"
	"github.com/snapcore/snapd/overlord/assertstate"
	"github.com/snapcore/snapd/overlord/auth"
	"github.com/snapcore/snapd/overlord/snapstate"
	"github.com/snapcore/snapd/overlord/state"
	"github.com/snapcore/snapd/release"
	"github.com/snapcore/snapd/snap"
)

var (
	// ErrNotFirstBoot is an error that indicates that the first boot has already
	// run
	ErrNotFirstBoot = errors.New("this is not your first boot")
)

func populateStateFromSeed() error {
	if osutil.FileExists(dirs.SnapStateFile) {
		return fmt.Errorf("cannot create state: state %q already exists", dirs.SnapStateFile)
	}

	ovld, err := overlord.New()
	if err != nil {
		return err
	}
	st := ovld.State()

	// ack all initial assertions
	if err := importAssertionsFromSeed(st); err != nil {
		return err
	}

	seed, err := snap.ReadSeedYaml(filepath.Join(dirs.SnapSeedDir, "seed.yaml"))
	if err != nil {
		return err
	}

	tsAll := []*state.TaskSet{}
	for i, sn := range seed.Snaps {
		st.Lock()

		flags := snapstate.Flags(0)
		if sn.DevMode {
			flags |= snapstate.DevMode
		}
		path := filepath.Join(dirs.SnapSeedDir, "snaps", sn.File)

		var sideInfo snap.SideInfo
<<<<<<< HEAD
		if !sn.Sideloaded {
=======
		if sn.Unasserted {
			sideInfo.RealName = sn.Name
		} else {
>>>>>>> 6d722582
			si, err := snapasserts.DeriveSideInfo(path, assertstate.DB(st))
			if err == asserts.ErrNotFound {
				st.Unlock()
				return fmt.Errorf("cannot find signatures with metadata for snap %q (%q)", sn.Name, path)
			}
			if err != nil {
				st.Unlock()
				return err
			}
			sideInfo = *si
			sideInfo.Private = sn.Private
<<<<<<< HEAD
		} else {
			// sideloaded
			sideInfo.RealName = sn.Name
=======
>>>>>>> 6d722582
		}

		ts, err := snapstate.InstallPath(st, &sideInfo, path, sn.Channel, flags)
		if i > 0 {
			ts.WaitAll(tsAll[i-1])
		}
		st.Unlock()

		if err != nil {
			return err
		}

		tsAll = append(tsAll, ts)
	}
	if len(tsAll) == 0 {
		return nil
	}

	st.Lock()
	msg := fmt.Sprintf("First boot seeding")
	chg := st.NewChange("seed", msg)
	for _, ts := range tsAll {
		chg.AddAll(ts)
	}
	st.Unlock()

	// do it and wait for ready
	ovld.Loop()

	st.EnsureBefore(0)
	<-chg.Ready()

	st.Lock()
	status := chg.Status()
	err = chg.Err()
	st.Unlock()
	if status != state.DoneStatus {
		ovld.Stop()
		return fmt.Errorf("cannot run seed change: %s", err)

	}

	return ovld.Stop()
}

func importAssertionsFromSeed(st *state.State) error {
	st.Lock()
	defer st.Unlock()

	assertSeedDir := filepath.Join(dirs.SnapSeedDir, "assertions")
	dc, err := ioutil.ReadDir(assertSeedDir)
	if err != nil {
		return fmt.Errorf("cannot read assert seed dir: %s", err)
	}

	// FIXME: remove this check once asserts are mandatory
	if len(dc) == 0 {
		return nil
	}

	// collect
	var modelAssertion *asserts.Model
	assertionsToAdd := make([]asserts.Assertion, len(dc))
	bs := asserts.NewMemoryBackstore()
	for i, fi := range dc {
		content, err := ioutil.ReadFile(filepath.Join(assertSeedDir, fi.Name()))
		if err != nil {
			return fmt.Errorf("cannot read assertion: %s", err)
		}
		as, err := asserts.Decode(content)
		if err != nil {
			return fmt.Errorf("cannot decode assertion: %s", err)
		}
		if err := bs.Put(as.Type(), as); err != nil {
			return err
		}
		assertionsToAdd[i] = as
		if as.Type() == asserts.ModelType {
			if modelAssertion != nil {
				return fmt.Errorf("cannot add more than one model assertion")
			}
			modelAssertion = as.(*asserts.Model)
		}
	}
	// verify we have one model assertion
	if modelAssertion == nil {
		return fmt.Errorf("need a model assertion")
	}

	// create a fetcher that stores valid assertions into the system
	retrieve := func(ref *asserts.Ref) (asserts.Assertion, error) {
		as, err := bs.Get(ref.Type, ref.PrimaryKey)
		if err != nil {
			return nil, fmt.Errorf("cannot find %s: %s", ref, err)
		}
		return as, nil
	}
	save := func(as asserts.Assertion) error {
		return assertstate.Add(st, as)
	}
	fetcher := asserts.NewFetcher(assertstate.DB(st), retrieve, save)

	// using the fetcher ensures that prerequisites are available etc
	for _, as := range assertionsToAdd {
		if err := fetcher.Save(as); err != nil {
			return err
		}
	}

	// set device,model from the model assertion
	auth.SetDevice(st, &auth.DeviceState{
		Brand: modelAssertion.BrandID(),
		Model: modelAssertion.Model(),
	})

	return nil
}

var firstbootInitialNetworkConfig = firstboot.InitialNetworkConfig

// FirstBoot will do some initial boot setup and then sync the
// state
func FirstBoot() error {
	// Disable firstboot on classic for now. In the long run we want
	// classic to have a firstboot as well so that we can install
	// snaps in a classic environment (LP: #1609903). However right
	// now firstboot is under heavy development so until the dust
	// settles we disable it.
	if release.OnClassic {
		return nil
	}

	if firstboot.HasRun() {
		return ErrNotFirstBoot
	}

	// FIXME: the netplan config is static, we do not need to generate
	//        it from snapd, we can just set it in e.g. ubuntu-core-config
	if err := firstbootInitialNetworkConfig(); err != nil {
		logger.Noticef("Failed during inital network configuration: %s", err)
	}

	// snappy will be in a very unhappy state if this happens,
	// because populateStateFromSeed will error if there
	// is a state file already
	if err := populateStateFromSeed(); err != nil {
		return err
	}

	return firstboot.StampFirstBoot()
}<|MERGE_RESOLUTION|>--- conflicted
+++ resolved
@@ -78,13 +78,9 @@
 		path := filepath.Join(dirs.SnapSeedDir, "snaps", sn.File)
 
 		var sideInfo snap.SideInfo
-<<<<<<< HEAD
-		if !sn.Sideloaded {
-=======
 		if sn.Unasserted {
 			sideInfo.RealName = sn.Name
 		} else {
->>>>>>> 6d722582
 			si, err := snapasserts.DeriveSideInfo(path, assertstate.DB(st))
 			if err == asserts.ErrNotFound {
 				st.Unlock()
@@ -96,12 +92,6 @@
 			}
 			sideInfo = *si
 			sideInfo.Private = sn.Private
-<<<<<<< HEAD
-		} else {
-			// sideloaded
-			sideInfo.RealName = sn.Name
-=======
->>>>>>> 6d722582
 		}
 
 		ts, err := snapstate.InstallPath(st, &sideInfo, path, sn.Channel, flags)
