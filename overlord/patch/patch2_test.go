// -*- Mode: Go; indent-tabs-mode: t -*-

/*
 * Copyright (C) 2016 Canonical Ltd
 *
 * This program is free software: you can redistribute it and/or modify
 * it under the terms of the GNU General Public License version 3 as
 * published by the Free Software Foundation.
 *
 * This program is distributed in the hope that it will be useful,
 * but WITHOUT ANY WARRANTY; without even the implied warranty of
 * MERCHANTABILITY or FITNESS FOR A PARTICULAR PURPOSE.  See the
 * GNU General Public License for more details.
 *
 * You should have received a copy of the GNU General Public License
 * along with this program.  If not, see <http://www.gnu.org/licenses/>.
 *
 */

package patch_test

import (
	"io/ioutil"
	"os"
	"path/filepath"

	. "gopkg.in/check.v1"

	"github.com/snapcore/snapd/dirs"
	"github.com/snapcore/snapd/overlord/patch"
	"github.com/snapcore/snapd/overlord/snapstate"
	"github.com/snapcore/snapd/overlord/state"
	"github.com/snapcore/snapd/snap"
)

type patch2Suite struct{}

var _ = Suite(&patch2Suite{})

var statePatch2JSON = []byte(`
{
	"data": {
		"patch-level": 1,
		"snaps": {
			"foo": {
				"sequence": [{
					"name": "",
					"revision": "x1"
				}, {
					"name": "",
					"revision": "x2"
				}],
				"current": "x2"
			},
<<<<<<< HEAD

			"bar": {
				"candidate": {
					"name": "bar",
					"revision": "26",
					"snapid": "mysnapid"
=======
			"bar": {
				"candidate": {
					"name": "",
					"revision": "x1"
>>>>>>> 576eab98
				}
			}
		}
	},
	"changes": {
		"1": {
			"id": "1",
			"kind": "some-change",
			"summary": "summary-1",
			"status": 0,
			"task-ids": ["1"]
		},
		"2": {
			"id": "2",
			"kind": "some-other-change",
			"summary": "summary-2",
			"status": 0,
			"task-ids": ["2"]
		}
	},
	"tasks": {
		"1": {
			"id": "1",
			"kind": "something",
			"summary": "meep",
			"status": 4,
			"data": {
				"snap-setup": {
					"name": "foo",
					"revision": "x3"
				}
			},
			"halt-tasks": [
				"7"
			],
			"change": "1"
		},
		"2": {
			"id": "2",
			"kind": "something-else",
			"summary": "meep",
			"status": 4,
			"data": {
				"snap-setup": {
					"name": "bar",
					"revision": "26"
				}
			},
			"halt-tasks": [
				"3"
			],
			"change": "2"
		}
	}
}
`)

func (s *patch2Suite) SetUpTest(c *C) {
	dirs.SetRootDir(c.MkDir())

	err := os.MkdirAll(filepath.Dir(dirs.SnapStateFile), 0755)
	c.Assert(err, IsNil)
	err = ioutil.WriteFile(dirs.SnapStateFile, statePatch2JSON, 0644)
	c.Assert(err, IsNil)
}

func (s *patch2Suite) TestPatch2(c *C) {
	restorer := patch.MockLevel(2)
	defer restorer()

	r, err := os.Open(dirs.SnapStateFile)
	c.Assert(err, IsNil)
	defer r.Close()
	st, err := state.ReadState(nil, r)
	c.Assert(err, IsNil)

<<<<<<< HEAD
	// go from patch level 1 -> 2
=======
>>>>>>> 576eab98
	err = patch.Apply(st)
	c.Assert(err, IsNil)

	st.Lock()
	defer st.Unlock()

<<<<<<< HEAD
	// our mocks are correct
	c.Assert(st.Changes(), HasLen, 2)
	c.Assert(st.Tasks(), HasLen, 2)

=======
	c.Assert(st.Tasks(), HasLen, 2)
	t := st.Task("1")

	// transition of:
	// - SnapSetup.{Name,Revision} -> SnapSetup.SideInfo.{RealName,Revision}
>>>>>>> 576eab98
	var ss snapstate.SnapSetup
	// transition of:
	// - SnapSetup.{Name,Revision} -> SnapSetup.SideInfo.{RealName,Revision}
	t := st.Task("1")
	err = t.Get("snap-setup", &ss)
	c.Assert(err, IsNil)
	c.Assert(ss.SideInfo, DeepEquals, &snap.SideInfo{
		RealName: "foo",
<<<<<<< HEAD
		Revision: snap.R("x3"),
=======
		Revision: snap.R(-3),
>>>>>>> 576eab98
	})

	// transition of:
	// - SnapState.Sequence is backfilled with "RealName" (if missing)
	var snapst snapstate.SnapState
	err = snapstate.Get(st, "foo", &snapst)
	c.Assert(err, IsNil)
	c.Check(snapst.Sequence[0].RealName, Equals, "foo")
	c.Check(snapst.Sequence[1].RealName, Equals, "foo")

<<<<<<< HEAD
	// transition of:
	// - Candidate for "bar" -> tasks SnapSetup.SideInfo
	t = st.Task("2")
	err = t.Get("snap-setup", &ss)
	c.Assert(err, IsNil)
	c.Assert(ss.SideInfo, DeepEquals, &snap.SideInfo{
		RealName: "bar",
		Revision: snap.R(26),
	})

	// FIXME: bar is now empty and should no longer be there?
=======
	// "RealName" is also added for Candidates
>>>>>>> 576eab98
	err = snapstate.Get(st, "bar", &snapst)
	c.Assert(err, IsNil)
}<|MERGE_RESOLUTION|>--- conflicted
+++ resolved
@@ -52,19 +52,11 @@
 				}],
 				"current": "x2"
 			},
-<<<<<<< HEAD
-
-			"bar": {
-				"candidate": {
-					"name": "bar",
-					"revision": "26",
-					"snapid": "mysnapid"
-=======
 			"bar": {
 				"candidate": {
 					"name": "",
-					"revision": "x1"
->>>>>>> 576eab98
+					"revision": "x1",
+					"snapid": "mysnapid"
 				}
 			}
 		}
@@ -141,28 +133,17 @@
 	st, err := state.ReadState(nil, r)
 	c.Assert(err, IsNil)
 
-<<<<<<< HEAD
 	// go from patch level 1 -> 2
-=======
->>>>>>> 576eab98
 	err = patch.Apply(st)
 	c.Assert(err, IsNil)
 
 	st.Lock()
 	defer st.Unlock()
 
-<<<<<<< HEAD
 	// our mocks are correct
 	c.Assert(st.Changes(), HasLen, 2)
 	c.Assert(st.Tasks(), HasLen, 2)
 
-=======
-	c.Assert(st.Tasks(), HasLen, 2)
-	t := st.Task("1")
-
-	// transition of:
-	// - SnapSetup.{Name,Revision} -> SnapSetup.SideInfo.{RealName,Revision}
->>>>>>> 576eab98
 	var ss snapstate.SnapSetup
 	// transition of:
 	// - SnapSetup.{Name,Revision} -> SnapSetup.SideInfo.{RealName,Revision}
@@ -171,11 +152,7 @@
 	c.Assert(err, IsNil)
 	c.Assert(ss.SideInfo, DeepEquals, &snap.SideInfo{
 		RealName: "foo",
-<<<<<<< HEAD
 		Revision: snap.R("x3"),
-=======
-		Revision: snap.R(-3),
->>>>>>> 576eab98
 	})
 
 	// transition of:
@@ -186,7 +163,6 @@
 	c.Check(snapst.Sequence[0].RealName, Equals, "foo")
 	c.Check(snapst.Sequence[1].RealName, Equals, "foo")
 
-<<<<<<< HEAD
 	// transition of:
 	// - Candidate for "bar" -> tasks SnapSetup.SideInfo
 	t = st.Task("2")
@@ -194,13 +170,10 @@
 	c.Assert(err, IsNil)
 	c.Assert(ss.SideInfo, DeepEquals, &snap.SideInfo{
 		RealName: "bar",
-		Revision: snap.R(26),
+		Revision: snap.R("x1"),
 	})
 
 	// FIXME: bar is now empty and should no longer be there?
-=======
-	// "RealName" is also added for Candidates
->>>>>>> 576eab98
 	err = snapstate.Get(st, "bar", &snapst)
 	c.Assert(err, IsNil)
 }