// -*- Mode: Go; indent-tabs-mode: t -*-

/*
 * Copyright (C) 2016-2019 Canonical Ltd
 *
 * This program is free software: you can redistribute it and/or modify
 * it under the terms of the GNU General Public License version 3 as
 * published by the Free Software Foundation.
 *
 * This program is distributed in the hope that it will be useful,
 * but WITHOUT ANY WARRANTY; without even the implied warranty of
 * MERCHANTABILITY or FITNESS FOR A PARTICULAR PURPOSE.  See the
 * GNU General Public License for more details.
 *
 * You should have received a copy of the GNU General Public License
 * along with this program.  If not, see <http://www.gnu.org/licenses/>.
 *
 */

package devicestate_test

import (
	"errors"
	"fmt"
	"net/http/httptest"
	"os"
	"testing"
	"time"

	. "gopkg.in/check.v1"
	"gopkg.in/tomb.v2"

	"github.com/snapcore/snapd/asserts"
	"github.com/snapcore/snapd/asserts/assertstest"
	"github.com/snapcore/snapd/asserts/sysdb"
	"github.com/snapcore/snapd/bootloader"
	"github.com/snapcore/snapd/bootloader/bootloadertest"
	"github.com/snapcore/snapd/dirs"
	"github.com/snapcore/snapd/interfaces"
	"github.com/snapcore/snapd/interfaces/builtin"
	"github.com/snapcore/snapd/overlord"
	"github.com/snapcore/snapd/overlord/assertstate"
	"github.com/snapcore/snapd/overlord/assertstate/assertstatetest"
	"github.com/snapcore/snapd/overlord/auth"
	"github.com/snapcore/snapd/overlord/configstate/config"
	"github.com/snapcore/snapd/overlord/devicestate"
	"github.com/snapcore/snapd/overlord/devicestate/devicestatetest"
	"github.com/snapcore/snapd/overlord/hookstate"
	"github.com/snapcore/snapd/overlord/ifacestate/ifacerepo"
	"github.com/snapcore/snapd/overlord/snapstate"
	"github.com/snapcore/snapd/overlord/snapstate/snapstatetest"
	"github.com/snapcore/snapd/overlord/state"
	"github.com/snapcore/snapd/overlord/storecontext"
	"github.com/snapcore/snapd/release"
	"github.com/snapcore/snapd/snap"
	"github.com/snapcore/snapd/snap/snaptest"
	"github.com/snapcore/snapd/store/storetest"
	"github.com/snapcore/snapd/timings"
)

func TestDeviceManager(t *testing.T) { TestingT(t) }

type deviceMgrBaseSuite struct {
	o       *overlord.Overlord
	state   *state.State
	se      *overlord.StateEngine
	hookMgr *hookstate.HookManager
	mgr     *devicestate.DeviceManager
	db      *asserts.Database

	bootloader *bootloadertest.MockBootloader

	storeSigning *assertstest.StoreStack
	brands       *assertstest.SigningAccounts

	ancillary []asserts.Assertion

	restartRequests []state.RestartType

	restoreOnClassic         func()
	restoreGenericClassicMod func()
	restoreSanitize          func()

	newFakeStore func(storecontext.DeviceBackend) snapstate.StoreService
}

type deviceMgrSuite struct {
	deviceMgrBaseSuite
}

var _ = Suite(&deviceMgrSuite{})

type fakeStore struct {
	storetest.Store

	state *state.State
	db    asserts.RODatabase
}

func (sto *fakeStore) pokeStateLock() {
	// the store should be called without the state lock held. Try
	// to acquire it.
	sto.state.Lock()
	sto.state.Unlock()
}

func (sto *fakeStore) Assertion(assertType *asserts.AssertionType, key []string, _ *auth.UserState) (asserts.Assertion, error) {
	sto.pokeStateLock()
	ref := &asserts.Ref{Type: assertType, PrimaryKey: key}
	return ref.Resolve(sto.db.Find)
}

var (
	brandPrivKey, _  = assertstest.GenerateKey(752)
	brandPrivKey2, _ = assertstest.GenerateKey(752)
)

func (s *deviceMgrBaseSuite) SetUpTest(c *C) {
	dirs.SetRootDir(c.MkDir())
	os.MkdirAll(dirs.SnapRunDir, 0755)

	s.restartRequests = nil

	s.restoreSanitize = snap.MockSanitizePlugsSlots(func(snapInfo *snap.Info) {})

	s.bootloader = bootloadertest.Mock("mock", c.MkDir())
	bootloader.Force(s.bootloader)

	s.restoreOnClassic = release.MockOnClassic(false)

	s.storeSigning = assertstest.NewStoreStack("canonical", nil)
	s.o = overlord.MockWithRestartHandler(func(req state.RestartType) {
		s.restartRequests = append(s.restartRequests, req)
	})
	s.state = s.o.State()
	s.state.Lock()
	s.state.VerifyReboot("boot-id-0")
	s.state.Unlock()
	s.se = s.o.StateEngine()

	s.restoreGenericClassicMod = sysdb.MockGenericClassicModel(s.storeSigning.GenericClassicModel)

	s.brands = assertstest.NewSigningAccounts(s.storeSigning)
	s.brands.Register("my-brand", brandPrivKey, nil)
	s.brands.Register("rereg-brand", brandPrivKey2, nil)

	db, err := asserts.OpenDatabase(&asserts.DatabaseConfig{
		Backstore:       asserts.NewMemoryBackstore(),
		Trusted:         s.storeSigning.Trusted,
		OtherPredefined: s.storeSigning.Generic,
	})
	c.Assert(err, IsNil)

	s.state.Lock()
	assertstate.ReplaceDB(s.state, db)
	s.state.Unlock()

	err = db.Add(s.storeSigning.StoreAccountKey(""))
	c.Assert(err, IsNil)

	hookMgr, err := hookstate.Manager(s.state, s.o.TaskRunner())
	c.Assert(err, IsNil)
	mgr, err := devicestate.Manager(s.state, hookMgr, s.o.TaskRunner(), s.newStore)
	c.Assert(err, IsNil)

	s.db = db
	s.hookMgr = hookMgr
	s.o.AddManager(s.hookMgr)
	s.mgr = mgr
	s.o.AddManager(s.mgr)
	s.o.AddManager(s.o.TaskRunner())

	// For triggering errors
	erroringHandler := func(task *state.Task, _ *tomb.Tomb) error {
		return errors.New("error out")
	}
	s.o.TaskRunner().AddHandler("error-trigger", erroringHandler, nil)

	c.Assert(s.o.StartUp(), IsNil)

	s.state.Lock()
	snapstate.ReplaceStore(s.state, &fakeStore{
		state: s.state,
		db:    s.storeSigning,
	})
	s.state.Unlock()
}

func (s *deviceMgrBaseSuite) newStore(devBE storecontext.DeviceBackend) snapstate.StoreService {
	return s.newFakeStore(devBE)
}

func (s *deviceMgrBaseSuite) TearDownTest(c *C) {
	s.ancillary = nil
	s.state.Lock()
	assertstate.ReplaceDB(s.state, nil)
	s.state.Unlock()
	bootloader.Force(nil)
	dirs.SetRootDir("")
	s.restoreGenericClassicMod()
	s.restoreOnClassic()
	s.restoreSanitize()
}

var settleTimeout = 15 * time.Second

func (s *deviceMgrBaseSuite) settle(c *C) {
	err := s.o.Settle(settleTimeout)
	c.Assert(err, IsNil)
}

// seeding avoids triggering a real full seeding, it simulates having it in process instead
func (s *deviceMgrBaseSuite) seeding() {
	chg := s.state.NewChange("seed", "Seed system")
	chg.SetStatus(state.DoingStatus)
}

func (s *deviceMgrBaseSuite) signSerial(c *C, bhv *devicestatetest.DeviceServiceBehavior, headers map[string]interface{}, body []byte) (serial asserts.Assertion, ancillary []asserts.Assertion, err error) {
	brandID := headers["brand-id"].(string)
	model := headers["model"].(string)
	keyID := ""

	var signing assertstest.SignerDB = s.storeSigning

	switch model {
	case "pc", "pc2":
	case "classic-alt-store":
		c.Check(brandID, Equals, "canonical")
	case "generic-classic":
		c.Check(brandID, Equals, "generic")
		headers["authority-id"] = "generic"
		keyID = s.storeSigning.GenericKey.PublicKeyID()
	case "rereg-model":
		headers["authority-id"] = "rereg-brand"
		signing = s.brands.Signing("rereg-brand")
	default:
		c.Fatalf("unknown model: %s", model)
	}
	a, err := signing.Sign(asserts.SerialType, headers, body, keyID)
	return a, s.ancillary, err
}

func (s *deviceMgrBaseSuite) mockServer(c *C, reqID string, bhv *devicestatetest.DeviceServiceBehavior) *httptest.Server {
	if bhv == nil {
		bhv = &devicestatetest.DeviceServiceBehavior{}
	}

	bhv.ReqID = reqID
	bhv.SignSerial = s.signSerial
	bhv.ExpectedCapabilities = "serial-stream"

	return devicestatetest.MockDeviceService(c, bhv)
}

func (s *deviceMgrSuite) SetUpTest(c *C) {
	s.deviceMgrBaseSuite.SetUpTest(c)
}

func (s *deviceMgrSuite) TearDownTest(c *C) {
	s.deviceMgrBaseSuite.TearDownTest(c)
}

func (s *deviceMgrSuite) TestDeviceManagerEnsureSeedYamlAlreadySeeded(c *C) {
	s.state.Lock()
	s.state.Set("seeded", true)
	s.state.Unlock()

	called := false
<<<<<<< HEAD
	restore := devicestate.MockPopulateStateFromSeed(func(*state.State, bool, timings.Measurer) ([]*state.TaskSet, error) {
=======
	restore := devicestate.MockPopulateStateFromSeed(func(*state.State, *devicestate.PopulateStateFromSeedOptions, timings.Measurer) ([]*state.TaskSet, error) {
>>>>>>> dbe1030d
		called = true
		return nil, nil
	})
	defer restore()

	err := devicestate.EnsureSeedYaml(s.mgr)
	c.Assert(err, IsNil)
	c.Assert(called, Equals, false)
}

func (s *deviceMgrSuite) TestDeviceManagerEnsureSeedYamlChangeInFlight(c *C) {
	s.state.Lock()
	chg := s.state.NewChange("seed", "just for testing")
	chg.AddTask(s.state.NewTask("test-task", "the change needs a task"))
	s.state.Unlock()

	called := false
<<<<<<< HEAD
	restore := devicestate.MockPopulateStateFromSeed(func(*state.State, bool, timings.Measurer) ([]*state.TaskSet, error) {
=======
	restore := devicestate.MockPopulateStateFromSeed(func(*state.State, *devicestate.PopulateStateFromSeedOptions, timings.Measurer) ([]*state.TaskSet, error) {
>>>>>>> dbe1030d
		called = true
		return nil, nil
	})
	defer restore()

	err := devicestate.EnsureSeedYaml(s.mgr)
	c.Assert(err, IsNil)
	c.Assert(called, Equals, false)
}

func (s *deviceMgrSuite) TestDeviceManagerEnsureSeedYamlAlsoOnClassic(c *C) {
	release.OnClassic = true

	called := false
<<<<<<< HEAD
	restore := devicestate.MockPopulateStateFromSeed(func(*state.State, bool, timings.Measurer) ([]*state.TaskSet, error) {
=======
	restore := devicestate.MockPopulateStateFromSeed(func(*state.State, *devicestate.PopulateStateFromSeedOptions, timings.Measurer) ([]*state.TaskSet, error) {
>>>>>>> dbe1030d
		called = true
		return nil, nil
	})
	defer restore()

	err := devicestate.EnsureSeedYaml(s.mgr)
	c.Assert(err, IsNil)
	c.Assert(called, Equals, true)
}

func (s *deviceMgrSuite) TestDeviceManagerEnsureSeedYamlHappy(c *C) {
<<<<<<< HEAD
	restore := devicestate.MockPopulateStateFromSeed(func(*state.State, bool, timings.Measurer) (ts []*state.TaskSet, err error) {
=======
	restore := devicestate.MockPopulateStateFromSeed(func(*state.State, *devicestate.PopulateStateFromSeedOptions, timings.Measurer) (ts []*state.TaskSet, err error) {
>>>>>>> dbe1030d
		t := s.state.NewTask("test-task", "a random task")
		ts = append(ts, state.NewTaskSet(t))
		return ts, nil
	})
	defer restore()

	err := devicestate.EnsureSeedYaml(s.mgr)
	c.Assert(err, IsNil)

	s.state.Lock()
	defer s.state.Unlock()

	c.Check(s.state.Changes(), HasLen, 1)
}

func (s *deviceMgrSuite) TestDeviceManagerEnsureBootOkSkippedOnClassic(c *C) {
	release.OnClassic = true

	err := devicestate.EnsureBootOk(s.mgr)
	c.Assert(err, IsNil)
}

func (s *deviceMgrSuite) TestDeviceManagerEnsureBootOkBootloaderHappy(c *C) {
	s.bootloader.SetBootVars(map[string]string{
		"snap_mode":     "trying",
		"snap_try_core": "core_1.snap",
	})

	s.state.Lock()
	defer s.state.Unlock()
	siCore1 := &snap.SideInfo{RealName: "core", Revision: snap.R(1)}
	snapstate.Set(s.state, "core", &snapstate.SnapState{
		SnapType: "os",
		Active:   true,
		Sequence: []*snap.SideInfo{siCore1},
		Current:  siCore1.Revision,
	})

	s.state.Unlock()
	err := devicestate.EnsureBootOk(s.mgr)
	s.state.Lock()
	c.Assert(err, IsNil)

	m, err := s.bootloader.GetBootVars("snap_mode")
	c.Assert(err, IsNil)
	c.Assert(m, DeepEquals, map[string]string{"snap_mode": ""})
}

func (s *deviceMgrSuite) TestDeviceManagerEnsureBootOkUpdateBootRevisionsHappy(c *C) {
	// simulate that we have a new core_2, tried to boot it but that failed
	s.bootloader.SetBootVars(map[string]string{
		"snap_mode":     "",
		"snap_kernel":   "kernel_1.snap",
		"snap_try_core": "core_2.snap",
		"snap_core":     "core_1.snap",
	})

	s.state.Lock()
	defer s.state.Unlock()
	siKernel1 := &snap.SideInfo{RealName: "kernel", Revision: snap.R(1)}
	snapstate.Set(s.state, "kernel", &snapstate.SnapState{
		SnapType: "kernel",
		Active:   true,
		Sequence: []*snap.SideInfo{siKernel1},
		Current:  siKernel1.Revision,
	})

	siCore1 := &snap.SideInfo{RealName: "core", Revision: snap.R(1)}
	siCore2 := &snap.SideInfo{RealName: "core", Revision: snap.R(2)}
	snapstate.Set(s.state, "core", &snapstate.SnapState{
		SnapType: "os",
		Active:   true,
		Sequence: []*snap.SideInfo{siCore1, siCore2},
		Current:  siCore2.Revision,
	})

	s.state.Unlock()
	err := devicestate.EnsureBootOk(s.mgr)
	s.state.Lock()
	c.Assert(err, IsNil)

	c.Check(s.state.Changes(), HasLen, 1)
	c.Check(s.state.Changes()[0].Kind(), Equals, "update-revisions")
}

func (s *deviceMgrSuite) TestDeviceManagerEnsureBootOkNotRunAgain(c *C) {
	s.bootloader.SetBootVars(map[string]string{
		"snap_mode":     "trying",
		"snap_try_core": "core_1.snap",
	})
	s.bootloader.SetErr = fmt.Errorf("ensure bootloader is not used")

	devicestate.SetBootOkRan(s.mgr, true)

	err := devicestate.EnsureBootOk(s.mgr)
	c.Assert(err, IsNil)
}

func (s *deviceMgrSuite) TestDeviceManagerEnsureBootOkError(c *C) {
	s.state.Lock()
	// seeded
	s.state.Set("seeded", true)
	// has serial
	devicestatetest.SetDevice(s.state, &auth.DeviceState{
		Brand:  "canonical",
		Model:  "pc",
		Serial: "8989",
	})
	s.state.Unlock()

	s.bootloader.GetErr = fmt.Errorf("bootloader err")

	devicestate.SetBootOkRan(s.mgr, false)

	err := s.mgr.Ensure()
	c.Assert(err, ErrorMatches, "devicemgr: bootloader err")
}

func (s *deviceMgrBaseSuite) setupBrands(c *C) {
	assertstatetest.AddMany(s.state, s.brands.AccountsAndKeys("my-brand")...)
	otherAcct := assertstest.NewAccount(s.storeSigning, "other-brand", map[string]interface{}{
		"account-id": "other-brand",
	}, "")
	assertstatetest.AddMany(s.state, otherAcct)
}

func (s *deviceMgrSuite) setupSnapDecl(c *C, info *snap.Info, publisherID string) {
	snapDecl, err := s.storeSigning.Sign(asserts.SnapDeclarationType, map[string]interface{}{
		"series":       "16",
		"snap-name":    info.SnapName(),
		"snap-id":      info.SnapID,
		"publisher-id": publisherID,
		"timestamp":    time.Now().UTC().Format(time.RFC3339),
	}, nil, "")
	c.Assert(err, IsNil)
	assertstatetest.AddMany(s.state, snapDecl)
}

func fakeMyModel(extra map[string]interface{}) *asserts.Model {
	model := map[string]interface{}{
		"type":         "model",
		"authority-id": "my-brand",
		"series":       "16",
		"brand-id":     "my-brand",
		"model":        "my-model",
	}
	return assertstest.FakeAssertion(model, extra).(*asserts.Model)
}

func (s *deviceMgrSuite) TestCheckGadget(c *C) {
	s.state.Lock()
	defer s.state.Unlock()

	gadgetInfo := snaptest.MockInfo(c, "{type: gadget, name: other-gadget, version: 0}", nil)

	s.setupBrands(c)
	// model assertion in device context
	model := fakeMyModel(map[string]interface{}{
		"architecture": "amd64",
		"gadget":       "gadget",
		"kernel":       "krnl",
	})
	deviceCtx := &snapstatetest.TrivialDeviceContext{DeviceModel: model}

	err := devicestate.CheckGadgetOrKernel(s.state, gadgetInfo, nil, nil, snapstate.Flags{}, deviceCtx)
	c.Check(err, ErrorMatches, `cannot install gadget "other-gadget", model assertion requests "gadget"`)

	// brand gadget
	brandGadgetInfo := snaptest.MockInfo(c, "{type: gadget, name: gadget, version: 0}", nil)
	brandGadgetInfo.SnapID = "brand-gadget-id"
	s.setupSnapDecl(c, brandGadgetInfo, "my-brand")

	// canonical gadget
	canonicalGadgetInfo := snaptest.MockInfo(c, "{type: gadget, name: gadget, version: 0}", nil)
	canonicalGadgetInfo.SnapID = "canonical-gadget-id"
	s.setupSnapDecl(c, canonicalGadgetInfo, "canonical")

	// other gadget
	otherGadgetInfo := snaptest.MockInfo(c, "{type: gadget, name: gadget, version: 0}", nil)
	otherGadgetInfo.SnapID = "other-gadget-id"
	s.setupSnapDecl(c, otherGadgetInfo, "other-brand")

	// install brand gadget ok
	err = devicestate.CheckGadgetOrKernel(s.state, brandGadgetInfo, nil, nil, snapstate.Flags{}, deviceCtx)
	c.Check(err, IsNil)

	// install canonical gadget ok
	err = devicestate.CheckGadgetOrKernel(s.state, canonicalGadgetInfo, nil, nil, snapstate.Flags{}, deviceCtx)
	c.Check(err, IsNil)

	// install other gadget fails
	err = devicestate.CheckGadgetOrKernel(s.state, otherGadgetInfo, nil, nil, snapstate.Flags{}, deviceCtx)
	c.Check(err, ErrorMatches, `cannot install gadget "gadget" published by "other-brand" for model by "my-brand"`)

	// unasserted installation of other works
	otherGadgetInfo.SnapID = ""
	err = devicestate.CheckGadgetOrKernel(s.state, otherGadgetInfo, nil, nil, snapstate.Flags{}, deviceCtx)
	c.Check(err, IsNil)

	// parallel install fails
	otherGadgetInfo.InstanceKey = "foo"
	err = devicestate.CheckGadgetOrKernel(s.state, otherGadgetInfo, nil, nil, snapstate.Flags{}, deviceCtx)
	c.Check(err, ErrorMatches, `cannot install "gadget_foo", parallel installation of kernel or gadget snaps is not supported`)
}

func (s *deviceMgrSuite) TestCheckGadgetOnClassic(c *C) {
	release.OnClassic = true

	s.state.Lock()
	defer s.state.Unlock()

	gadgetInfo := snaptest.MockInfo(c, "{type: gadget, name: other-gadget, version: 0}", nil)

	s.setupBrands(c)
	// model assertion in device context
	model := fakeMyModel(map[string]interface{}{
		"classic": "true",
		"gadget":  "gadget",
	})
	deviceCtx := &snapstatetest.TrivialDeviceContext{DeviceModel: model}

	err := devicestate.CheckGadgetOrKernel(s.state, gadgetInfo, nil, nil, snapstate.Flags{}, deviceCtx)
	c.Check(err, ErrorMatches, `cannot install gadget "other-gadget", model assertion requests "gadget"`)

	// brand gadget
	brandGadgetInfo := snaptest.MockInfo(c, "{type: gadget, name: gadget, version: 0}", nil)
	brandGadgetInfo.SnapID = "brand-gadget-id"
	s.setupSnapDecl(c, brandGadgetInfo, "my-brand")

	// canonical gadget
	canonicalGadgetInfo := snaptest.MockInfo(c, "{type: gadget, name: gadget, version: 0}", nil)
	canonicalGadgetInfo.SnapID = "canonical-gadget-id"
	s.setupSnapDecl(c, canonicalGadgetInfo, "canonical")

	// other gadget
	otherGadgetInfo := snaptest.MockInfo(c, "{type: gadget, name: gadget, version: 0}", nil)
	otherGadgetInfo.SnapID = "other-gadget-id"
	s.setupSnapDecl(c, otherGadgetInfo, "other-brand")

	// install brand gadget ok
	err = devicestate.CheckGadgetOrKernel(s.state, brandGadgetInfo, nil, nil, snapstate.Flags{}, deviceCtx)
	c.Check(err, IsNil)

	// install canonical gadget ok
	err = devicestate.CheckGadgetOrKernel(s.state, canonicalGadgetInfo, nil, nil, snapstate.Flags{}, deviceCtx)
	c.Check(err, IsNil)

	// install other gadget fails
	err = devicestate.CheckGadgetOrKernel(s.state, otherGadgetInfo, nil, nil, snapstate.Flags{}, deviceCtx)
	c.Check(err, ErrorMatches, `cannot install gadget "gadget" published by "other-brand" for model by "my-brand"`)

	// unasserted installation of other works
	otherGadgetInfo.SnapID = ""
	err = devicestate.CheckGadgetOrKernel(s.state, otherGadgetInfo, nil, nil, snapstate.Flags{}, deviceCtx)
	c.Check(err, IsNil)
}

func (s *deviceMgrSuite) TestCheckGadgetOnClassicGadgetNotSpecified(c *C) {
	release.OnClassic = true

	s.state.Lock()
	defer s.state.Unlock()

	gadgetInfo := snaptest.MockInfo(c, "{type: gadget, name: gadget, version: 0}", nil)

	s.setupBrands(c)
	// model assertion in device context
	model := fakeMyModel(map[string]interface{}{
		"classic": "true",
	})
	deviceCtx := &snapstatetest.TrivialDeviceContext{DeviceModel: model}

	err := devicestate.CheckGadgetOrKernel(s.state, gadgetInfo, nil, nil, snapstate.Flags{}, deviceCtx)
	c.Check(err, ErrorMatches, `cannot install gadget snap on classic if not requested by the model`)
}

func (s *deviceMgrSuite) TestCheckKernel(c *C) {
	s.state.Lock()
	defer s.state.Unlock()
	kernelInfo := snaptest.MockInfo(c, "{type: kernel, name: lnrk, version: 0}", nil)

	// not on classic
	release.OnClassic = true
	err := devicestate.CheckGadgetOrKernel(s.state, kernelInfo, nil, nil, snapstate.Flags{}, nil)
	c.Check(err, ErrorMatches, `cannot install a kernel snap on classic`)
	release.OnClassic = false

	s.setupBrands(c)
	// model assertion in device context
	model := fakeMyModel(map[string]interface{}{
		"architecture": "amd64",
		"gadget":       "gadget",
		"kernel":       "krnl",
	})
	deviceCtx := &snapstatetest.TrivialDeviceContext{DeviceModel: model}

	err = devicestate.CheckGadgetOrKernel(s.state, kernelInfo, nil, nil, snapstate.Flags{}, deviceCtx)
	c.Check(err, ErrorMatches, `cannot install kernel "lnrk", model assertion requests "krnl"`)

	// brand kernel
	brandKrnlInfo := snaptest.MockInfo(c, "{type: kernel, name: krnl, version: 0}", nil)
	brandKrnlInfo.SnapID = "brand-krnl-id"
	s.setupSnapDecl(c, brandKrnlInfo, "my-brand")

	// canonical kernel
	canonicalKrnlInfo := snaptest.MockInfo(c, "{type: kernel, name: krnl, version: 0}", nil)
	canonicalKrnlInfo.SnapID = "canonical-krnl-id"
	s.setupSnapDecl(c, canonicalKrnlInfo, "canonical")

	// other kernel
	otherKrnlInfo := snaptest.MockInfo(c, "{type: kernel, name: krnl, version: 0}", nil)
	otherKrnlInfo.SnapID = "other-krnl-id"
	s.setupSnapDecl(c, otherKrnlInfo, "other-brand")

	// install brand kernel ok
	err = devicestate.CheckGadgetOrKernel(s.state, brandKrnlInfo, nil, nil, snapstate.Flags{}, deviceCtx)
	c.Check(err, IsNil)

	// install canonical kernel ok
	err = devicestate.CheckGadgetOrKernel(s.state, canonicalKrnlInfo, nil, nil, snapstate.Flags{}, deviceCtx)
	c.Check(err, IsNil)

	// install other kernel fails
	err = devicestate.CheckGadgetOrKernel(s.state, otherKrnlInfo, nil, nil, snapstate.Flags{}, deviceCtx)
	c.Check(err, ErrorMatches, `cannot install kernel "krnl" published by "other-brand" for model by "my-brand"`)

	// unasserted installation of other works
	otherKrnlInfo.SnapID = ""
	err = devicestate.CheckGadgetOrKernel(s.state, otherKrnlInfo, nil, nil, snapstate.Flags{}, deviceCtx)
	c.Check(err, IsNil)

	// parallel install fails
	otherKrnlInfo.InstanceKey = "foo"
	err = devicestate.CheckGadgetOrKernel(s.state, otherKrnlInfo, nil, nil, snapstate.Flags{}, deviceCtx)
	c.Check(err, ErrorMatches, `cannot install "krnl_foo", parallel installation of kernel or gadget snaps is not supported`)
}

func (s *deviceMgrBaseSuite) makeModelAssertionInState(c *C, brandID, model string, extras map[string]interface{}) {
	modelAs := s.brands.Model(brandID, model, extras)

	s.setupBrands(c)
	assertstatetest.AddMany(s.state, modelAs)
}

func makeSerialAssertionInState(c *C, brands *assertstest.SigningAccounts, st *state.State, brandID, model, serialN string) *asserts.Serial {
	encDevKey, err := asserts.EncodePublicKey(devKey.PublicKey())
	c.Assert(err, IsNil)
	serial, err := brands.Signing(brandID).Sign(asserts.SerialType, map[string]interface{}{
		"brand-id":            brandID,
		"model":               model,
		"serial":              serialN,
		"device-key":          string(encDevKey),
		"device-key-sha3-384": devKey.PublicKey().ID(),
		"timestamp":           time.Now().Format(time.RFC3339),
	}, nil, "")
	c.Assert(err, IsNil)
	err = assertstate.Add(st, serial)
	c.Assert(err, IsNil)
	return serial.(*asserts.Serial)
}

func (s *deviceMgrBaseSuite) makeSerialAssertionInState(c *C, brandID, model, serialN string) *asserts.Serial {
	return makeSerialAssertionInState(c, s.brands, s.state, brandID, model, serialN)
}

func (s *deviceMgrSuite) TestCanAutoRefreshOnCore(c *C) {
	s.state.Lock()
	defer s.state.Unlock()

	canAutoRefresh := func() bool {
		ok, err := devicestate.CanAutoRefresh(s.state)
		c.Assert(err, IsNil)
		return ok
	}

	// not seeded, no model, no serial -> no auto-refresh
	s.state.Set("seeded", false)
	c.Check(canAutoRefresh(), Equals, false)

	// seeded, model, no serial -> no auto-refresh
	s.state.Set("seeded", true)
	devicestatetest.SetDevice(s.state, &auth.DeviceState{
		Brand: "canonical",
		Model: "pc",
	})
	s.makeModelAssertionInState(c, "canonical", "pc", map[string]interface{}{
		"architecture": "amd64",
		"kernel":       "pc-kernel",
		"gadget":       "pc",
	})
	c.Check(canAutoRefresh(), Equals, false)

	// seeded, model, serial -> auto-refresh
	devicestatetest.SetDevice(s.state, &auth.DeviceState{
		Brand:  "canonical",
		Model:  "pc",
		Serial: "8989",
	})
	s.makeSerialAssertionInState(c, "canonical", "pc", "8989")
	c.Check(canAutoRefresh(), Equals, true)

	// not seeded, model, serial -> no auto-refresh
	s.state.Set("seeded", false)
	c.Check(canAutoRefresh(), Equals, false)
}

func (s *deviceMgrSuite) TestCanAutoRefreshNoSerialFallback(c *C) {
	s.state.Lock()
	defer s.state.Unlock()

	canAutoRefresh := func() bool {
		ok, err := devicestate.CanAutoRefresh(s.state)
		c.Assert(err, IsNil)
		return ok
	}

	// seeded, model, no serial, two attempts at getting serial
	// -> no auto-refresh
	devicestate.IncEnsureOperationalAttempts(s.state)
	devicestate.IncEnsureOperationalAttempts(s.state)
	s.state.Set("seeded", true)
	devicestatetest.SetDevice(s.state, &auth.DeviceState{
		Brand: "canonical",
		Model: "pc",
	})
	s.makeModelAssertionInState(c, "canonical", "pc", map[string]interface{}{
		"architecture": "amd64",
		"kernel":       "pc-kernel",
		"gadget":       "pc",
	})
	c.Check(canAutoRefresh(), Equals, false)

	// third attempt ongoing, or done
	// fallback, try auto-refresh
	devicestate.IncEnsureOperationalAttempts(s.state)
	// sanity
	c.Check(devicestate.EnsureOperationalAttempts(s.state), Equals, 3)
	c.Check(canAutoRefresh(), Equals, true)
}

func (s *deviceMgrSuite) TestCanAutoRefreshOnClassic(c *C) {
	release.OnClassic = true

	s.state.Lock()
	defer s.state.Unlock()

	canAutoRefresh := func() bool {
		ok, err := devicestate.CanAutoRefresh(s.state)
		c.Assert(err, IsNil)
		return ok
	}

	// not seeded, no model, no serial -> no auto-refresh
	s.state.Set("seeded", false)
	c.Check(canAutoRefresh(), Equals, false)

	// seeded, no model -> auto-refresh
	s.state.Set("seeded", true)
	c.Check(canAutoRefresh(), Equals, false)

	// seeded, model, no serial -> no auto-refresh
	devicestatetest.SetDevice(s.state, &auth.DeviceState{
		Brand: "canonical",
		Model: "pc",
	})
	s.makeModelAssertionInState(c, "canonical", "pc", map[string]interface{}{
		"classic": "true",
	})
	c.Check(canAutoRefresh(), Equals, false)

	// seeded, model, serial -> auto-refresh
	devicestatetest.SetDevice(s.state, &auth.DeviceState{
		Brand:  "canonical",
		Model:  "pc",
		Serial: "8989",
	})
	s.makeSerialAssertionInState(c, "canonical", "pc", "8989")
	c.Check(canAutoRefresh(), Equals, true)

	// not seeded, model, serial -> no auto-refresh
	s.state.Set("seeded", false)
	c.Check(canAutoRefresh(), Equals, false)
}

func makeInstalledMockCoreSnapWithSnapdControl(c *C, st *state.State) *snap.Info {
	sideInfoCore11 := &snap.SideInfo{RealName: "core", Revision: snap.R(11), SnapID: "core-id"}
	snapstate.Set(st, "core", &snapstate.SnapState{
		Active:   true,
		Sequence: []*snap.SideInfo{sideInfoCore11},
		Current:  sideInfoCore11.Revision,
		SnapType: "os",
	})
	core11 := snaptest.MockSnap(c, `
name: core
version: 1.0
slots:
 snapd-control:
`, sideInfoCore11)
	c.Assert(core11.Slots, HasLen, 1)

	return core11
}

var snapWithSnapdControlRefreshScheduleManagedYAML = `
name: snap-with-snapd-control
version: 1.0
plugs:
 snapd-control:
  refresh-schedule: managed
`

var snapWithSnapdControlOnlyYAML = `
name: snap-with-snapd-control
version: 1.0
plugs:
 snapd-control:
`

func makeInstalledMockSnap(c *C, st *state.State, yml string) *snap.Info {
	sideInfo11 := &snap.SideInfo{RealName: "snap-with-snapd-control", Revision: snap.R(11), SnapID: "snap-with-snapd-control-id"}
	snapstate.Set(st, "snap-with-snapd-control", &snapstate.SnapState{
		Active:   true,
		Sequence: []*snap.SideInfo{sideInfo11},
		Current:  sideInfo11.Revision,
		SnapType: "app",
	})
	info11 := snaptest.MockSnap(c, yml, sideInfo11)
	c.Assert(info11.Plugs, HasLen, 1)

	return info11
}

func makeMockRepoWithConnectedSnaps(c *C, st *state.State, info11, core11 *snap.Info, ifname string) {
	repo := interfaces.NewRepository()
	for _, iface := range builtin.Interfaces() {
		err := repo.AddInterface(iface)
		c.Assert(err, IsNil)
	}
	err := repo.AddSnap(info11)
	c.Assert(err, IsNil)
	err = repo.AddSnap(core11)
	c.Assert(err, IsNil)
	_, err = repo.Connect(&interfaces.ConnRef{
		PlugRef: interfaces.PlugRef{Snap: info11.InstanceName(), Name: ifname},
		SlotRef: interfaces.SlotRef{Snap: core11.InstanceName(), Name: ifname},
	}, nil, nil, nil, nil, nil)
	c.Assert(err, IsNil)
	conns, err := repo.Connected("snap-with-snapd-control", "snapd-control")
	c.Assert(err, IsNil)
	c.Assert(conns, HasLen, 1)
	ifacerepo.Replace(st, repo)
}

func (s *deviceMgrSuite) TestCanManageRefreshes(c *C) {
	st := s.state
	st.Lock()
	defer st.Unlock()

	// not possbile to manage by default
	c.Check(devicestate.CanManageRefreshes(st), Equals, false)

	// not possible with just a snap with "snapd-control" plug with the
	// right attribute
	info11 := makeInstalledMockSnap(c, st, snapWithSnapdControlRefreshScheduleManagedYAML)
	c.Check(devicestate.CanManageRefreshes(st), Equals, false)

	// not possible with a core snap with snapd control
	core11 := makeInstalledMockCoreSnapWithSnapdControl(c, st)
	c.Check(devicestate.CanManageRefreshes(st), Equals, false)

	// not possible even with connected interfaces
	makeMockRepoWithConnectedSnaps(c, st, info11, core11, "snapd-control")
	c.Check(devicestate.CanManageRefreshes(st), Equals, false)

	// if all of the above plus a snap declaration are in place we can
	// manage schedules
	s.setupSnapDecl(c, info11, "canonical")
	c.Check(devicestate.CanManageRefreshes(st), Equals, true)

	// works if the snap is not active as well (to fix race when a
	// snap is refreshed)
	var sideInfo11 snapstate.SnapState
	err := snapstate.Get(st, "snap-with-snapd-control", &sideInfo11)
	c.Assert(err, IsNil)
	sideInfo11.Active = false
	snapstate.Set(st, "snap-with-snapd-control", &sideInfo11)
	c.Check(devicestate.CanManageRefreshes(st), Equals, true)
}

func (s *deviceMgrSuite) TestCanManageRefreshesNoRefreshScheduleManaged(c *C) {
	st := s.state
	st.Lock()
	defer st.Unlock()

	// just having a connected "snapd-control" interface is not enough
	// for setting refresh.schedule=managed
	info11 := makeInstalledMockSnap(c, st, snapWithSnapdControlOnlyYAML)
	core11 := makeInstalledMockCoreSnapWithSnapdControl(c, st)
	makeMockRepoWithConnectedSnaps(c, st, info11, core11, "snapd-control")
	s.setupSnapDecl(c, info11, "canonical")

	c.Check(devicestate.CanManageRefreshes(st), Equals, false)
}

func (s *deviceMgrSuite) TestReloadRegistered(c *C) {
	st := state.New(nil)

	runner1 := state.NewTaskRunner(st)
	hookMgr1, err := hookstate.Manager(st, runner1)
	c.Assert(err, IsNil)
	mgr1, err := devicestate.Manager(st, hookMgr1, runner1, nil)
	c.Assert(err, IsNil)

	ok := false
	select {
	case <-mgr1.Registered():
	default:
		ok = true
	}
	c.Check(ok, Equals, true)

	st.Lock()
	devicestatetest.SetDevice(st, &auth.DeviceState{
		Brand:  "canonical",
		Model:  "pc",
		Serial: "serial",
	})
	st.Unlock()

	runner2 := state.NewTaskRunner(st)
	hookMgr2, err := hookstate.Manager(st, runner2)
	c.Assert(err, IsNil)
	mgr2, err := devicestate.Manager(st, hookMgr2, runner2, nil)
	c.Assert(err, IsNil)

	ok = false
	select {
	case <-mgr2.Registered():
		ok = true
	case <-time.After(5 * time.Second):
		c.Fatal("should have been marked registered")
	}
	c.Check(ok, Equals, true)
}

func (s *deviceMgrSuite) TestMarkSeededInConfig(c *C) {
	st := s.state
	st.Lock()
	defer st.Unlock()

	// avoid device registration
	devicestatetest.SetDevice(s.state, &auth.DeviceState{
		Serial: "123",
	})

	// avoid full seeding
	s.seeding()

	// not seeded -> no config is set
	s.state.Unlock()
	s.mgr.Ensure()
	s.state.Lock()

	var seedLoaded bool
	tr := config.NewTransaction(st)
	tr.Get("core", "seed.loaded", &seedLoaded)
	c.Check(seedLoaded, Equals, false)

	// pretend we are seeded now
	s.state.Set("seeded", true)

	// seeded -> config got updated
	s.state.Unlock()
	s.mgr.Ensure()
	s.state.Lock()

	tr = config.NewTransaction(st)
	tr.Get("core", "seed.loaded", &seedLoaded)
	c.Check(seedLoaded, Equals, true)

	// only the fake seeding change is in the state, no further
	// changes
	c.Check(s.state.Changes(), HasLen, 1)
}

func (s *deviceMgrSuite) TestDevicemgrCanStandby(c *C) {
	st := state.New(nil)

	runner := state.NewTaskRunner(st)
	hookMgr, err := hookstate.Manager(st, runner)
	c.Assert(err, IsNil)
	mgr, err := devicestate.Manager(st, hookMgr, runner, nil)
	c.Assert(err, IsNil)

	st.Lock()
	defer st.Unlock()
	c.Check(mgr.CanStandby(), Equals, false)

	st.Set("seeded", true)
	c.Check(mgr.CanStandby(), Equals, true)
}<|MERGE_RESOLUTION|>--- conflicted
+++ resolved
@@ -266,11 +266,7 @@
 	s.state.Unlock()
 
 	called := false
-<<<<<<< HEAD
-	restore := devicestate.MockPopulateStateFromSeed(func(*state.State, bool, timings.Measurer) ([]*state.TaskSet, error) {
-=======
 	restore := devicestate.MockPopulateStateFromSeed(func(*state.State, *devicestate.PopulateStateFromSeedOptions, timings.Measurer) ([]*state.TaskSet, error) {
->>>>>>> dbe1030d
 		called = true
 		return nil, nil
 	})
@@ -288,11 +284,7 @@
 	s.state.Unlock()
 
 	called := false
-<<<<<<< HEAD
-	restore := devicestate.MockPopulateStateFromSeed(func(*state.State, bool, timings.Measurer) ([]*state.TaskSet, error) {
-=======
 	restore := devicestate.MockPopulateStateFromSeed(func(*state.State, *devicestate.PopulateStateFromSeedOptions, timings.Measurer) ([]*state.TaskSet, error) {
->>>>>>> dbe1030d
 		called = true
 		return nil, nil
 	})
@@ -307,11 +299,7 @@
 	release.OnClassic = true
 
 	called := false
-<<<<<<< HEAD
-	restore := devicestate.MockPopulateStateFromSeed(func(*state.State, bool, timings.Measurer) ([]*state.TaskSet, error) {
-=======
 	restore := devicestate.MockPopulateStateFromSeed(func(*state.State, *devicestate.PopulateStateFromSeedOptions, timings.Measurer) ([]*state.TaskSet, error) {
->>>>>>> dbe1030d
 		called = true
 		return nil, nil
 	})
@@ -323,11 +311,7 @@
 }
 
 func (s *deviceMgrSuite) TestDeviceManagerEnsureSeedYamlHappy(c *C) {
-<<<<<<< HEAD
-	restore := devicestate.MockPopulateStateFromSeed(func(*state.State, bool, timings.Measurer) (ts []*state.TaskSet, err error) {
-=======
 	restore := devicestate.MockPopulateStateFromSeed(func(*state.State, *devicestate.PopulateStateFromSeedOptions, timings.Measurer) (ts []*state.TaskSet, err error) {
->>>>>>> dbe1030d
 		t := s.state.NewTask("test-task", "a random task")
 		ts = append(ts, state.NewTaskSet(t))
 		return ts, nil
