// -*- Mode: Go; indent-tabs-mode: t -*-

/*
 * Copyright (C) 2016-2018 Canonical Ltd
 *
 * This program is free software: you can redistribute it and/or modify
 * it under the terms of the GNU General Public License version 3 as
 * published by the Free Software Foundation.
 *
 * This program is distributed in the hope that it will be useful,
 * but WITHOUT ANY WARRANTY; without even the implied warranty of
 * MERCHANTABILITY or FITNESS FOR A PARTICULAR PURPOSE.  See the
 * GNU General Public License for more details.
 *
 * You should have received a copy of the GNU General Public License
 * along with this program.  If not, see <http://www.gnu.org/licenses/>.
 *
 */

package devicestate

import (
	"context"
	"net/http"
	"time"

	"github.com/snapcore/snapd/asserts"
	"github.com/snapcore/snapd/boot"
	"github.com/snapcore/snapd/gadget"
	"github.com/snapcore/snapd/httputil"
	"github.com/snapcore/snapd/overlord/snapstate"
	"github.com/snapcore/snapd/overlord/state"
	"github.com/snapcore/snapd/overlord/storecontext"
	"github.com/snapcore/snapd/timings"
)

func MockKeyLength(n int) (restore func()) {
	if n < 1024 {
		panic("key length must be >= 1024")
	}

	oldKeyLength := keyLength
	keyLength = n
	return func() {
		keyLength = oldKeyLength
	}
}

func MockBaseStoreURL(url string) (restore func()) {
	oldURL := baseStoreURL
	baseStoreURL = mustParse(url).ResolveReference(authRef)
	return func() {
		baseStoreURL = oldURL
	}
}

func MockRetryInterval(interval time.Duration) (restore func()) {
	old := retryInterval
	retryInterval = interval
	return func() {
		retryInterval = old
	}
}

func MockMaxTentatives(max int) (restore func()) {
	old := maxTentatives
	maxTentatives = max
	return func() {
		maxTentatives = old
	}
}

func KeypairManager(m *DeviceManager) asserts.KeypairManager {
	return m.keypairMgr
}

func EnsureOperationalShouldBackoff(m *DeviceManager, now time.Time) bool {
	return m.ensureOperationalShouldBackoff(now)
}

func BecomeOperationalBackoff(m *DeviceManager) time.Duration {
	return m.becomeOperationalBackoff
}

func SetLastBecomeOperationalAttempt(m *DeviceManager, t time.Time) {
	m.lastBecomeOperationalAttempt = t
}

func SetOperatingMode(m *DeviceManager, mode string) {
	m.modeEnv.Mode = mode
}
func SetRecoverySystem(m *DeviceManager, d string) {
	m.modeEnv.RecoverySystem = d
}

func MockRepeatRequestSerial(label string) (restore func()) {
	old := repeatRequestSerial
	repeatRequestSerial = label
	return func() {
		repeatRequestSerial = old
	}
}

func MockSnapstateInstallWithDeviceContext(f func(ctx context.Context, st *state.State, name string, opts *snapstate.RevisionOptions, userID int, flags snapstate.Flags, deviceCtx snapstate.DeviceContext, fromChange string) (*state.TaskSet, error)) (restore func()) {
	old := snapstateInstallWithDeviceContext
	snapstateInstallWithDeviceContext = f
	return func() {
		snapstateInstallWithDeviceContext = old
	}
}

func MockSnapstateUpdateWithDeviceContext(f func(st *state.State, name string, opts *snapstate.RevisionOptions, userID int, flags snapstate.Flags, deviceCtx snapstate.DeviceContext, fromChange string) (*state.TaskSet, error)) (restore func()) {
	old := snapstateUpdateWithDeviceContext
	snapstateUpdateWithDeviceContext = f
	return func() {
		snapstateUpdateWithDeviceContext = old
	}
}

func EnsureSeeded(m *DeviceManager) error {
	return m.ensureSeeded()
}

var PopulateStateFromSeedImpl = populateStateFromSeedImpl

type PopulateStateFromSeedOptions = populateStateFromSeedOptions

func MockPopulateStateFromSeed(f func(*state.State, *PopulateStateFromSeedOptions, timings.Measurer) ([]*state.TaskSet, error)) (restore func()) {
	old := populateStateFromSeed
	populateStateFromSeed = f
	return func() {
		populateStateFromSeed = old
	}
}

func EnsureBootOk(m *DeviceManager) error {
	return m.ensureBootOk()
}

func SetBootOkRan(m *DeviceManager, b bool) {
	m.bootOkRan = b
}

type (
	RegistrationContext = registrationContext
	RemodelContext      = remodelContext
)

func RegistrationCtx(m *DeviceManager, t *state.Task) (registrationContext, error) {
	return m.registrationCtx(t)
}

func RemodelDeviceBackend(remodCtx remodelContext) storecontext.DeviceBackend {
	return remodCtx.(interface {
		deviceBackend() storecontext.DeviceBackend
	}).deviceBackend()
}

var (
	ImportAssertionsFromSeed     = importAssertionsFromSeed
	CheckGadgetOrKernel          = checkGadgetOrKernel
	CheckGadgetValid             = checkGadgetValid
	CheckGadgetRemodelCompatible = checkGadgetRemodelCompatible
	CanAutoRefresh               = canAutoRefresh
	NewEnoughProxy               = newEnoughProxy

	IncEnsureOperationalAttempts = incEnsureOperationalAttempts
	EnsureOperationalAttempts    = ensureOperationalAttempts

	RemodelTasks = remodelTasks

	RemodelCtx        = remodelCtx
	CleanupRemodelCtx = cleanupRemodelCtx
	CachedRemodelCtx  = cachedRemodelCtx

	GadgetUpdateBlocked = gadgetUpdateBlocked
	CurrentGadgetInfo   = currentGadgetInfo
	PendingGadgetInfo   = pendingGadgetInfo

	CriticalTaskEdges = criticalTaskEdges
)

func MockGadgetUpdate(mock func(current, update gadget.GadgetData, path string, policy gadget.UpdatePolicyFunc) error) (restore func()) {
	old := gadgetUpdate
	gadgetUpdate = mock
	return func() {
		gadgetUpdate = old
	}
}

func MockGadgetIsCompatible(mock func(current, update *gadget.Info) error) (restore func()) {
	old := gadgetIsCompatible
	gadgetIsCompatible = mock
	return func() {
		gadgetIsCompatible = old
	}
}

<<<<<<< HEAD
=======
func MockBootMakeBootable(f func(model *asserts.Model, rootdir string, bootWith *boot.BootableSet) error) (restore func()) {
	old := bootMakeBootable
	bootMakeBootable = f
	return func() {
		bootMakeBootable = old
	}
}

>>>>>>> da480b74
func MockHttputilNewHTTPClient(f func(opts *httputil.ClientOptions) *http.Client) (restore func()) {
	old := httputilNewHTTPClient
	httputilNewHTTPClient = f
	return func() {
		httputilNewHTTPClient = old
	}
}<|MERGE_RESOLUTION|>--- conflicted
+++ resolved
@@ -196,8 +196,6 @@
 	}
 }
 
-<<<<<<< HEAD
-=======
 func MockBootMakeBootable(f func(model *asserts.Model, rootdir string, bootWith *boot.BootableSet) error) (restore func()) {
 	old := bootMakeBootable
 	bootMakeBootable = f
@@ -206,7 +204,6 @@
 	}
 }
 
->>>>>>> da480b74
 func MockHttputilNewHTTPClient(f func(opts *httputil.ClientOptions) *http.Client) (restore func()) {
 	old := httputilNewHTTPClient
 	httputilNewHTTPClient = f
