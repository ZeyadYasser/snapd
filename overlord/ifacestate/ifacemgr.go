--- conflicted
+++ resolved
@@ -89,7 +89,6 @@
 	return nil
 }
 
-<<<<<<< HEAD
 func getPlugAndSlotRefs(task *state.Task) (*interfaces.PlugRef, *interfaces.SlotRef, error) {
 	var plugRef interfaces.PlugRef
 	var slotRef interfaces.SlotRef
@@ -102,10 +101,7 @@
 	return &plugRef, &slotRef, nil
 }
 
-func (m *InterfaceManager) doConnect(task *state.Task) error {
-=======
 func (m *InterfaceManager) doConnect(task *state.Task, _ *tomb.Tomb) error {
->>>>>>> 474271f0
 	task.State().Lock()
 	defer task.State().Unlock()
 
@@ -116,7 +112,7 @@
 	return m.repo.Connect(plugRef.Snap, plugRef.Name, slotRef.Snap, slotRef.Name)
 }
 
-func (m *InterfaceManager) doDisconnect(task *state.Task) error {
+func (m *InterfaceManager) doDisconnect(task *state.Task, _ *tomb.Tomb) error {
 	task.State().Lock()
 	defer task.State().Unlock()
 
