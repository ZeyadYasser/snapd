// -*- Mode: Go; indent-tabs-mode: t -*-

/*
 * Copyright (C) 2016 Canonical Ltd
 *
 * This program is free software: you can redistribute it and/or modify
 * it under the terms of the GNU General Public License version 3 as
 * published by the Free Software Foundation.
 *
 * This program is distributed in the hope that it will be useful,
 * but WITHOUT ANY WARRANTY; without even the implied warranty of
 * MERCHANTABILITY or FITNESS FOR A PARTICULAR PURPOSE.  See the
 * GNU General Public License for more details.
 *
 * You should have received a copy of the GNU General Public License
 * along with this program.  If not, see <http://www.gnu.org/licenses/>.
 *
 */

package ifacestate

import (
	"fmt"

	"gopkg.in/tomb.v2"

	"github.com/snapcore/snapd/asserts"
	"github.com/snapcore/snapd/interfaces"
	"github.com/snapcore/snapd/interfaces/policy"
	"github.com/snapcore/snapd/logger"
	"github.com/snapcore/snapd/overlord/assertstate"
	"github.com/snapcore/snapd/overlord/snapstate"
	"github.com/snapcore/snapd/overlord/state"
	"github.com/snapcore/snapd/snap"
)

func (m *InterfaceManager) setupAffectedSnaps(task *state.Task, affectingSnap string, affectedSnaps []string) error {
	st := task.State()

	// Setup security of the affected snaps.
	for _, affectedSnapName := range affectedSnaps {
		// the snap that triggered the change needs to be skipped
		if affectedSnapName == affectingSnap {
			continue
		}
		var snapst snapstate.SnapState
		if err := snapstate.Get(st, affectedSnapName, &snapst); err != nil {
			return err
		}
		affectedSnapInfo, err := snapst.CurrentInfo()
		if err != nil {
			return err
		}
		snap.AddImplicitSlots(affectedSnapInfo)
		if err := setupSnapSecurity(task, affectedSnapInfo, snapst.DevModeAllowed(), m.repo); err != nil {
			return err
		}
	}
	return nil
}

func (m *InterfaceManager) doSetupProfiles(task *state.Task, _ *tomb.Tomb) error {
	task.State().Lock()
	defer task.State().Unlock()

	// Get snap.Info from bits handed by the snap manager.
	ss, err := snapstate.TaskSnapSetup(task)
	if err != nil {
		return err
	}

	snapInfo, err := snap.ReadInfo(ss.Name(), ss.SideInfo)
	if err != nil {
		return err
	}
	snap.AddImplicitSlots(snapInfo)
	snapName := snapInfo.Name()

	// The snap may have been updated so perform the following operation to
	// ensure that we are always working on the correct state:
	//
	// - disconnect all connections to/from the given snap
	//   - remembering the snaps that were affected by this operation
	// - remove the (old) snap from the interfaces repository
	// - add the (new) snap to the interfaces repository
	// - restore connections based on what is kept in the state
	//   - if a connection cannot be restored then remove it from the state
	// - setup the security of all the affected snaps
	blacklist := m.repo.AutoConnectBlacklist(snapName)
	affectedSnaps, err := m.repo.DisconnectSnap(snapName)
	if err != nil {
		return err
	}
	// XXX: what about snap renames? We should remove the old name (or switch
	// to IDs in the interfaces repository)
	if err := m.repo.RemoveSnap(snapName); err != nil {
		return err
	}
	if err := m.repo.AddSnap(snapInfo); err != nil {
		if _, ok := err.(*interfaces.BadInterfacesError); ok {
			logger.Noticef("%s", err)
		} else {
			return err
		}
	}
	if err := m.reloadConnections(snapName); err != nil {
		return err
	}
	if err := m.autoConnect(task, snapName, blacklist); err != nil {
		return err
	}
	if err := setupSnapSecurity(task, snapInfo, ss.DevModeAllowed(), m.repo); err != nil {
		return err
	}

	return m.setupAffectedSnaps(task, snapName, affectedSnaps)
}

func (m *InterfaceManager) doRemoveProfiles(task *state.Task, _ *tomb.Tomb) error {
	st := task.State()
	st.Lock()
	defer st.Unlock()

	// Get SnapSetup for this snap. This is gives us the name of the snap.
	snapSetup, err := snapstate.TaskSnapSetup(task)
	if err != nil {
		return err
	}
	snapName := snapSetup.Name()

	// Disconnect the snap entirely.
	// This is required to remove the snap from the interface repository.
	// The returned list of affected snaps will need to have its security setup
	// to reflect the change.
	affectedSnaps, err := m.repo.DisconnectSnap(snapName)
	if err != nil {
		return err
	}
	if err := m.setupAffectedSnaps(task, snapName, affectedSnaps); err != nil {
		return err
	}

	// Remove the snap from the interface repository.
	// This discards all the plugs and slots belonging to that snap.
	if err := m.repo.RemoveSnap(snapName); err != nil {
		return err
	}

	// Remove security artefacts of the snap.
	if err := removeSnapSecurity(task, snapName); err != nil {
		// TODO: how long to wait?
		return &state.Retry{}
	}

	return nil
}

func (m *InterfaceManager) doDiscardConns(task *state.Task, _ *tomb.Tomb) error {
	st := task.State()
	st.Lock()
	defer st.Unlock()

	snapSetup, err := snapstate.TaskSnapSetup(task)
	if err != nil {
		return err
	}

	snapName := snapSetup.Name()

	var snapState snapstate.SnapState
	err = snapstate.Get(st, snapName, &snapState)
	if err != nil && err != state.ErrNoState {
		return err
	}

	if err == nil && len(snapState.Sequence) != 0 {
		return fmt.Errorf("cannot discard connections for snap %q while it is present", snapName)
	}
	conns, err := getConns(st)
	if err != nil {
		return err
	}
	removed := make(map[string]connState)
	for id := range conns {
		plugRef, slotRef, err := parseConnID(id)
		if err != nil {
			return err
		}
		if plugRef.Snap == snapName || slotRef.Snap == snapName {
			removed[id] = conns[id]
			delete(conns, id)
		}
	}
	task.Set("removed", removed)
	setConns(st, conns)
	return nil
}

func (m *InterfaceManager) undoDiscardConns(task *state.Task, _ *tomb.Tomb) error {
	st := task.State()
	st.Lock()
	defer st.Unlock()

	var removed map[string]connState
	err := task.Get("removed", &removed)
	if err != nil && err != state.ErrNoState {
		return err
	}

	conns, err := getConns(st)
	if err != nil {
		return err
	}

	for id, connState := range removed {
		conns[id] = connState
	}
	setConns(st, conns)
	task.Set("removed", nil)
	return nil
}

func (m *InterfaceManager) doConnect(task *state.Task, _ *tomb.Tomb) error {
	st := task.State()
	st.Lock()
	defer st.Unlock()

	plugRef, slotRef, err := getPlugAndSlotRefs(task)
	if err != nil {
		return err
	}

	conns, err := getConns(st)
	if err != nil {
		return err
	}

<<<<<<< HEAD
	plug := m.repo.Plug(plugRef.Snap, plugRef.Name)
	if plug == nil {
		return fmt.Errorf("snap %q has no %q plug", plugRef.Snap, plugRef.Name)
	}
	var plugDecl *asserts.SnapDeclaration
	if plug.Snap.SnapID != "" {
		var err error
		plugDecl, err = assertstate.SnapDeclaration(st, plug.Snap.SnapID)
		if err != nil {
			return fmt.Errorf("cannot find snap declaration for %q: %v", plug.Snap.Name(), err)
		}
	}

	slot := m.repo.Slot(slotRef.Snap, slotRef.Name)
	if slot == nil {
		return fmt.Errorf("snap %q has no %q slot", slotRef.Snap, slotRef.Name)
	}
	var slotDecl *asserts.SnapDeclaration
	if slot.Snap.SnapID != "" {
		var err error
		slotDecl, err = assertstate.SnapDeclaration(st, slot.Snap.SnapID)
		if err != nil {
			return fmt.Errorf("cannot find snap declaration for %q: %v", slot.Snap.Name(), err)
		}
	}

	baseDecl, err := assertstate.BaseDeclaration(st)
	if err != nil {
		return fmt.Errorf("internal error: cannot find base declaration: %v", err)
	}

	// check the connection against the declarations' rules
	ic := policy.ConnectCandidate{
		Plug:                plug.PlugInfo,
		PlugSnapDeclaration: plugDecl,
		Slot:                slot.SlotInfo,
		SlotSnapDeclaration: slotDecl,
		BaseDeclaration:     baseDecl,
	}

	err = ic.Check()
	if err != nil {
		return err
	}

	err = m.repo.Connect(plugRef.Snap, plugRef.Name, slotRef.Snap, slotRef.Name)
=======
	connRef := interfaces.ConnRef{PlugRef: *plugRef, SlotRef: *slotRef}
	err = m.repo.Connect(connRef)
>>>>>>> 6093ea93
	if err != nil {
		return err
	}

	var plugSnapst snapstate.SnapState
	if err := snapstate.Get(st, plugRef.Snap, &plugSnapst); err != nil {
		return err
	}
	var slotSnapst snapstate.SnapState
	if err := snapstate.Get(st, slotRef.Snap, &slotSnapst); err != nil {
		return err
	}

	if err := setupSnapSecurity(task, plug.Snap, plugSnapst.DevModeAllowed(), m.repo); err != nil {
		return err
	}
	if err := setupSnapSecurity(task, slot.Snap, slotSnapst.DevModeAllowed(), m.repo); err != nil {
		return err
	}

	conns[connID(plugRef, slotRef)] = connState{Interface: plug.Interface}
	setConns(st, conns)

	return nil
}

func (m *InterfaceManager) doDisconnect(task *state.Task, _ *tomb.Tomb) error {
	st := task.State()
	st.Lock()
	defer st.Unlock()

	plugRef, slotRef, err := getPlugAndSlotRefs(task)
	if err != nil {
		return err
	}

	conns, err := getConns(st)
	if err != nil {
		return err
	}

	err = m.repo.Disconnect(plugRef.Snap, plugRef.Name, slotRef.Snap, slotRef.Name)
	if err != nil {
		return err
	}

	plug := m.repo.Plug(plugRef.Snap, plugRef.Name)
	var plugSnapst snapstate.SnapState
	if err := snapstate.Get(st, plugRef.Snap, &plugSnapst); err != nil {
		return err
	}
	slot := m.repo.Slot(slotRef.Snap, slotRef.Name)
	var slotSnapst snapstate.SnapState
	if err := snapstate.Get(st, slotRef.Snap, &slotSnapst); err != nil {
		return err
	}

	if err := setupSnapSecurity(task, plug.Snap, plugSnapst.DevModeAllowed(), m.repo); err != nil {
		return err
	}
	if err := setupSnapSecurity(task, slot.Snap, slotSnapst.DevModeAllowed(), m.repo); err != nil {
		return err
	}

	delete(conns, connID(plugRef, slotRef))
	setConns(st, conns)
	return nil
}<|MERGE_RESOLUTION|>--- conflicted
+++ resolved
@@ -235,7 +235,6 @@
 		return err
 	}
 
-<<<<<<< HEAD
 	plug := m.repo.Plug(plugRef.Snap, plugRef.Name)
 	if plug == nil {
 		return fmt.Errorf("snap %q has no %q plug", plugRef.Snap, plugRef.Name)
@@ -281,11 +280,8 @@
 		return err
 	}
 
-	err = m.repo.Connect(plugRef.Snap, plugRef.Name, slotRef.Snap, slotRef.Name)
-=======
 	connRef := interfaces.ConnRef{PlugRef: *plugRef, SlotRef: *slotRef}
 	err = m.repo.Connect(connRef)
->>>>>>> 6093ea93
 	if err != nil {
 		return err
 	}
