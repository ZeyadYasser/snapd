// -*- Mode: Go; indent-tabs-mode: t -*-

/*
 * Copyright (C) 2016 Canonical Ltd
 *
 * This program is free software: you can redistribute it and/or modify
 * it under the terms of the GNU General Public License version 3 as
 * published by the Free Software Foundation.
 *
 * This program is distributed in the hope that it will be useful,
 * but WITHOUT ANY WARRANTY; without even the implied warranty of
 * MERCHANTABILITY or FITNESS FOR A PARTICULAR PURPOSE.  See the
 * GNU General Public License for more details.
 *
 * You should have received a copy of the GNU General Public License
 * along with this program.  If not, see <http://www.gnu.org/licenses/>.
 *
 */

package ifacestate_test

import (
	"sort"
	"strings"
	"testing"
	"time"

	. "gopkg.in/check.v1"

	"github.com/snapcore/snapd/asserts"
	"github.com/snapcore/snapd/asserts/assertstest"
	"github.com/snapcore/snapd/dirs"
	"github.com/snapcore/snapd/interfaces"
	"github.com/snapcore/snapd/interfaces/ifacetest"
	"github.com/snapcore/snapd/overlord"
	"github.com/snapcore/snapd/overlord/assertstate"
	"github.com/snapcore/snapd/overlord/hookstate"
	"github.com/snapcore/snapd/overlord/ifacestate"
	"github.com/snapcore/snapd/overlord/ifacestate/ifacerepo"
	"github.com/snapcore/snapd/overlord/snapstate"
	"github.com/snapcore/snapd/overlord/state"
	"github.com/snapcore/snapd/snap"
	"github.com/snapcore/snapd/snap/snaptest"
	"github.com/snapcore/snapd/testutil"
)

func TestInterfaceManager(t *testing.T) { TestingT(t) }

type interfaceManagerSuite struct {
	testutil.BaseTest
	o              *overlord.Overlord
	state          *state.State
	db             *asserts.Database
	privateMgr     *ifacestate.InterfaceManager
	privateHookMgr *hookstate.HookManager
	extraIfaces    []interfaces.Interface
	extraBackends  []interfaces.SecurityBackend
	secBackend     *ifacetest.TestSecurityBackend
	mockSnapCmd    *testutil.MockCmd
	storeSigning   *assertstest.StoreStack
}

var _ = Suite(&interfaceManagerSuite{})

func (s *interfaceManagerSuite) SetUpTest(c *C) {
	s.BaseTest.SetUpTest(c)
	s.storeSigning = assertstest.NewStoreStack("canonical", nil)

	s.mockSnapCmd = testutil.MockCommand(c, "snap", "")

	dirs.SetRootDir(c.MkDir())
	s.o = overlord.Mock()
	s.state = s.o.State()
	db, err := asserts.OpenDatabase(&asserts.DatabaseConfig{
		Backstore: asserts.NewMemoryBackstore(),
		Trusted:   s.storeSigning.Trusted,
	})
	c.Assert(err, IsNil)
	s.db = db
	err = db.Add(s.storeSigning.StoreAccountKey(""))
	c.Assert(err, IsNil)

	s.BaseTest.AddCleanup(snap.MockSanitizePlugsSlots(func(snapInfo *snap.Info) {}))

	s.state.Lock()
	assertstate.ReplaceDB(s.state, s.db)
	s.state.Unlock()

	s.privateHookMgr = nil
	s.privateMgr = nil
	s.extraIfaces = nil
	s.extraBackends = nil
	s.secBackend = &ifacetest.TestSecurityBackend{}
	// TODO: transition this so that we don't load real backends and instead
	// just load the test backend here and this is nicely integrated with
	// extraBackends above.
	s.BaseTest.AddCleanup(ifacestate.MockSecurityBackends([]interfaces.SecurityBackend{s.secBackend}))
}

func (s *interfaceManagerSuite) TearDownTest(c *C) {
	s.BaseTest.TearDownTest(c)

	s.mockSnapCmd.Restore()

	if s.privateMgr != nil {
		s.privateMgr.Stop()
	}
	dirs.SetRootDir("")
}

func (s *interfaceManagerSuite) manager(c *C) *ifacestate.InterfaceManager {
	if s.privateMgr == nil {
		mgr, err := ifacestate.Manager(s.state, s.hookManager(c), s.extraIfaces, s.extraBackends)
		c.Assert(err, IsNil)
		mgr.AddForeignTaskHandlers()
		s.privateMgr = mgr
		s.o.AddManager(mgr)
	}
	return s.privateMgr
}

func (s *interfaceManagerSuite) hookManager(c *C) *hookstate.HookManager {
	if s.privateHookMgr == nil {
		mgr, err := hookstate.Manager(s.state)
		c.Assert(err, IsNil)
		s.privateHookMgr = mgr
		s.o.AddManager(mgr)
	}
	return s.privateHookMgr
}

func (s *interfaceManagerSuite) settle(c *C) {
	err := s.o.Settle(5 * time.Second)
	c.Assert(err, IsNil)
}

func (s *interfaceManagerSuite) TestSmoke(c *C) {
	mgr := s.manager(c)
	mgr.Ensure()
	mgr.Wait()
}

func (s *interfaceManagerSuite) TestKnownTaskKinds(c *C) {
	mgr, err := ifacestate.Manager(s.state, s.hookManager(c), nil, nil)
	c.Assert(err, IsNil)
	kinds := mgr.KnownTaskKinds()
	sort.Strings(kinds)
	c.Assert(kinds, DeepEquals, []string{
		"auto-connect",
		"connect",
		"discard-conns",
		"disconnect",
		"reconnect",
		"remove-profiles",
		"setup-profiles",
		"transition-ubuntu-core"})
}

func (s *interfaceManagerSuite) TestRepoAvailable(c *C) {
	_ = s.manager(c)
	s.state.Lock()
	defer s.state.Unlock()
	repo := ifacerepo.Get(s.state)
	c.Check(repo, FitsTypeOf, &interfaces.Repository{})
}

func (s *interfaceManagerSuite) TestConnectTask(c *C) {
	s.mockIfaces(c, &ifacetest.TestInterface{InterfaceName: "test"}, &ifacetest.TestInterface{InterfaceName: "test2"})
	s.mockSnap(c, consumerYaml)
	s.mockSnap(c, producerYaml)
	_ = s.manager(c)

	s.state.Lock()
	defer s.state.Unlock()

	ts, err := ifacestate.Connect(s.state, "consumer", "plug", "producer", "slot")
	c.Assert(err, IsNil)

	var hs hookstate.HookSetup
	i := 0
	task := ts.Tasks()[i]
	c.Check(task.Kind(), Equals, "run-hook")
	var hookSetup hookstate.HookSetup
	err = task.Get("hook-setup", &hookSetup)
	c.Assert(err, IsNil)
	c.Assert(hookSetup, Equals, hookstate.HookSetup{Snap: "consumer", Hook: "prepare-plug-plug", Optional: true})
	i++
	task = ts.Tasks()[i]
	c.Check(task.Kind(), Equals, "run-hook")
	err = task.Get("hook-setup", &hookSetup)
	c.Assert(err, IsNil)
	c.Assert(hookSetup, Equals, hookstate.HookSetup{Snap: "producer", Hook: "prepare-slot-slot", Optional: true})
	i++
	task = ts.Tasks()[i]
	c.Assert(task.Kind(), Equals, "connect")
	var plug interfaces.PlugRef
	err = task.Get("plug", &plug)
	c.Assert(err, IsNil)
	c.Assert(plug.Snap, Equals, "consumer")
	c.Assert(plug.Name, Equals, "plug")
	var slot interfaces.SlotRef
	err = task.Get("slot", &slot)
	c.Assert(err, IsNil)
	c.Assert(slot.Snap, Equals, "producer")
	c.Assert(slot.Name, Equals, "slot")
<<<<<<< HEAD
=======
	var autoconnect bool
	err = task.Get("auto", &autoconnect)
	c.Assert(err, IsNil)
	c.Assert(autoconnect, Equals, false)
>>>>>>> 8f1936a7

	// verify initial attributes are present in connect task
	var plugStaticAttrs map[string]interface{}
	var plugDynamicAttrs map[string]interface{}
	err = task.Get("plug-static", &plugStaticAttrs)
	c.Assert(err, IsNil)
	c.Assert(plugStaticAttrs, DeepEquals, map[string]interface{}{"attr1": "value1"})
	err = task.Get("plug-dynamic", &plugDynamicAttrs)
	c.Assert(err, IsNil)
	c.Assert(plugDynamicAttrs, DeepEquals, map[string]interface{}{})

	var slotStaticAttrs map[string]interface{}
	var slotDynamicAttrs map[string]interface{}
	err = task.Get("slot-static", &slotStaticAttrs)
	c.Assert(err, IsNil)
	c.Assert(slotStaticAttrs, DeepEquals, map[string]interface{}{"attr2": "value2"})
	err = task.Get("slot-dynamic", &slotDynamicAttrs)
	c.Assert(err, IsNil)
	c.Assert(slotDynamicAttrs, DeepEquals, map[string]interface{}{})

	i++
	task = ts.Tasks()[i]
	c.Check(task.Kind(), Equals, "run-hook")
	err = task.Get("hook-setup", &hs)
	c.Assert(err, IsNil)
	c.Assert(hs, Equals, hookstate.HookSetup{Snap: "producer", Hook: "connect-slot-slot", Optional: true})
	i++
	task = ts.Tasks()[i]
	c.Check(task.Kind(), Equals, "run-hook")
	err = task.Get("hook-setup", &hs)
	c.Assert(err, IsNil)
	c.Assert(hs, Equals, hookstate.HookSetup{Snap: "consumer", Hook: "connect-plug-plug", Optional: true})
}

func (s *interfaceManagerSuite) testConnectDisconnectConflicts(c *C, f func(*state.State, string, string, string, string) (*state.TaskSet, error), snapName string, otherTaskKind string, expectedErr string) {
	s.state.Lock()
	defer s.state.Unlock()

	chg := s.state.NewChange("other-chg", "...")
	t := s.state.NewTask(otherTaskKind, "...")
	t.Set("snap-setup", &snapstate.SnapSetup{
		SideInfo: &snap.SideInfo{
			RealName: snapName},
	})
	chg.AddTask(t)

	_, err := f(s.state, "consumer", "plug", "producer", "slot")
	c.Assert(err, ErrorMatches, expectedErr)
}

func (s *interfaceManagerSuite) TestConnectConflictsPlugSnapOnLinkSnap(c *C) {
	s.testConnectDisconnectConflicts(c, ifacestate.Connect, "consumer", "link-snap", `snap "consumer" has "other-chg" change in progress`)
}

func (s *interfaceManagerSuite) TestConnectConflictsPlugSnapOnUnlink(c *C) {
	s.testConnectDisconnectConflicts(c, ifacestate.Connect, "consumer", "unlink-snap", `snap "consumer" has "other-chg" change in progress`)
}

func (s *interfaceManagerSuite) TestConnectConflictsSlotSnap(c *C) {
	s.testConnectDisconnectConflicts(c, ifacestate.Connect, "producer", "link-snap", `snap "producer" has "other-chg" change in progress`)
}

func (s *interfaceManagerSuite) TestConnectConflictsSlotSnapOnUnlink(c *C) {
	s.testConnectDisconnectConflicts(c, ifacestate.Connect, "producer", "unlink-snap", `snap "producer" has "other-chg" change in progress`)
}

func (s *interfaceManagerSuite) TestDisconnectConflictsPlugSnapOnLink(c *C) {
	s.testConnectDisconnectConflicts(c, ifacestate.Disconnect, "consumer", "link-snap", `snap "consumer" has "other-chg" change in progress`)
}

func (s *interfaceManagerSuite) TestDisconnectConflictsSlotSnapOnLink(c *C) {
	s.testConnectDisconnectConflicts(c, ifacestate.Disconnect, "producer", "link-snap", `snap "producer" has "other-chg" change in progress`)
}

func (s *interfaceManagerSuite) TestConnectDoesntConflict(c *C) {
	s.mockIface(c, &ifacetest.TestInterface{InterfaceName: "test"})
	s.mockSnap(c, consumerYaml)
	s.mockSnap(c, producerYaml)

	s.state.Lock()
	defer s.state.Unlock()

	chg := s.state.NewChange("other-connect", "...")
	t := s.state.NewTask("connect", "other connect task")
	t.Set("slot", interfaces.SlotRef{Snap: "producer", Name: "slot"})
	t.Set("plug", interfaces.PlugRef{Snap: "consumer", Name: "plug"})
	chg.AddTask(t)

	_, err := ifacestate.Connect(s.state, "consumer", "plug", "producer", "slot")
	c.Assert(err, IsNil)

	_, err = ifacestate.Disconnect(s.state, "consumer", "plug", "producer", "slot")
	c.Assert(err, IsNil)
}

func (s *interfaceManagerSuite) TestAutoconnectDoesntConflictOnInstalledSnap(c *C) {
	s.mockSnap(c, consumerYaml)
	s.mockSnap(c, producerYaml)

	s.state.Lock()
	defer s.state.Unlock()

	sup := &snapstate.SnapSetup{
		SideInfo: &snap.SideInfo{
			RealName: "consumer"},
	}

	chg := s.state.NewChange("install", "...")
	t := s.state.NewTask("link-snap", "...")
	t.Set("snap-setup", sup)
	chg.AddTask(t)

	t = s.state.NewTask("auto-connect", "...")
	t.Set("snap-setup", sup)
	chg.AddTask(t)

	_, err := ifacestate.AutoConnect(s.state, chg, t, "consumer", "plug", "producer", "slot")
	c.Assert(err, IsNil)
}

func (s *interfaceManagerSuite) testAutoConnectConflicts(c *C, conflictingKind string) {
	s.mockSnap(c, consumerYaml)
	s.mockSnap(c, producerYaml)

	s.state.Lock()
	defer s.state.Unlock()

	chg1 := s.state.NewChange("a change", "...")
	t1 := s.state.NewTask(conflictingKind, "...")
	t1.Set("snap-setup", &snapstate.SnapSetup{
		SideInfo: &snap.SideInfo{
			RealName: "consumer"},
	})
	chg1.AddTask(t1)

	chg := s.state.NewChange("other-chg", "...")
	t2 := s.state.NewTask("auto-connect", "...")
	t2.Set("snap-setup", &snapstate.SnapSetup{
		SideInfo: &snap.SideInfo{
			RealName: "producer"},
	})

	chg.AddTask(t2)

	_, err := ifacestate.AutoConnect(s.state, chg, t2, "consumer", "plug", "producer", "slot")
	c.Assert(err, NotNil)
	c.Assert(err, ErrorMatches, `task should be retried`)
}

func (s *interfaceManagerSuite) TestAutoconnectConflictOnUnlink(c *C) {
	s.testAutoConnectConflicts(c, "unlink-snap")
}

func (s *interfaceManagerSuite) TestAutoconnectConflictOnLink(c *C) {
	s.testAutoConnectConflicts(c, "link-snap")
}

func (s *interfaceManagerSuite) TestEnsureProcessesConnectTask(c *C) {
	s.mockIfaces(c, &ifacetest.TestInterface{InterfaceName: "test"}, &ifacetest.TestInterface{InterfaceName: "test2"})
	s.mockSnap(c, consumerYaml)
	s.mockSnap(c, producerYaml)
	_ = s.manager(c)

	s.state.Lock()
	change := s.state.NewChange("kind", "summary")
	ts, err := ifacestate.Connect(s.state, "consumer", "plug", "producer", "slot")

	c.Assert(err, IsNil)
	c.Assert(ts.Tasks(), HasLen, 5)
	ts.Tasks()[2].Set("snap-setup", &snapstate.SnapSetup{
		SideInfo: &snap.SideInfo{
			RealName: "consumer",
		},
	})

	change.AddAll(ts)
	s.state.Unlock()

	s.settle(c)

	s.state.Lock()
	defer s.state.Unlock()

	i := 0
	c.Assert(change.Err(), IsNil)
	task := change.Tasks()[i]
	c.Check(task.Kind(), Equals, "run-hook")
	c.Check(task.Status(), Equals, state.DoneStatus)
	i++
	task = change.Tasks()[i]
	c.Check(task.Kind(), Equals, "run-hook")
	c.Check(task.Status(), Equals, state.DoneStatus)
	i++
	task = change.Tasks()[i]
	c.Check(task.Kind(), Equals, "connect")
	c.Check(task.Status(), Equals, state.DoneStatus)
	c.Check(change.Status(), Equals, state.DoneStatus)

	repo := s.manager(c).Repository()
	ifaces := repo.Interfaces()
	c.Assert(ifaces.Connections, HasLen, 1)
	c.Check(ifaces.Connections, DeepEquals, []*interfaces.ConnRef{{interfaces.PlugRef{Snap: "consumer", Name: "plug"}, interfaces.SlotRef{Snap: "producer", Name: "slot"}}})
}

func (s *interfaceManagerSuite) TestConnectTaskCheckInterfaceMismatch(c *C) {
	s.mockIfaces(c, &ifacetest.TestInterface{InterfaceName: "test"}, &ifacetest.TestInterface{InterfaceName: "test2"})
	s.mockSnap(c, consumerYaml)
	s.mockSnap(c, producerYaml)
	_ = s.manager(c)

	s.state.Lock()
	change := s.state.NewChange("kind", "summary")
	ts, err := ifacestate.Connect(s.state, "consumer", "otherplug", "producer", "slot")
	c.Assert(err, IsNil)
	c.Assert(ts.Tasks(), HasLen, 5)
	c.Check(ts.Tasks()[2].Kind(), Equals, "connect")
	ts.Tasks()[2].Set("snap-setup", &snapstate.SnapSetup{
		SideInfo: &snap.SideInfo{
			RealName: "consumer",
		},
	})

	change.AddAll(ts)
	s.state.Unlock()

	s.settle(c)

	s.state.Lock()
	defer s.state.Unlock()

	c.Check(change.Err(), ErrorMatches, `cannot perform the following tasks:\n- Connect consumer:otherplug to producer:slot \(cannot connect plug "consumer:otherplug" \(interface "test2"\) to "producer:slot" \(interface "test".*`)
	task := change.Tasks()[2]
	c.Check(task.Kind(), Equals, "connect")
	c.Check(task.Status(), Equals, state.ErrorStatus)
	c.Check(change.Status(), Equals, state.ErrorStatus)
}

func (s *interfaceManagerSuite) TestConnectTaskNoSuchSlot(c *C) {
	s.mockIfaces(c, &ifacetest.TestInterface{InterfaceName: "test"}, &ifacetest.TestInterface{InterfaceName: "test2"})
	s.mockSnap(c, consumerYaml)
	s.mockSnap(c, producerYaml)
	_ = s.manager(c)

	s.state.Lock()
	_ = s.state.NewChange("kind", "summary")
	_, err := ifacestate.Connect(s.state, "consumer", "plug", "producer", "whatslot")
	c.Assert(err, ErrorMatches, `snap "producer" has no slot named "whatslot"`)
}

func (s *interfaceManagerSuite) TestConnectTaskNoSuchPlug(c *C) {
	s.mockIfaces(c, &ifacetest.TestInterface{InterfaceName: "test"}, &ifacetest.TestInterface{InterfaceName: "test2"})
	s.mockSnap(c, consumerYaml)
	s.mockSnap(c, producerYaml)
	_ = s.manager(c)

	s.state.Lock()
	_ = s.state.NewChange("kind", "summary")
	_, err := ifacestate.Connect(s.state, "consumer", "whatplug", "producer", "slot")
	c.Assert(err, ErrorMatches, `snap "consumer" has no plug named "whatplug"`)
}

func (s *interfaceManagerSuite) TestConnectTaskCheckNotAllowed(c *C) {
	s.testConnectTaskCheck(c, func() {
		s.mockSnapDecl(c, "consumer", "consumer-publisher", nil)
		s.mockSnap(c, consumerYaml)
		s.mockSnapDecl(c, "producer", "producer-publisher", nil)
		s.mockSnap(c, producerYaml)
	}, func(change *state.Change) {
		c.Check(change.Err(), ErrorMatches, `(?s).*connection not allowed by slot rule of interface "test".*`)
		c.Check(change.Status(), Equals, state.ErrorStatus)

		repo := s.manager(c).Repository()
		ifaces := repo.Interfaces()
		c.Check(ifaces.Connections, HasLen, 0)
	})
}

func (s *interfaceManagerSuite) TestConnectTaskCheckNotAllowedButNoDecl(c *C) {
	s.testConnectTaskCheck(c, func() {
		s.mockSnap(c, consumerYaml)
		s.mockSnap(c, producerYaml)
	}, func(change *state.Change) {
		c.Check(change.Err(), IsNil)
		c.Check(change.Status(), Equals, state.DoneStatus)

		repo := s.manager(c).Repository()
		ifaces := repo.Interfaces()
		c.Assert(ifaces.Connections, HasLen, 1)
		c.Check(ifaces.Connections, DeepEquals, []*interfaces.ConnRef{{interfaces.PlugRef{Snap: "consumer", Name: "plug"}, interfaces.SlotRef{Snap: "producer", Name: "slot"}}})
	})
}

func (s *interfaceManagerSuite) TestConnectTaskCheckAllowed(c *C) {
	s.testConnectTaskCheck(c, func() {
		s.mockSnapDecl(c, "consumer", "one-publisher", nil)
		s.mockSnap(c, consumerYaml)
		s.mockSnapDecl(c, "producer", "one-publisher", nil)
		s.mockSnap(c, producerYaml)
	}, func(change *state.Change) {
		c.Assert(change.Err(), IsNil)
		c.Check(change.Status(), Equals, state.DoneStatus)

		repo := s.manager(c).Repository()
		ifaces := repo.Interfaces()
		c.Assert(ifaces.Connections, HasLen, 1)
		c.Check(ifaces.Connections, DeepEquals, []*interfaces.ConnRef{{interfaces.PlugRef{Snap: "consumer", Name: "plug"}, interfaces.SlotRef{Snap: "producer", Name: "slot"}}})
	})
}

func (s *interfaceManagerSuite) testConnectTaskCheck(c *C, setup func(), check func(*state.Change)) {
	restore := assertstest.MockBuiltinBaseDeclaration([]byte(`
type: base-declaration
authority-id: canonical
series: 16
slots:
  test:
    allow-connection:
      plug-publisher-id:
        - $SLOT_PUBLISHER_ID
`))
	defer restore()
	s.mockIfaces(c, &ifacetest.TestInterface{InterfaceName: "test"}, &ifacetest.TestInterface{InterfaceName: "test2"})

	setup()
	_ = s.manager(c)

	s.state.Lock()
	change := s.state.NewChange("kind", "summary")
	ts, err := ifacestate.Connect(s.state, "consumer", "plug", "producer", "slot")
	c.Assert(err, IsNil)
	c.Assert(ts.Tasks(), HasLen, 5)
	ts.Tasks()[0].Set("snap-setup", &snapstate.SnapSetup{
		SideInfo: &snap.SideInfo{
			RealName: "consumer",
		},
	})

	change.AddAll(ts)
	s.state.Unlock()

	s.settle(c)

	s.state.Lock()
	defer s.state.Unlock()

	check(change)
}

func (s *interfaceManagerSuite) TestDisconnectTask(c *C) {
	s.state.Lock()
	defer s.state.Unlock()

	ts, err := ifacestate.Disconnect(s.state, "consumer", "plug", "producer", "slot")
	c.Assert(err, IsNil)

	task := ts.Tasks()[0]
	c.Assert(task.Kind(), Equals, "disconnect")
	var plug interfaces.PlugRef
	err = task.Get("plug", &plug)
	c.Assert(err, IsNil)
	c.Assert(plug.Snap, Equals, "consumer")
	c.Assert(plug.Name, Equals, "plug")
	var slot interfaces.SlotRef
	err = task.Get("slot", &slot)
	c.Assert(err, IsNil)
	c.Assert(slot.Snap, Equals, "producer")
	c.Assert(slot.Name, Equals, "slot")
}

// Disconnect works when both plug and slot are specified
func (s *interfaceManagerSuite) TestDisconnectFull(c *C) {
	s.testDisconnect(c, "consumer", "plug", "producer", "slot")
}

func (s *interfaceManagerSuite) testDisconnect(c *C, plugSnap, plugName, slotSnap, slotName string) {
	// Put two snaps in place They consumer has an plug that can be connected
	// to slot on the producer.
	s.mockIfaces(c, &ifacetest.TestInterface{InterfaceName: "test"}, &ifacetest.TestInterface{InterfaceName: "test2"})
	s.mockSnap(c, consumerYaml)
	s.mockSnap(c, producerYaml)

	// Put a connection in the state so that it automatically gets set up when
	// we create the manager.
	s.state.Lock()
	s.state.Set("conns", map[string]interface{}{
		"consumer:plug producer:slot": map[string]interface{}{"interface": "test"},
	})
	s.state.Unlock()

	// Initialize the manager. This registers both snaps and reloads the connection.
	mgr := s.manager(c)

	// Run the disconnect task and let it finish.
	s.state.Lock()
	change := s.state.NewChange("disconnect", "...")
	ts, err := ifacestate.Disconnect(s.state, plugSnap, plugName, slotSnap, slotName)
	ts.Tasks()[0].Set("snap-setup", &snapstate.SnapSetup{
		SideInfo: &snap.SideInfo{
			RealName: "consumer",
		},
	})

	c.Assert(err, IsNil)
	change.AddAll(ts)
	s.state.Unlock()
	mgr.Ensure()
	mgr.Wait()

	s.state.Lock()
	defer s.state.Unlock()

	// Ensure that the task succeeded.
	c.Assert(change.Err(), IsNil)
	task := change.Tasks()[0]
	c.Check(task.Kind(), Equals, "disconnect")
	c.Check(task.Status(), Equals, state.DoneStatus)

	c.Check(change.Status(), Equals, state.DoneStatus)

	// Ensure that the connection has been removed from the state
	var conns map[string]interface{}
	err = s.state.Get("conns", &conns)
	c.Assert(err, IsNil)
	c.Check(conns, HasLen, 0)

	// Ensure that the connection has been removed from the repository
	repo := mgr.Repository()
	ifaces := repo.Interfaces()
	c.Assert(ifaces.Connections, HasLen, 0)

	// Ensure that the backend was used to setup security of both snaps
	c.Assert(s.secBackend.SetupCalls, HasLen, 2)
	c.Assert(s.secBackend.RemoveCalls, HasLen, 0)
	c.Check(s.secBackend.SetupCalls[0].SnapInfo.Name(), Equals, "consumer")
	c.Check(s.secBackend.SetupCalls[1].SnapInfo.Name(), Equals, "producer")

	c.Check(s.secBackend.SetupCalls[0].Options, Equals, interfaces.ConfinementOptions{})
	c.Check(s.secBackend.SetupCalls[1].Options, Equals, interfaces.ConfinementOptions{})
}

func (s *interfaceManagerSuite) mockIface(c *C, iface interfaces.Interface) {
	s.extraIfaces = append(s.extraIfaces, iface)
}

func (s *interfaceManagerSuite) mockIfaces(c *C, ifaces ...interfaces.Interface) {
	s.extraIfaces = append(s.extraIfaces, ifaces...)
}

func (s *interfaceManagerSuite) mockSnapDecl(c *C, name, publisher string, extraHeaders map[string]interface{}) {
	_, err := s.db.Find(asserts.AccountType, map[string]string{
		"account-id": publisher,
	})
	if asserts.IsNotFound(err) {
		acct := assertstest.NewAccount(s.storeSigning, publisher, map[string]interface{}{
			"account-id": publisher,
		}, "")
		err = s.db.Add(acct)
	}
	c.Assert(err, IsNil)

	headers := map[string]interface{}{
		"series":       "16",
		"snap-name":    name,
		"publisher-id": publisher,
		"snap-id":      (name + strings.Repeat("id", 16))[:32],
		"timestamp":    time.Now().Format(time.RFC3339),
	}
	for k, v := range extraHeaders {
		headers[k] = v
	}

	snapDecl, err := s.storeSigning.Sign(asserts.SnapDeclarationType, headers, nil, "")
	c.Assert(err, IsNil)

	err = s.db.Add(snapDecl)
	c.Assert(err, IsNil)
}

func (s *interfaceManagerSuite) mockSnap(c *C, yamlText string) *snap.Info {
	sideInfo := &snap.SideInfo{
		Revision: snap.R(1),
	}
	snapInfo := snaptest.MockSnap(c, yamlText, sideInfo)
	sideInfo.RealName = snapInfo.Name()

	a, err := s.db.FindMany(asserts.SnapDeclarationType, map[string]string{
		"snap-name": sideInfo.RealName,
	})
	if err == nil {
		decl := a[0].(*asserts.SnapDeclaration)
		snapInfo.SnapID = decl.SnapID()
		sideInfo.SnapID = decl.SnapID()
	} else if asserts.IsNotFound(err) {
		err = nil
	}
	c.Assert(err, IsNil)

	s.state.Lock()
	defer s.state.Unlock()

	// Put a side info into the state
	snapstate.Set(s.state, snapInfo.Name(), &snapstate.SnapState{
		Active:   true,
		Sequence: []*snap.SideInfo{sideInfo},
		Current:  sideInfo.Revision,
	})
	return snapInfo
}

func (s *interfaceManagerSuite) mockUpdatedSnap(c *C, yamlText string, revision int) *snap.Info {
	sideInfo := &snap.SideInfo{Revision: snap.R(revision)}
	snapInfo := snaptest.MockSnap(c, yamlText, sideInfo)
	sideInfo.RealName = snapInfo.Name()

	s.state.Lock()
	defer s.state.Unlock()

	// Put the new revision (stored in SideInfo) into the state
	var snapst snapstate.SnapState
	err := snapstate.Get(s.state, snapInfo.Name(), &snapst)
	c.Assert(err, IsNil)
	snapst.Sequence = append(snapst.Sequence, sideInfo)
	snapstate.Set(s.state, snapInfo.Name(), &snapst)

	return snapInfo
}

func (s *interfaceManagerSuite) addSetupSnapSecurityChange(c *C, snapsup *snapstate.SnapSetup) *state.Change {
	s.state.Lock()
	defer s.state.Unlock()

	change := s.state.NewChange("test", "")

	task1 := s.state.NewTask("setup-profiles", "")
	task1.Set("snap-setup", snapsup)
	change.AddTask(task1)

	task2 := s.state.NewTask("auto-connect", "")
	task2.Set("snap-setup", snapsup)
	task2.WaitFor(task1)
	change.AddTask(task2)

	return change
}

func (s *interfaceManagerSuite) addRemoveSnapSecurityChange(c *C, snapName string) *state.Change {
	s.state.Lock()
	defer s.state.Unlock()

	task := s.state.NewTask("remove-profiles", "")
	snapsup := snapstate.SnapSetup{
		SideInfo: &snap.SideInfo{
			RealName: snapName,
		},
	}
	task.Set("snap-setup", snapsup)
	taskset := state.NewTaskSet(task)
	change := s.state.NewChange("test", "")
	change.AddAll(taskset)
	return change
}

func (s *interfaceManagerSuite) addDiscardConnsChange(c *C, snapName string) *state.Change {
	s.state.Lock()
	defer s.state.Unlock()

	task := s.state.NewTask("discard-conns", "")
	snapsup := snapstate.SnapSetup{
		SideInfo: &snap.SideInfo{
			RealName: snapName,
		},
	}
	task.Set("snap-setup", snapsup)
	taskset := state.NewTaskSet(task)
	change := s.state.NewChange("test", "")
	change.AddAll(taskset)
	return change
}

var ubuntuCoreSnapYaml = `
name: ubuntu-core
version: 1
type: os
`

var coreSnapYaml = `
name: core
version: 1
type: os
`

var sampleSnapYaml = `
name: snap
version: 1
apps:
 app:
   command: foo
plugs:
 network:
  interface: network
`

var consumerYaml = `
name: consumer
version: 1
plugs:
 plug:
  interface: test
  attr1: value1
 otherplug:
  interface: test2
`

var consumer2Yaml = `
name: consumer2
version: 1
plugs:
 plug:
  interface: test
  attr1: value1
`

var producerYaml = `
name: producer
version: 1
slots:
 slot:
  interface: test
  attr2: value2
`

var producer2Yaml = `
name: producer2
version: 1
slots:
 slot:
  interface: test
  attr2: value2
`

var httpdSnapYaml = `name: httpd
version: 1
plugs:
 network:
  interface: network
`

// The setup-profiles task will not auto-connect an plug that was previously
// explicitly disconnected by the user.
func (s *interfaceManagerSuite) TestDoSetupSnapSecurityHonorsDisconnect(c *C) {
	c.Skip("feature disabled until redesign/reimpl")
	// Add an OS snap as well as a sample snap with a "network" plug.
	// The plug is normally auto-connected.
	s.mockSnap(c, ubuntuCoreSnapYaml)
	snapInfo := s.mockSnap(c, sampleSnapYaml)

	// Initialize the manager. This registers the two snaps.
	mgr := s.manager(c)

	// Run the setup-snap-security task and let it finish.
	change := s.addSetupSnapSecurityChange(c, &snapstate.SnapSetup{
		SideInfo: &snap.SideInfo{
			RealName: snapInfo.Name(),
			Revision: snapInfo.Revision,
		},
	})
	mgr.Ensure()
	mgr.Wait()
	mgr.Stop()

	s.state.Lock()
	defer s.state.Unlock()

	// Ensure that the task succeeded
	c.Assert(change.Status(), Equals, state.DoneStatus)

	// Ensure that "network" is not saved in the state as auto-connected.
	var conns map[string]interface{}
	err := s.state.Get("conns", &conns)
	c.Assert(err, IsNil)
	c.Check(conns, HasLen, 0)

	// Ensure that "network" is really disconnected.
	repo := mgr.Repository()
	plug := repo.Plug("snap", "network")
	c.Assert(plug, Not(IsNil))
	ifaces := repo.Interfaces()
	c.Assert(ifaces.Connections, HasLen, 0)
}

// The setup-profiles task will auto-connect plugs with viable candidates.
func (s *interfaceManagerSuite) TestDoSetupSnapSecurityAutoConnectsPlugs(c *C) {
	// Add an OS snap.
	s.mockSnap(c, ubuntuCoreSnapYaml)

	// Initialize the manager. This registers the OS snap.
	mgr := s.manager(c)

	// Add a sample snap with a "network" plug which should be auto-connected.
	snapInfo := s.mockSnap(c, sampleSnapYaml)

	// Run the setup-snap-security task and let it finish.
	change := s.addSetupSnapSecurityChange(c, &snapstate.SnapSetup{
		SideInfo: &snap.SideInfo{
			RealName: snapInfo.Name(),
			Revision: snapInfo.Revision,
		},
	})
	s.settle(c)

	s.state.Lock()
	defer s.state.Unlock()

	// Ensure that the task succeeded.
	c.Assert(change.Status(), Equals, state.DoneStatus)

	// Ensure that "network" is now saved in the state as auto-connected.
	var conns map[string]interface{}
	err := s.state.Get("conns", &conns)
	c.Assert(err, IsNil)
	c.Check(conns, DeepEquals, map[string]interface{}{
		"snap:network ubuntu-core:network": map[string]interface{}{
			"interface": "network", "auto": true,
		},
	})

	// Ensure that "network" is really connected.
	repo := mgr.Repository()
	plug := repo.Plug("snap", "network")
	c.Assert(plug, Not(IsNil))
	ifaces := repo.Interfaces()
	c.Assert(ifaces.Connections, HasLen, 1) //FIXME add deep eq
}

// The setup-profiles task will auto-connect slots with viable candidates.
func (s *interfaceManagerSuite) TestDoSetupSnapSecurityAutoConnectsSlots(c *C) {
	// Mock the interface that will be used by the test
	s.mockIfaces(c, &ifacetest.TestInterface{InterfaceName: "test"}, &ifacetest.TestInterface{InterfaceName: "test2"})
	// Add an OS snap.
	s.mockSnap(c, ubuntuCoreSnapYaml)
	// Add a consumer snap with unconnect plug (interface "test")
	s.mockSnap(c, consumerYaml)

	// Initialize the manager. This registers the OS snap.
	mgr := s.manager(c)

	// Add a producer snap with a "slot" slot of the "test" interface.
	snapInfo := s.mockSnap(c, producerYaml)

	// Run the setup-snap-security task and let it finish.
	change := s.addSetupSnapSecurityChange(c, &snapstate.SnapSetup{
		SideInfo: &snap.SideInfo{
			RealName: snapInfo.Name(),
			Revision: snapInfo.Revision,
		},
	})
	s.settle(c)

	s.state.Lock()
	defer s.state.Unlock()

	// Ensure that the task succeeded.
	c.Assert(change.Status(), Equals, state.DoneStatus)

	// Ensure that "slot" is now saved in the state as auto-connected.
	var conns map[string]interface{}
	err := s.state.Get("conns", &conns)
	c.Assert(err, IsNil)
	c.Check(conns, DeepEquals, map[string]interface{}{
		"consumer:plug producer:slot": map[string]interface{}{
			"interface": "test", "auto": true,
		},
	})

	// Ensure that "slot" is really connected.
	repo := mgr.Repository()
	slot := repo.Slot("producer", "slot")
	c.Assert(slot, Not(IsNil))
	ifaces := repo.Interfaces()
	c.Assert(ifaces.Connections, HasLen, 1)
	c.Check(ifaces.Connections, DeepEquals, []*interfaces.ConnRef{{interfaces.PlugRef{Snap: "consumer", Name: "plug"}, interfaces.SlotRef{Snap: "producer", Name: "slot"}}})
}

// The setup-profiles task will auto-connect slots with viable multiple candidates.
func (s *interfaceManagerSuite) TestDoSetupSnapSecurityAutoConnectsSlotsMultiplePlugs(c *C) {
	// Mock the interface that will be used by the test
	s.mockIfaces(c, &ifacetest.TestInterface{InterfaceName: "test"}, &ifacetest.TestInterface{InterfaceName: "test2"})
	// Add an OS snap.
	s.mockSnap(c, ubuntuCoreSnapYaml)
	// Add a consumer snap with unconnect plug (interface "test")
	s.mockSnap(c, consumerYaml)
	// Add a 2nd consumer snap with unconnect plug (interface "test")
	s.mockSnap(c, consumer2Yaml)

	// Initialize the manager. This registers the OS snap.
	mgr := s.manager(c)

	// Add a producer snap with a "slot" slot of the "test" interface.
	snapInfo := s.mockSnap(c, producerYaml)

	// Run the setup-snap-security task and let it finish.
	change := s.addSetupSnapSecurityChange(c, &snapstate.SnapSetup{
		SideInfo: &snap.SideInfo{
			RealName: snapInfo.Name(),
			Revision: snapInfo.Revision,
		},
	})
	s.settle(c)

	s.state.Lock()
	defer s.state.Unlock()

	// Ensure that the task succeeded.
	c.Assert(change.Status(), Equals, state.DoneStatus)

	// Ensure that "slot" is now saved in the state as auto-connected.
	var conns map[string]interface{}
	err := s.state.Get("conns", &conns)
	c.Assert(err, IsNil)
	c.Check(conns, DeepEquals, map[string]interface{}{
		"consumer:plug producer:slot": map[string]interface{}{
			"interface": "test", "auto": true,
		},
		"consumer2:plug producer:slot": map[string]interface{}{
			"interface": "test", "auto": true,
		},
	})

	// Ensure that "slot" is really connected.
	repo := mgr.Repository()
	slot := repo.Slot("producer", "slot")
	c.Assert(slot, Not(IsNil))
	ifaces := repo.Interfaces()
	c.Assert(ifaces.Connections, HasLen, 2)
	c.Check(ifaces.Connections, DeepEquals, []*interfaces.ConnRef{
		{interfaces.PlugRef{Snap: "consumer", Name: "plug"}, interfaces.SlotRef{Snap: "producer", Name: "slot"}},
		{interfaces.PlugRef{Snap: "consumer2", Name: "plug"}, interfaces.SlotRef{Snap: "producer", Name: "slot"}},
	})
}

// The setup-profiles task will not auto-connect slots if viable alternative slots are present.
func (s *interfaceManagerSuite) TestDoSetupSnapSecurityNoAutoConnectSlotsIfAlternative(c *C) {
	// Mock the interface that will be used by the test
	s.mockIface(c, &ifacetest.TestInterface{InterfaceName: "test"})
	// Add an OS snap.
	s.mockSnap(c, ubuntuCoreSnapYaml)
	// Add a consumer snap with unconnect plug (interface "test")
	s.mockSnap(c, consumerYaml)

	// alternative conflicting producer
	s.mockSnap(c, producer2Yaml)

	// Initialize the manager. This registers the OS snap.
	_ = s.manager(c)

	// Add a producer snap with a "slot" slot of the "test" interface.
	snapInfo := s.mockSnap(c, producerYaml)

	// Run the setup-snap-security task and let it finish.
	change := s.addSetupSnapSecurityChange(c, &snapstate.SnapSetup{
		SideInfo: &snap.SideInfo{
			RealName: snapInfo.Name(),
			Revision: snapInfo.Revision,
		},
	})
	s.settle(c)

	s.state.Lock()
	defer s.state.Unlock()

	// Ensure that the task succeeded.
	c.Assert(change.Status(), Equals, state.DoneStatus)

	// Ensure that no connections were made
	var conns map[string]interface{}
	err := s.state.Get("conns", &conns)
	c.Assert(err, Equals, state.ErrNoState)
	c.Check(conns, HasLen, 0)
}

// The setup-profiles task will auto-connect plugs with viable candidates also condidering snap declarations.
func (s *interfaceManagerSuite) TestDoSetupSnapSecurityAutoConnectsDeclBased(c *C) {
	s.testDoSetupSnapSecurityAutoConnectsDeclBased(c, true, func(conns map[string]interface{}, repoConns []*interfaces.ConnRef) {
		// Ensure that "test" plug is now saved in the state as auto-connected.
		c.Check(conns, DeepEquals, map[string]interface{}{
			"consumer:plug producer:slot": map[string]interface{}{"auto": true, "interface": "test"},
		})
		// Ensure that "test" is really connected.
		c.Check(repoConns, HasLen, 1)
	})
}

// The setup-profiles task will *not* auto-connect plugs with viable candidates when snap declarations are missing.
func (s *interfaceManagerSuite) TestDoSetupSnapSecurityAutoConnectsDeclBasedWhenMissingDecl(c *C) {
	s.testDoSetupSnapSecurityAutoConnectsDeclBased(c, false, func(conns map[string]interface{}, repoConns []*interfaces.ConnRef) {
		// Ensure nothing is connected.
		c.Check(conns, HasLen, 0)
		c.Check(repoConns, HasLen, 0)
	})
}

func (s *interfaceManagerSuite) testDoSetupSnapSecurityAutoConnectsDeclBased(c *C, withDecl bool, check func(map[string]interface{}, []*interfaces.ConnRef)) {
	restore := assertstest.MockBuiltinBaseDeclaration([]byte(`
type: base-declaration
authority-id: canonical
series: 16
slots:
  test:
    allow-auto-connection:
      plug-publisher-id:
        - $SLOT_PUBLISHER_ID
`))
	defer restore()
	// Add the producer snap
	s.mockIfaces(c, &ifacetest.TestInterface{InterfaceName: "test"}, &ifacetest.TestInterface{InterfaceName: "test2"})
	s.mockSnapDecl(c, "producer", "one-publisher", nil)
	s.mockSnap(c, producerYaml)

	// Initialize the manager. This registers the producer snap.
	mgr := s.manager(c)

	// Add a sample snap with a plug with the "test" interface which should be auto-connected.
	if withDecl {
		s.mockSnapDecl(c, "consumer", "one-publisher", nil)
	}
	snapInfo := s.mockSnap(c, consumerYaml)

	// Run the setup-snap-security task and let it finish.
	change := s.addSetupSnapSecurityChange(c, &snapstate.SnapSetup{
		SideInfo: &snap.SideInfo{
			RealName: snapInfo.Name(),
			SnapID:   snapInfo.SnapID,
			Revision: snapInfo.Revision,
		},
	})
	s.settle(c)

	s.state.Lock()
	defer s.state.Unlock()

	// Ensure that the task succeeded.
	c.Assert(change.Status(), Equals, state.DoneStatus)

	var conns map[string]interface{}
	_ = s.state.Get("conns", &conns)

	repo := mgr.Repository()
	plug := repo.Plug("consumer", "plug")
	c.Assert(plug, Not(IsNil))

	check(conns, repo.Interfaces().Connections)
}

// The setup-profiles task will only touch connection state for the task it
// operates on or auto-connects to and will leave other state intact.
func (s *interfaceManagerSuite) TestDoSetupSnapSecuirtyKeepsExistingConnectionState(c *C) {
	// Add an OS snap in place.
	s.mockSnap(c, ubuntuCoreSnapYaml)

	// Initialize the manager. This registers the two snaps.
	_ = s.manager(c)

	// Add a sample snap with a "network" plug which should be auto-connected.
	snapInfo := s.mockSnap(c, sampleSnapYaml)

	// Put fake information about connections for another snap into the state.
	s.state.Lock()
	s.state.Set("conns", map[string]interface{}{
		"other-snap:network ubuntu-core:network": map[string]interface{}{
			"interface": "network",
		},
	})
	s.state.Unlock()

	// Run the setup-snap-security task and let it finish.
	change := s.addSetupSnapSecurityChange(c, &snapstate.SnapSetup{
		SideInfo: &snap.SideInfo{
			RealName: snapInfo.Name(),
			Revision: snapInfo.Revision,
		},
	})
	s.settle(c)

	s.state.Lock()
	defer s.state.Unlock()

	// Ensure that the task succeeded.
	c.Assert(change.Status(), Equals, state.DoneStatus)

	var conns map[string]interface{}
	err := s.state.Get("conns", &conns)
	c.Assert(err, IsNil)
	c.Check(conns, DeepEquals, map[string]interface{}{
		// The sample snap was auto-connected, as expected.
		"snap:network ubuntu-core:network": map[string]interface{}{
			"interface": "network", "auto": true,
		},
		// Connection state for the fake snap is preserved.
		// The task didn't alter state of other snaps.
		"other-snap:network ubuntu-core:network": map[string]interface{}{
			"interface": "network",
		},
	})
}

// The setup-profiles task will add implicit slots necessary for the OS snap.
func (s *interfaceManagerSuite) TestDoSetupProfilesAddsImplicitSlots(c *C) {
	// Initialize the manager.
	mgr := s.manager(c)

	// Add an OS snap.
	snapInfo := s.mockSnap(c, ubuntuCoreSnapYaml)

	// Run the setup-profiles task and let it finish.
	change := s.addSetupSnapSecurityChange(c, &snapstate.SnapSetup{
		SideInfo: &snap.SideInfo{
			RealName: snapInfo.Name(),
			Revision: snapInfo.Revision,
		},
	})
	s.settle(c)

	s.state.Lock()
	defer s.state.Unlock()

	// Ensure that the task succeeded.
	c.Assert(change.Status(), Equals, state.DoneStatus)

	// Ensure that we have slots on the OS snap.
	repo := mgr.Repository()
	slots := repo.Slots(snapInfo.Name())
	// NOTE: This is not an exact test as it duplicates functionality elsewhere
	// and is was a pain to update each time. This is correctly handled by the
	// implicit slot tests in snap/implicit_test.go
	c.Assert(len(slots) > 18, Equals, true)
}

func (s *interfaceManagerSuite) TestDoSetupSnapSecuirtyReloadsConnectionsWhenInvokedOnPlugSide(c *C) {
	s.mockIfaces(c, &ifacetest.TestInterface{InterfaceName: "test"}, &ifacetest.TestInterface{InterfaceName: "test2"})
	snapInfo := s.mockSnap(c, consumerYaml)
	s.mockSnap(c, producerYaml)
	s.testDoSetupSnapSecuirtyReloadsConnectionsWhenInvokedOn(c, snapInfo.Name(), snapInfo.Revision)

	// Ensure that the backend was used to setup security of both snaps
	c.Assert(s.secBackend.SetupCalls, HasLen, 2)
	c.Assert(s.secBackend.RemoveCalls, HasLen, 0)
	c.Check(s.secBackend.SetupCalls[0].SnapInfo.Name(), Equals, "consumer")
	c.Check(s.secBackend.SetupCalls[1].SnapInfo.Name(), Equals, "producer")

	c.Check(s.secBackend.SetupCalls[0].Options, Equals, interfaces.ConfinementOptions{})
	c.Check(s.secBackend.SetupCalls[1].Options, Equals, interfaces.ConfinementOptions{})
}

func (s *interfaceManagerSuite) TestDoSetupSnapSecuirtyReloadsConnectionsWhenInvokedOnSlotSide(c *C) {
	s.mockIfaces(c, &ifacetest.TestInterface{InterfaceName: "test"}, &ifacetest.TestInterface{InterfaceName: "test2"})
	s.mockSnap(c, consumerYaml)
	snapInfo := s.mockSnap(c, producerYaml)
	s.testDoSetupSnapSecuirtyReloadsConnectionsWhenInvokedOn(c, snapInfo.Name(), snapInfo.Revision)

	// Ensure that the backend was used to setup security of both snaps
	c.Assert(s.secBackend.SetupCalls, HasLen, 2)
	c.Assert(s.secBackend.RemoveCalls, HasLen, 0)
	c.Check(s.secBackend.SetupCalls[0].SnapInfo.Name(), Equals, "producer")
	c.Check(s.secBackend.SetupCalls[1].SnapInfo.Name(), Equals, "consumer")

	c.Check(s.secBackend.SetupCalls[0].Options, Equals, interfaces.ConfinementOptions{})
	c.Check(s.secBackend.SetupCalls[1].Options, Equals, interfaces.ConfinementOptions{})
}

func (s *interfaceManagerSuite) testDoSetupSnapSecuirtyReloadsConnectionsWhenInvokedOn(c *C, snapName string, revision snap.Revision) {
	s.state.Lock()
	s.state.Set("conns", map[string]interface{}{
		"consumer:plug producer:slot": map[string]interface{}{"interface": "test"},
	})
	s.state.Unlock()

	mgr := s.manager(c)

	// Run the setup-profiles task
	change := s.addSetupSnapSecurityChange(c, &snapstate.SnapSetup{
		SideInfo: &snap.SideInfo{
			RealName: snapName,
			Revision: revision,
		},
	})
	s.settle(c)

	// Change succeeds
	s.state.Lock()
	defer s.state.Unlock()
	c.Check(change.Status(), Equals, state.DoneStatus)

	repo := mgr.Repository()

	// Repository shows the connection
	ifaces := repo.Interfaces()
	c.Assert(ifaces.Connections, HasLen, 1)
	c.Check(ifaces.Connections, DeepEquals, []*interfaces.ConnRef{{interfaces.PlugRef{Snap: "consumer", Name: "plug"}, interfaces.SlotRef{Snap: "producer", Name: "slot"}}})
}

// The setup-profiles task will honor snapstate.DevMode flag by storing it
// in the SnapState.Flags and by actually setting up security
// using that flag. Old copy of SnapState.Flag's DevMode is saved for the undo
// handler under `old-devmode`.
func (s *interfaceManagerSuite) TestSetupProfilesHonorsDevMode(c *C) {
	// Put the OS snap in place.
	_ = s.manager(c)

	// Initialize the manager. This registers the OS snap.
	snapInfo := s.mockSnap(c, sampleSnapYaml)

	// Run the setup-profiles task and let it finish.
	// Note that the task will see SnapSetup.Flags equal to DeveloperMode.
	change := s.addSetupSnapSecurityChange(c, &snapstate.SnapSetup{
		SideInfo: &snap.SideInfo{
			RealName: snapInfo.Name(),
			Revision: snapInfo.Revision,
		},
		Flags: snapstate.Flags{DevMode: true},
	})
	s.settle(c)

	s.state.Lock()
	defer s.state.Unlock()

	// Ensure that the task succeeded.
	c.Check(change.Status(), Equals, state.DoneStatus)

	// The snap was setup with DevModeConfinement
	c.Assert(s.secBackend.SetupCalls, HasLen, 1)
	c.Assert(s.secBackend.RemoveCalls, HasLen, 0)
	c.Check(s.secBackend.SetupCalls[0].SnapInfo.Name(), Equals, "snap")
	c.Check(s.secBackend.SetupCalls[0].Options, Equals, interfaces.ConfinementOptions{DevMode: true})
}

// setup-profiles uses the new snap.Info when setting up security for the new
// snap when it had prior connections and DisconnectSnap() returns it as a part
// of the affected set.
func (s *interfaceManagerSuite) TestSetupProfilesUsesFreshSnapInfo(c *C) {
	// Put the OS and the sample snaps in place.
	coreSnapInfo := s.mockSnap(c, ubuntuCoreSnapYaml)
	oldSnapInfo := s.mockSnap(c, sampleSnapYaml)

	// Put connection information between the OS snap and the sample snap.
	// This is done so that DisconnectSnap returns both snaps as "affected"
	// and so that the previously broken code path is exercised.
	s.state.Lock()
	s.state.Set("conns", map[string]interface{}{
		"snap:network ubuntu-core:network": map[string]interface{}{"interface": "network"},
	})
	s.state.Unlock()

	// Initialize the manager. This registers both of the snaps and reloads the
	// connection between them.
	_ = s.manager(c)

	// Put a new revision of the sample snap in place.
	newSnapInfo := s.mockUpdatedSnap(c, sampleSnapYaml, 42)

	// Sanity check, the revisions are different.
	c.Assert(oldSnapInfo.Revision, Not(Equals), 42)
	c.Assert(newSnapInfo.Revision, Equals, snap.R(42))

	// Run the setup-profiles task for the new revision and let it finish.
	change := s.addSetupSnapSecurityChange(c, &snapstate.SnapSetup{
		SideInfo: &snap.SideInfo{
			RealName: newSnapInfo.Name(),
			Revision: newSnapInfo.Revision,
		},
	})
	s.settle(c)

	s.state.Lock()
	defer s.state.Unlock()

	// Ensure that the task succeeded.
	c.Assert(change.Err(), IsNil)
	c.Check(change.Status(), Equals, state.DoneStatus)

	// Ensure that both snaps were setup correctly.
	c.Assert(s.secBackend.SetupCalls, HasLen, 2)
	c.Assert(s.secBackend.RemoveCalls, HasLen, 0)
	// The sample snap was setup, with the correct new revision.
	c.Check(s.secBackend.SetupCalls[0].SnapInfo.Name(), Equals, newSnapInfo.Name())
	c.Check(s.secBackend.SetupCalls[0].SnapInfo.Revision, Equals, newSnapInfo.Revision)
	// The OS snap was setup (because it was affected).
	c.Check(s.secBackend.SetupCalls[1].SnapInfo.Name(), Equals, coreSnapInfo.Name())
	c.Check(s.secBackend.SetupCalls[1].SnapInfo.Revision, Equals, coreSnapInfo.Revision)
}

// setup-profiles needs to setup security for connected slots after autoconnection
func (s *interfaceManagerSuite) TestAutoConnectSetupSecurityForConnectedSlots(c *C) {
	// Add an OS snap.
	coreSnapInfo := s.mockSnap(c, ubuntuCoreSnapYaml)

	// Initialize the manager. This registers the OS snap.
	_ = s.manager(c)

	// Add a sample snap with a "network" plug which should be auto-connected.
	snapInfo := s.mockSnap(c, sampleSnapYaml)

	// Run the setup-snap-security task and let it finish.
	change := s.addSetupSnapSecurityChange(c, &snapstate.SnapSetup{
		SideInfo: &snap.SideInfo{
			RealName: snapInfo.Name(),
			Revision: snapInfo.Revision,
		},
	})
	s.settle(c)

	s.state.Lock()
	defer s.state.Unlock()

	// Ensure that the task succeeded.
	c.Assert(change.Err(), IsNil)
	c.Assert(change.Status(), Equals, state.DoneStatus)

	// Ensure that both snaps were setup correctly.
	c.Assert(s.secBackend.SetupCalls, HasLen, 3)
	c.Assert(s.secBackend.RemoveCalls, HasLen, 0)
	// The sample snap was setup, with the correct new revision.
	c.Check(s.secBackend.SetupCalls[0].SnapInfo.Name(), Equals, snapInfo.Name())
	c.Check(s.secBackend.SetupCalls[0].SnapInfo.Revision, Equals, snapInfo.Revision)
	// The OS snap was setup (because its connected to sample snap).
	c.Check(s.secBackend.SetupCalls[1].SnapInfo.Name(), Equals, coreSnapInfo.Name())
	c.Check(s.secBackend.SetupCalls[1].SnapInfo.Revision, Equals, coreSnapInfo.Revision)
}

func (s *interfaceManagerSuite) TestDoDiscardConnsPlug(c *C) {
	s.testDoDicardConns(c, "consumer")
}

func (s *interfaceManagerSuite) TestDoDiscardConnsSlot(c *C) {
	s.testDoDicardConns(c, "producer")
}

func (s *interfaceManagerSuite) TestUndoDiscardConnsPlug(c *C) {
	s.testUndoDicardConns(c, "consumer")
}

func (s *interfaceManagerSuite) TestUndoDiscardConnsSlot(c *C) {
	s.testUndoDicardConns(c, "producer")
}

func (s *interfaceManagerSuite) testDoDicardConns(c *C, snapName string) {
	s.state.Lock()
	// Store information about a connection in the state.
	s.state.Set("conns", map[string]interface{}{
		"consumer:plug producer:slot": map[string]interface{}{"interface": "test"},
	})
	// Store empty snap state. This snap has an empty sequence now.
	snapstate.Set(s.state, snapName, &snapstate.SnapState{})
	s.state.Unlock()

	mgr := s.manager(c)

	// Run the discard-conns task and let it finish
	change := s.addDiscardConnsChange(c, snapName)
	mgr.Ensure()
	mgr.Wait()
	mgr.Stop()

	s.state.Lock()
	defer s.state.Unlock()
	c.Check(change.Status(), Equals, state.DoneStatus)

	// Information about the connection was removed
	var conns map[string]interface{}
	err := s.state.Get("conns", &conns)
	c.Assert(err, IsNil)
	c.Check(conns, DeepEquals, map[string]interface{}{})

	// But removed connections are preserved in the task for undo.
	var removed map[string]interface{}
	err = change.Tasks()[0].Get("removed", &removed)
	c.Assert(err, IsNil)
	c.Check(removed, DeepEquals, map[string]interface{}{
		"consumer:plug producer:slot": map[string]interface{}{"interface": "test"},
	})
}

func (s *interfaceManagerSuite) testUndoDicardConns(c *C, snapName string) {
	s.state.Lock()
	// Store information about a connection in the state.
	s.state.Set("conns", map[string]interface{}{
		"consumer:plug producer:slot": map[string]interface{}{"interface": "test"},
	})
	// Store empty snap state. This snap has an empty sequence now.
	snapstate.Set(s.state, snapName, &snapstate.SnapState{})
	s.state.Unlock()

	mgr := s.manager(c)

	// Run the discard-conns task and let it finish
	change := s.addDiscardConnsChange(c, snapName)

	// Add a dummy task just to hold the change not ready.
	s.state.Lock()
	dummy := s.state.NewTask("dummy", "")
	change.AddTask(dummy)
	s.state.Unlock()

	mgr.Ensure()
	mgr.Wait()

	s.state.Lock()
	c.Check(change.Status(), Equals, state.DoStatus)
	change.Abort()
	s.state.Unlock()

	mgr.Ensure()
	mgr.Wait()
	mgr.Stop()

	s.state.Lock()
	defer s.state.Unlock()
	c.Assert(change.Status(), Equals, state.UndoneStatus)

	// Information about the connection is intact
	var conns map[string]interface{}
	err := s.state.Get("conns", &conns)
	c.Assert(err, IsNil)
	c.Check(conns, DeepEquals, map[string]interface{}{
		"consumer:plug producer:slot": map[string]interface{}{"interface": "test"},
	})

	var removed map[string]interface{}
	err = change.Tasks()[0].Get("removed", &removed)
	c.Check(err, Equals, state.ErrNoState)
}

func (s *interfaceManagerSuite) TestDoRemove(c *C) {
	s.mockIfaces(c, &ifacetest.TestInterface{InterfaceName: "test"}, &ifacetest.TestInterface{InterfaceName: "test2"})
	s.mockSnap(c, consumerYaml)
	s.mockSnap(c, producerYaml)

	s.state.Lock()
	s.state.Set("conns", map[string]interface{}{
		"consumer:plug producer:slot": map[string]interface{}{"interface": "test"},
	})
	s.state.Unlock()

	mgr := s.manager(c)

	// Run the remove-security task
	change := s.addRemoveSnapSecurityChange(c, "consumer")
	mgr.Ensure()
	mgr.Wait()
	mgr.Stop()

	// Change succeeds
	s.state.Lock()
	defer s.state.Unlock()
	c.Check(change.Status(), Equals, state.DoneStatus)

	repo := mgr.Repository()

	// Snap is removed from repository
	c.Check(repo.Plug("consumer", "slot"), IsNil)

	// Security of the snap was removed
	c.Check(s.secBackend.RemoveCalls, DeepEquals, []string{"consumer"})

	// Security of the related snap was configured
	c.Check(s.secBackend.SetupCalls, HasLen, 1)
	c.Check(s.secBackend.SetupCalls[0].SnapInfo.Name(), Equals, "producer")

	// Connection state was left intact
	var conns map[string]interface{}
	err := s.state.Get("conns", &conns)
	c.Assert(err, IsNil)
	c.Check(conns, DeepEquals, map[string]interface{}{
		"consumer:plug producer:slot": map[string]interface{}{"interface": "test"},
	})
}

func (s *interfaceManagerSuite) TestConnectTracksConnectionsInState(c *C) {
	s.mockIfaces(c, &ifacetest.TestInterface{InterfaceName: "test"}, &ifacetest.TestInterface{InterfaceName: "test2"})
	s.mockSnap(c, consumerYaml)
	s.mockSnap(c, producerYaml)

	_ = s.manager(c)

	s.state.Lock()
	ts, err := ifacestate.Connect(s.state, "consumer", "plug", "producer", "slot")
	c.Assert(err, IsNil)
	c.Assert(ts.Tasks(), HasLen, 5)

	ts.Tasks()[2].Set("snap-setup", &snapstate.SnapSetup{
		SideInfo: &snap.SideInfo{
			RealName: "consumer",
		},
	})

	change := s.state.NewChange("connect", "")
	change.AddAll(ts)
	s.state.Unlock()

	s.settle(c)

	s.state.Lock()
	defer s.state.Unlock()

	c.Assert(change.Err(), IsNil)
	c.Check(change.Status(), Equals, state.DoneStatus)
	var conns map[string]interface{}
	err = s.state.Get("conns", &conns)
	c.Assert(err, IsNil)
	c.Check(conns, DeepEquals, map[string]interface{}{
		"consumer:plug producer:slot": map[string]interface{}{
			"interface":   "test",
			"plug-static": map[string]interface{}{"attr1": "value1"},
			"slot-static": map[string]interface{}{"attr2": "value2"},
		},
	})
}

func (s *interfaceManagerSuite) TestConnectSetsUpSecurity(c *C) {
	s.mockIfaces(c, &ifacetest.TestInterface{InterfaceName: "test"}, &ifacetest.TestInterface{InterfaceName: "test2"})

	s.mockSnap(c, consumerYaml)
	s.mockSnap(c, producerYaml)
	_ = s.manager(c)

	s.state.Lock()
	ts, err := ifacestate.Connect(s.state, "consumer", "plug", "producer", "slot")
	c.Assert(err, IsNil)
	ts.Tasks()[0].Set("snap-setup", &snapstate.SnapSetup{
		SideInfo: &snap.SideInfo{
			RealName: "consumer",
		},
	})

	change := s.state.NewChange("connect", "")
	change.AddAll(ts)
	s.state.Unlock()

	s.settle(c)

	s.state.Lock()
	defer s.state.Unlock()

	c.Assert(change.Err(), IsNil)
	c.Check(change.Status(), Equals, state.DoneStatus)

	c.Assert(s.secBackend.SetupCalls, HasLen, 2)
	c.Assert(s.secBackend.RemoveCalls, HasLen, 0)
	c.Check(s.secBackend.SetupCalls[0].SnapInfo.Name(), Equals, "producer")
	c.Check(s.secBackend.SetupCalls[1].SnapInfo.Name(), Equals, "consumer")

	c.Check(s.secBackend.SetupCalls[0].Options, Equals, interfaces.ConfinementOptions{})
	c.Check(s.secBackend.SetupCalls[1].Options, Equals, interfaces.ConfinementOptions{})
}

func (s *interfaceManagerSuite) TestDisconnectSetsUpSecurity(c *C) {
	s.mockIfaces(c, &ifacetest.TestInterface{InterfaceName: "test"}, &ifacetest.TestInterface{InterfaceName: "test2"})
	s.mockSnap(c, consumerYaml)
	s.mockSnap(c, producerYaml)

	s.state.Lock()
	s.state.Set("conns", map[string]interface{}{
		"consumer:plug producer:slot": map[string]interface{}{"interface": "test"},
	})
	s.state.Unlock()

	mgr := s.manager(c)

	s.state.Lock()
	ts, err := ifacestate.Disconnect(s.state, "consumer", "plug", "producer", "slot")
	c.Assert(err, IsNil)
	ts.Tasks()[0].Set("snap-setup", &snapstate.SnapSetup{
		SideInfo: &snap.SideInfo{
			RealName: "consumer",
		},
	})

	change := s.state.NewChange("disconnect", "")
	change.AddAll(ts)
	s.state.Unlock()

	mgr.Ensure()
	mgr.Wait()
	mgr.Stop()

	s.state.Lock()
	defer s.state.Unlock()

	c.Assert(change.Err(), IsNil)
	c.Check(change.Status(), Equals, state.DoneStatus)

	c.Assert(s.secBackend.SetupCalls, HasLen, 2)
	c.Assert(s.secBackend.RemoveCalls, HasLen, 0)
	c.Check(s.secBackend.SetupCalls[0].SnapInfo.Name(), Equals, "consumer")
	c.Check(s.secBackend.SetupCalls[1].SnapInfo.Name(), Equals, "producer")

	c.Check(s.secBackend.SetupCalls[0].Options, Equals, interfaces.ConfinementOptions{})
	c.Check(s.secBackend.SetupCalls[1].Options, Equals, interfaces.ConfinementOptions{})
}

func (s *interfaceManagerSuite) TestDisconnectTracksConnectionsInState(c *C) {
	s.mockIfaces(c, &ifacetest.TestInterface{InterfaceName: "test"}, &ifacetest.TestInterface{InterfaceName: "test2"})
	s.mockSnap(c, consumerYaml)
	s.mockSnap(c, producerYaml)
	s.state.Lock()
	s.state.Set("conns", map[string]interface{}{
		"consumer:plug producer:slot": map[string]interface{}{"interface": "test"},
	})
	s.state.Unlock()

	mgr := s.manager(c)

	s.state.Lock()
	ts, err := ifacestate.Disconnect(s.state, "consumer", "plug", "producer", "slot")
	c.Assert(err, IsNil)
	ts.Tasks()[0].Set("snap-setup", &snapstate.SnapSetup{
		SideInfo: &snap.SideInfo{
			RealName: "consumer",
		},
	})

	change := s.state.NewChange("disconnect", "")
	change.AddAll(ts)
	s.state.Unlock()

	mgr.Ensure()
	mgr.Wait()
	mgr.Stop()

	s.state.Lock()
	defer s.state.Unlock()

	c.Assert(change.Err(), IsNil)
	c.Check(change.Status(), Equals, state.DoneStatus)
	var conns map[string]interface{}
	err = s.state.Get("conns", &conns)
	c.Assert(err, IsNil)
	c.Check(conns, DeepEquals, map[string]interface{}{})
}

func (s *interfaceManagerSuite) TestManagerReloadsConnections(c *C) {
	s.mockIfaces(c, &ifacetest.TestInterface{InterfaceName: "test"}, &ifacetest.TestInterface{InterfaceName: "test2"})
	s.mockSnap(c, consumerYaml)
	s.mockSnap(c, producerYaml)

	s.state.Lock()
	s.state.Set("conns", map[string]interface{}{
		"consumer:plug producer:slot": map[string]interface{}{"interface": "test"},
	})
	s.state.Unlock()

	mgr := s.manager(c)
	repo := mgr.Repository()

	ifaces := repo.Interfaces()
	c.Assert(ifaces.Connections, HasLen, 1)
	c.Check(ifaces.Connections, DeepEquals, []*interfaces.ConnRef{{interfaces.PlugRef{Snap: "consumer", Name: "plug"}, interfaces.SlotRef{Snap: "producer", Name: "slot"}}})
}

func (s *interfaceManagerSuite) TestSetupProfilesDevModeMultiple(c *C) {
	mgr := s.manager(c)
	repo := mgr.Repository()

	// setup two snaps that are connected
	siP := s.mockSnap(c, producerYaml)
	siC := s.mockSnap(c, consumerYaml)
	err := repo.AddInterface(&ifacetest.TestInterface{
		InterfaceName: "test",
	})
	c.Assert(err, IsNil)
	err = repo.AddInterface(&ifacetest.TestInterface{
		InterfaceName: "test2",
	})
	c.Assert(err, IsNil)

	err = repo.AddSlot(&snap.SlotInfo{
		Snap:      siC,
		Name:      "slot",
		Interface: "test",
	})
	c.Assert(err, IsNil)
	err = repo.AddPlug(&snap.PlugInfo{
		Snap:      siP,
		Name:      "plug",
		Interface: "test",
	})
	c.Assert(err, IsNil)
	connRef := interfaces.ConnRef{
		PlugRef: interfaces.PlugRef{Snap: siP.Name(), Name: "plug"},
		SlotRef: interfaces.SlotRef{Snap: siC.Name(), Name: "slot"},
	}
	_, err = repo.Connect(connRef, nil, nil, nil)
	c.Assert(err, IsNil)

	change := s.addSetupSnapSecurityChange(c, &snapstate.SnapSetup{
		SideInfo: &snap.SideInfo{
			RealName: siC.Name(),
			Revision: siC.Revision,
		},
		Flags: snapstate.Flags{DevMode: true},
	})
	s.settle(c)

	s.state.Lock()
	defer s.state.Unlock()

	// Ensure that the task succeeded.
	c.Check(change.Err(), IsNil)
	c.Check(change.Status(), Equals, state.DoneStatus)

	// The first snap is setup in devmode, the second is not
	c.Assert(s.secBackend.SetupCalls, HasLen, 2)
	c.Assert(s.secBackend.RemoveCalls, HasLen, 0)
	c.Check(s.secBackend.SetupCalls[0].SnapInfo.Name(), Equals, siC.Name())
	c.Check(s.secBackend.SetupCalls[0].Options, Equals, interfaces.ConfinementOptions{DevMode: true})
	c.Check(s.secBackend.SetupCalls[1].SnapInfo.Name(), Equals, siP.Name())
	c.Check(s.secBackend.SetupCalls[1].Options, Equals, interfaces.ConfinementOptions{})
}

func (s *interfaceManagerSuite) TestCheckInterfacesDeny(c *C) {
	restore := assertstest.MockBuiltinBaseDeclaration([]byte(`
type: base-declaration
authority-id: canonical
series: 16
slots:
  test:
    deny-installation: true
`))
	defer restore()
	s.mockIface(c, &ifacetest.TestInterface{InterfaceName: "test"})

	s.mockSnapDecl(c, "producer", "producer-publisher", nil)
	snapInfo := s.mockSnap(c, producerYaml)

	s.state.Lock()
	defer s.state.Unlock()
	c.Check(ifacestate.CheckInterfaces(s.state, snapInfo), ErrorMatches, "installation denied.*")
}

func (s *interfaceManagerSuite) TestCheckInterfacesDenySkippedIfNoDecl(c *C) {
	restore := assertstest.MockBuiltinBaseDeclaration([]byte(`
type: base-declaration
authority-id: canonical
series: 16
slots:
  test:
    deny-installation: true
`))
	defer restore()
	s.mockIface(c, &ifacetest.TestInterface{InterfaceName: "test"})

	// crucially, this test is missing this: s.mockSnapDecl(c, "producer", "producer-publisher", nil)
	snapInfo := s.mockSnap(c, producerYaml)

	s.state.Lock()
	defer s.state.Unlock()
	c.Check(ifacestate.CheckInterfaces(s.state, snapInfo), IsNil)
}

func (s *interfaceManagerSuite) TestCheckInterfacesAllow(c *C) {
	restore := assertstest.MockBuiltinBaseDeclaration([]byte(`
type: base-declaration
authority-id: canonical
series: 16
slots:
  test:
    deny-installation: true
`))
	defer restore()
	s.mockIface(c, &ifacetest.TestInterface{InterfaceName: "test"})

	s.mockSnapDecl(c, "producer", "producer-publisher", map[string]interface{}{
		"format": "1",
		"slots": map[string]interface{}{
			"test": "true",
		},
	})
	snapInfo := s.mockSnap(c, producerYaml)

	s.state.Lock()
	defer s.state.Unlock()
	c.Check(ifacestate.CheckInterfaces(s.state, snapInfo), IsNil)
}

func (s *interfaceManagerSuite) TestCheckInterfacesConsidersImplicitSlots(c *C) {
	snapInfo := s.mockSnap(c, ubuntuCoreSnapYaml)

	s.state.Lock()
	defer s.state.Unlock()
	c.Check(ifacestate.CheckInterfaces(s.state, snapInfo), IsNil)
	c.Check(snapInfo.Slots["home"], NotNil)
}

// Test that setup-snap-security gets undone correctly when a snap is installed
// but the installation fails (the security profiles are removed).
func (s *interfaceManagerSuite) TestUndoSetupProfilesOnInstall(c *C) {
	// Create the interface manager
	_ = s.manager(c)

	// Mock a snap and remove the side info from the state (it is implicitly
	// added by mockSnap) so that we can emulate a undo during a fresh
	// install.
	snapInfo := s.mockSnap(c, sampleSnapYaml)
	s.state.Lock()
	snapstate.Set(s.state, snapInfo.Name(), nil)
	s.state.Unlock()

	// Add a change that undoes "setup-snap-security"
	change := s.addSetupSnapSecurityChange(c, &snapstate.SnapSetup{
		SideInfo: &snap.SideInfo{
			RealName: snapInfo.Name(),
			Revision: snapInfo.Revision,
		},
	})
	s.state.Lock()
	c.Assert(change.Tasks(), HasLen, 2)
	change.Tasks()[0].SetStatus(state.UndoStatus)
	change.Tasks()[1].SetStatus(state.UndoneStatus)
	s.state.Unlock()

	// Turn the crank
	s.settle(c)

	s.state.Lock()
	defer s.state.Unlock()

	// Ensure that the change got undone.
	c.Assert(change.Err(), IsNil)
	c.Check(change.Status(), Equals, state.UndoneStatus)

	// Ensure that since we had no prior revisions of this snap installed the
	// undo task removed the security profile from the system.
	c.Assert(s.secBackend.SetupCalls, HasLen, 0)
	c.Assert(s.secBackend.RemoveCalls, HasLen, 1)
	c.Check(s.secBackend.RemoveCalls, DeepEquals, []string{snapInfo.Name()})
}

// Test that setup-snap-security gets undone correctly when a snap is refreshed
// but the installation fails (the security profiles are restored to the old state).
func (s *interfaceManagerSuite) TestUndoSetupProfilesOnRefresh(c *C) {
	// Create the interface manager
	_ = s.manager(c)

	// Mock a snap. The mockSnap call below also puts the side info into the
	// state so it seems like it was installed already.
	snapInfo := s.mockSnap(c, sampleSnapYaml)

	// Add a change that undoes "setup-snap-security"
	change := s.addSetupSnapSecurityChange(c, &snapstate.SnapSetup{
		SideInfo: &snap.SideInfo{
			RealName: snapInfo.Name(),
			Revision: snapInfo.Revision,
		},
	})
	s.state.Lock()
	c.Assert(change.Tasks(), HasLen, 2)
	change.Tasks()[1].SetStatus(state.UndoStatus)
	s.state.Unlock()

	// Turn the crank
	s.settle(c)

	s.state.Lock()
	defer s.state.Unlock()

	// Ensure that the change got undone.
	c.Assert(change.Err(), IsNil)
	c.Check(change.Status(), Equals, state.UndoneStatus)

	// Ensure that since had a revision in the state the undo task actually
	// setup the security of the snap we had in the state.
	c.Assert(s.secBackend.SetupCalls, HasLen, 1)
	c.Assert(s.secBackend.RemoveCalls, HasLen, 0)
	c.Check(s.secBackend.SetupCalls[0].SnapInfo.Name(), Equals, snapInfo.Name())
	c.Check(s.secBackend.SetupCalls[0].SnapInfo.Revision, Equals, snapInfo.Revision)
	c.Check(s.secBackend.SetupCalls[0].Options, Equals, interfaces.ConfinementOptions{})
}

func (s *interfaceManagerSuite) TestManagerTransitionConnectionsCore(c *C) {
	s.mockSnap(c, ubuntuCoreSnapYaml)
	s.mockSnap(c, coreSnapYaml)
	s.mockSnap(c, httpdSnapYaml)

	mgr := s.manager(c)

	s.state.Lock()
	defer s.state.Unlock()
	s.state.Set("conns", map[string]interface{}{
		"httpd:network ubuntu-core:network": map[string]interface{}{
			"interface": "network", "auto": true,
		},
	})

	task := s.state.NewTask("transition-ubuntu-core", "...")
	task.Set("old-name", "ubuntu-core")
	task.Set("new-name", "core")
	change := s.state.NewChange("test-migrate", "")
	change.AddTask(task)

	s.state.Unlock()
	mgr.Ensure()
	mgr.Wait()
	mgr.Stop()
	s.state.Lock()

	c.Assert(change.Status(), Equals, state.DoneStatus)
	var conns map[string]interface{}
	err := s.state.Get("conns", &conns)
	c.Assert(err, IsNil)
	// ensure the connection went from "ubuntu-core" to "core"
	c.Check(conns, DeepEquals, map[string]interface{}{
		"httpd:network core:network": map[string]interface{}{
			"interface": "network", "auto": true,
		},
	})
}

func (s *interfaceManagerSuite) TestManagerTransitionConnectionsCoreUndo(c *C) {
	s.mockSnap(c, ubuntuCoreSnapYaml)
	s.mockSnap(c, coreSnapYaml)
	s.mockSnap(c, httpdSnapYaml)

	mgr := s.manager(c)

	s.state.Lock()
	defer s.state.Unlock()
	s.state.Set("conns", map[string]interface{}{
		"httpd:network ubuntu-core:network": map[string]interface{}{
			"interface": "network", "auto": true,
		},
	})

	t := s.state.NewTask("transition-ubuntu-core", "...")
	t.Set("old-name", "ubuntu-core")
	t.Set("new-name", "core")
	change := s.state.NewChange("test-migrate", "")
	change.AddTask(t)
	terr := s.state.NewTask("error-trigger", "provoking total undo")
	terr.WaitFor(t)
	change.AddTask(terr)

	s.state.Unlock()
	for i := 0; i < 10; i++ {
		mgr.Ensure()
		mgr.Wait()
	}
	mgr.Stop()
	s.state.Lock()

	c.Assert(change.Status(), Equals, state.ErrorStatus)
	c.Check(t.Status(), Equals, state.UndoneStatus)

	var conns map[string]interface{}
	err := s.state.Get("conns", &conns)
	c.Assert(err, IsNil)
	// ensure the connection have not changed (still ubuntu-core)
	c.Check(conns, DeepEquals, map[string]interface{}{
		"httpd:network ubuntu-core:network": map[string]interface{}{
			"interface": "network", "auto": true,
		},
	})
}

// Test "core-support" connections that loop back to core is
// renamed to match the rename of the plug.
func (s *interfaceManagerSuite) TestCoreConnectionsRenamed(c *C) {
	// Put state with old connection data.
	s.state.Lock()
	s.state.Set("conns", map[string]interface{}{
		"core:core-support core:core-support": map[string]interface{}{
			"interface": "core-support", "auto": true,
		},
		"snap:unrelated core:unrelated": map[string]interface{}{
			"interface": "unrelated", "auto": true,
		},
	})
	s.state.Unlock()

	// Start the manager, this is where renames happen.
	s.manager(c)

	// Check that "core-support" connection got renamed.
	s.state.Lock()
	var conns map[string]interface{}
	err := s.state.Get("conns", &conns)
	s.state.Unlock()
	c.Assert(err, IsNil)
	c.Assert(conns, DeepEquals, map[string]interface{}{
		"core:core-support-plug core:core-support": map[string]interface{}{
			"interface": "core-support", "auto": true,
		},
		"snap:unrelated core:unrelated": map[string]interface{}{
			"interface": "unrelated", "auto": true,
		},
	})
}

// Test that "network-bind" and "core-support" plugs are renamed to
// "network-bind-plug" and "core-support-plug" in order not to clash with slots
// with the same names.
func (s *interfaceManagerSuite) TestAutomaticCorePlugsRenamed(c *C) {
	s.mockSnap(c, coreSnapYaml+`
plugs:
  network-bind:
  core-support:
`)
	mgr := s.manager(c)

	// old plugs are gone
	c.Assert(mgr.Repository().Plug("core", "network-bind"), IsNil)
	c.Assert(mgr.Repository().Plug("core", "core-support"), IsNil)
	// new plugs are present
	c.Assert(mgr.Repository().Plug("core", "network-bind-plug"), Not(IsNil))
	c.Assert(mgr.Repository().Plug("core", "core-support-plug"), Not(IsNil))
	// slots are present and unchanged
	c.Assert(mgr.Repository().Slot("core", "network-bind"), Not(IsNil))
	c.Assert(mgr.Repository().Slot("core", "core-support"), Not(IsNil))
}

func (s *interfaceManagerSuite) TestAutoConnectDuringCoreTransition(c *C) {
	// Add both the old and new core snaps
	s.mockSnap(c, ubuntuCoreSnapYaml)
	s.mockSnap(c, coreSnapYaml)

	// Initialize the manager. This registers both of the core snaps.
	mgr := s.manager(c)

	// Add a sample snap with a "network" plug which should be auto-connected.
	// Normally it would not be auto connected because there are multiple
	// provides but we have special support for this case so the old
	// ubuntu-core snap is ignored and we pick the new core snap.
	snapInfo := s.mockSnap(c, sampleSnapYaml)

	// Run the setup-snap-security task and let it finish.
	change := s.addSetupSnapSecurityChange(c, &snapstate.SnapSetup{
		SideInfo: &snap.SideInfo{
			RealName: snapInfo.Name(),
			Revision: snapInfo.Revision,
		},
	})

	s.settle(c)

	s.state.Lock()
	defer s.state.Unlock()

	// Ensure that the task succeeded.
	c.Assert(change.Status(), Equals, state.DoneStatus)

	// Ensure that "network" is now saved in the state as auto-connected and
	// that it is connected to the new core snap rather than the old
	// ubuntu-core snap.
	var conns map[string]interface{}
	err := s.state.Get("conns", &conns)
	c.Assert(err, IsNil)
	c.Check(conns, DeepEquals, map[string]interface{}{
		"snap:network core:network": map[string]interface{}{
			"interface": "network", "auto": true,
		},
	})

	// Ensure that "network" is really connected.
	repo := mgr.Repository()
	plug := repo.Plug("snap", "network")
	c.Assert(plug, Not(IsNil))
	ifaces := repo.Interfaces()
	c.Assert(ifaces.Connections, HasLen, 1)
	c.Check(ifaces.Connections, DeepEquals, []*interfaces.ConnRef{{interfaces.PlugRef{Snap: "snap", Name: "network"}, interfaces.SlotRef{Snap: "core", Name: "network"}}})
}<|MERGE_RESOLUTION|>--- conflicted
+++ resolved
@@ -203,13 +203,11 @@
 	c.Assert(err, IsNil)
 	c.Assert(slot.Snap, Equals, "producer")
 	c.Assert(slot.Name, Equals, "slot")
-<<<<<<< HEAD
-=======
+
 	var autoconnect bool
 	err = task.Get("auto", &autoconnect)
 	c.Assert(err, IsNil)
 	c.Assert(autoconnect, Equals, false)
->>>>>>> 8f1936a7
 
 	// verify initial attributes are present in connect task
 	var plugStaticAttrs map[string]interface{}
@@ -981,6 +979,8 @@
 	c.Check(conns, DeepEquals, map[string]interface{}{
 		"consumer:plug producer:slot": map[string]interface{}{
 			"interface": "test", "auto": true,
+			"plug-static": map[string]interface{}{"attr1": "value1"},
+			"slot-static": map[string]interface{}{"attr2": "value2"},
 		},
 	})
 
@@ -1032,9 +1032,13 @@
 	c.Check(conns, DeepEquals, map[string]interface{}{
 		"consumer:plug producer:slot": map[string]interface{}{
 			"interface": "test", "auto": true,
+			"plug-static": map[string]interface{}{"attr1": "value1"},
+			"slot-static": map[string]interface{}{"attr2": "value2"},
 		},
 		"consumer2:plug producer:slot": map[string]interface{}{
 			"interface": "test", "auto": true,
+			"plug-static": map[string]interface{}{"attr1": "value1"},
+			"slot-static": map[string]interface{}{"attr2": "value2"},
 		},
 	})
 
@@ -1095,8 +1099,10 @@
 	s.testDoSetupSnapSecurityAutoConnectsDeclBased(c, true, func(conns map[string]interface{}, repoConns []*interfaces.ConnRef) {
 		// Ensure that "test" plug is now saved in the state as auto-connected.
 		c.Check(conns, DeepEquals, map[string]interface{}{
-			"consumer:plug producer:slot": map[string]interface{}{"auto": true, "interface": "test"},
-		})
+			"consumer:plug producer:slot": map[string]interface{}{"auto": true, "interface": "test",
+				"plug-static": map[string]interface{}{"attr1": "value1"},
+				"slot-static": map[string]interface{}{"attr2": "value2"},
+			}})
 		// Ensure that "test" is really connected.
 		c.Check(repoConns, HasLen, 1)
 	})
