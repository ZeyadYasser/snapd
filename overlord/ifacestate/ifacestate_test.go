// -*- Mode: Go; indent-tabs-mode: t -*-

/*
 * Copyright (C) 2016 Canonical Ltd
 *
 * This program is free software: you can redistribute it and/or modify
 * it under the terms of the GNU General Public License version 3 as
 * published by the Free Software Foundation.
 *
 * This program is distributed in the hope that it will be useful,
 * but WITHOUT ANY WARRANTY; without even the implied warranty of
 * MERCHANTABILITY or FITNESS FOR A PARTICULAR PURPOSE.  See the
 * GNU General Public License for more details.
 *
 * You should have received a copy of the GNU General Public License
 * along with this program.  If not, see <http://www.gnu.org/licenses/>.
 *
 */

package ifacestate_test

import (
<<<<<<< HEAD
=======
	"fmt"
	"os"
	"path/filepath"
>>>>>>> 410afe85
	"sort"
	"strings"
	"testing"
	"time"

	. "gopkg.in/check.v1"

	"github.com/snapcore/snapd/asserts"
	"github.com/snapcore/snapd/asserts/assertstest"
	"github.com/snapcore/snapd/dirs"
	"github.com/snapcore/snapd/interfaces"
	"github.com/snapcore/snapd/interfaces/ifacetest"
	"github.com/snapcore/snapd/osutil"
	"github.com/snapcore/snapd/overlord"
	"github.com/snapcore/snapd/overlord/assertstate"
	"github.com/snapcore/snapd/overlord/hookstate"
	"github.com/snapcore/snapd/overlord/ifacestate"
	"github.com/snapcore/snapd/overlord/ifacestate/ifacerepo"
	"github.com/snapcore/snapd/overlord/snapstate"
	"github.com/snapcore/snapd/overlord/state"
	"github.com/snapcore/snapd/snap"
	"github.com/snapcore/snapd/snap/snaptest"
	"github.com/snapcore/snapd/testutil"
)

func TestInterfaceManager(t *testing.T) { TestingT(t) }

type interfaceManagerSuite struct {
	testutil.BaseTest
	o              *overlord.Overlord
	state          *state.State
	db             *asserts.Database
	privateMgr     *ifacestate.InterfaceManager
	privateHookMgr *hookstate.HookManager
	extraIfaces    []interfaces.Interface
	extraBackends  []interfaces.SecurityBackend
	secBackend     *ifacetest.TestSecurityBackend
	mockSnapCmd    *testutil.MockCmd
	storeSigning   *assertstest.StoreStack
}

var _ = Suite(&interfaceManagerSuite{})

func (s *interfaceManagerSuite) SetUpTest(c *C) {
	s.BaseTest.SetUpTest(c)
	s.storeSigning = assertstest.NewStoreStack("canonical", nil)

	s.mockSnapCmd = testutil.MockCommand(c, "snap", "")

	dirs.SetRootDir(c.MkDir())
	c.Assert(os.MkdirAll(filepath.Dir(dirs.SnapSystemKeyFile), 0755), IsNil)

	s.o = overlord.Mock()
	s.state = s.o.State()
	db, err := asserts.OpenDatabase(&asserts.DatabaseConfig{
		Backstore: asserts.NewMemoryBackstore(),
		Trusted:   s.storeSigning.Trusted,
	})
	c.Assert(err, IsNil)
	s.db = db
	err = db.Add(s.storeSigning.StoreAccountKey(""))
	c.Assert(err, IsNil)

	s.BaseTest.AddCleanup(snap.MockSanitizePlugsSlots(func(snapInfo *snap.Info) {}))

	s.state.Lock()
	assertstate.ReplaceDB(s.state, s.db)
	s.state.Unlock()

	s.privateHookMgr = nil
	s.privateMgr = nil
	s.extraIfaces = nil
	s.extraBackends = nil
	s.secBackend = &ifacetest.TestSecurityBackend{}
	// TODO: transition this so that we don't load real backends and instead
	// just load the test backend here and this is nicely integrated with
	// extraBackends above.
	s.BaseTest.AddCleanup(ifacestate.MockSecurityBackends([]interfaces.SecurityBackend{s.secBackend}))
}

func (s *interfaceManagerSuite) TearDownTest(c *C) {
	s.BaseTest.TearDownTest(c)

	s.mockSnapCmd.Restore()

	if s.privateMgr != nil {
		s.privateMgr.Stop()
	}
	dirs.SetRootDir("")
}

func (s *interfaceManagerSuite) manager(c *C) *ifacestate.InterfaceManager {
	if s.privateMgr == nil {
		mgr, err := ifacestate.Manager(s.state, s.hookManager(c), s.extraIfaces, s.extraBackends)
		c.Assert(err, IsNil)
		mgr.AddForeignTaskHandlers()
		s.privateMgr = mgr
		s.o.AddManager(mgr)

		// ensure the re-generation of security profiles did not
		// confuse the tests
		s.secBackend.SetupCalls = nil
	}
	return s.privateMgr
}

func (s *interfaceManagerSuite) hookManager(c *C) *hookstate.HookManager {
	if s.privateHookMgr == nil {
		mgr, err := hookstate.Manager(s.state)
		c.Assert(err, IsNil)
		s.privateHookMgr = mgr
		s.o.AddManager(mgr)
	}
	return s.privateHookMgr
}

func (s *interfaceManagerSuite) settle(c *C) {
	err := s.o.Settle(5 * time.Second)
	c.Assert(err, IsNil)
}

func (s *interfaceManagerSuite) TestSmoke(c *C) {
	mgr := s.manager(c)
	mgr.Ensure()
	mgr.Wait()
}

func (s *interfaceManagerSuite) TestKnownTaskKinds(c *C) {
	mgr, err := ifacestate.Manager(s.state, s.hookManager(c), nil, nil)
	c.Assert(err, IsNil)
	kinds := mgr.KnownTaskKinds()
	sort.Strings(kinds)
	c.Assert(kinds, DeepEquals, []string{
		"auto-connect",
		"connect",
		"discard-conns",
		"disconnect",
		"remove-profiles",
		"setup-profiles",
		"transition-ubuntu-core"})
}

func (s *interfaceManagerSuite) TestRepoAvailable(c *C) {
	_ = s.manager(c)
	s.state.Lock()
	defer s.state.Unlock()
	repo := ifacerepo.Get(s.state)
	c.Check(repo, FitsTypeOf, &interfaces.Repository{})
}

func (s *interfaceManagerSuite) TestConnectTask(c *C) {
	s.mockIfaces(c, &ifacetest.TestInterface{InterfaceName: "test"}, &ifacetest.TestInterface{InterfaceName: "test2"})
	s.mockSnap(c, consumerYaml)
	s.mockSnap(c, producerYaml)
	_ = s.manager(c)

	s.state.Lock()
	defer s.state.Unlock()

	ts, err := ifacestate.Connect(s.state, "consumer", "plug", "producer", "slot")
	c.Assert(err, IsNil)

	var hs hookstate.HookSetup
	i := 0
	task := ts.Tasks()[i]
	c.Check(task.Kind(), Equals, "run-hook")
	var hookSetup hookstate.HookSetup
	err = task.Get("hook-setup", &hookSetup)
	c.Assert(err, IsNil)
	c.Assert(hookSetup, Equals, hookstate.HookSetup{Snap: "consumer", Hook: "prepare-plug-plug", Optional: true})
	i++
	task = ts.Tasks()[i]
	c.Check(task.Kind(), Equals, "run-hook")
	err = task.Get("hook-setup", &hookSetup)
	c.Assert(err, IsNil)
	c.Assert(hookSetup, Equals, hookstate.HookSetup{Snap: "producer", Hook: "prepare-slot-slot", Optional: true})
	i++
	task = ts.Tasks()[i]
	c.Assert(task.Kind(), Equals, "connect")
	var plug interfaces.PlugRef
	err = task.Get("plug", &plug)
	c.Assert(err, IsNil)
	c.Assert(plug.Snap, Equals, "consumer")
	c.Assert(plug.Name, Equals, "plug")
	var slot interfaces.SlotRef
	err = task.Get("slot", &slot)
	c.Assert(err, IsNil)
	c.Assert(slot.Snap, Equals, "producer")
	c.Assert(slot.Name, Equals, "slot")
	var autoconnect bool
	err = task.Get("auto", &autoconnect)
	c.Assert(err, IsNil)
	c.Assert(autoconnect, Equals, false)

	// verify initial attributes are present in connect task
	var attrs map[string]interface{}
	err = task.Get("plug-attrs", &attrs)
	c.Assert(err, IsNil)
	c.Assert(attrs["attr1"], Equals, "value1")
	err = task.Get("slot-attrs", &attrs)
	c.Assert(err, IsNil)
	c.Assert(attrs["attr2"], Equals, "value2")
	i++
	task = ts.Tasks()[i]
	c.Check(task.Kind(), Equals, "run-hook")
	err = task.Get("hook-setup", &hs)
	c.Assert(err, IsNil)
	c.Assert(hs, Equals, hookstate.HookSetup{Snap: "producer", Hook: "connect-slot-slot", Optional: true})
	i++
	task = ts.Tasks()[i]
	c.Check(task.Kind(), Equals, "run-hook")
	err = task.Get("hook-setup", &hs)
	c.Assert(err, IsNil)
	c.Assert(hs, Equals, hookstate.HookSetup{Snap: "consumer", Hook: "connect-plug-plug", Optional: true})
}

func (s *interfaceManagerSuite) testConnectDisconnectConflicts(c *C, f func(*state.State, string, string, string, string) (*state.TaskSet, error), snapName string, otherTaskKind string, expectedErr string) {
	s.state.Lock()
	defer s.state.Unlock()

	chg := s.state.NewChange("other-chg", "...")
	t := s.state.NewTask(otherTaskKind, "...")
	t.Set("snap-setup", &snapstate.SnapSetup{
		SideInfo: &snap.SideInfo{
			RealName: snapName},
	})
	chg.AddTask(t)

	_, err := f(s.state, "consumer", "plug", "producer", "slot")
	c.Assert(err, ErrorMatches, expectedErr)
}

func (s *interfaceManagerSuite) TestConnectConflictsPlugSnapOnLinkSnap(c *C) {
	s.testConnectDisconnectConflicts(c, ifacestate.Connect, "consumer", "link-snap", `snap "consumer" has "other-chg" change in progress`)
}

func (s *interfaceManagerSuite) TestConnectConflictsPlugSnapOnUnlink(c *C) {
	s.testConnectDisconnectConflicts(c, ifacestate.Connect, "consumer", "unlink-snap", `snap "consumer" has "other-chg" change in progress`)
}

func (s *interfaceManagerSuite) TestConnectConflictsSlotSnap(c *C) {
	s.testConnectDisconnectConflicts(c, ifacestate.Connect, "producer", "link-snap", `snap "producer" has "other-chg" change in progress`)
}

func (s *interfaceManagerSuite) TestConnectConflictsSlotSnapOnUnlink(c *C) {
	s.testConnectDisconnectConflicts(c, ifacestate.Connect, "producer", "unlink-snap", `snap "producer" has "other-chg" change in progress`)
}

func (s *interfaceManagerSuite) TestDisconnectConflictsPlugSnapOnLink(c *C) {
	s.testConnectDisconnectConflicts(c, ifacestate.Disconnect, "consumer", "link-snap", `snap "consumer" has "other-chg" change in progress`)
}

func (s *interfaceManagerSuite) TestDisconnectConflictsSlotSnapOnLink(c *C) {
	s.testConnectDisconnectConflicts(c, ifacestate.Disconnect, "producer", "link-snap", `snap "producer" has "other-chg" change in progress`)
}

func (s *interfaceManagerSuite) TestConnectDoesntConflict(c *C) {
	s.mockIface(c, &ifacetest.TestInterface{InterfaceName: "test"})
	s.mockSnap(c, consumerYaml)
	s.mockSnap(c, producerYaml)

	s.state.Lock()
	defer s.state.Unlock()

	chg := s.state.NewChange("other-connect", "...")
	t := s.state.NewTask("connect", "other connect task")
	t.Set("slot", interfaces.SlotRef{Snap: "producer", Name: "slot"})
	t.Set("plug", interfaces.PlugRef{Snap: "consumer", Name: "plug"})
	chg.AddTask(t)

	_, err := ifacestate.Connect(s.state, "consumer", "plug", "producer", "slot")
	c.Assert(err, IsNil)

	_, err = ifacestate.Disconnect(s.state, "consumer", "plug", "producer", "slot")
	c.Assert(err, IsNil)
}

func (s *interfaceManagerSuite) TestAutoconnectDoesntConflictOnInstalledSnap(c *C) {
	s.mockSnap(c, consumerYaml)
	s.mockSnap(c, producerYaml)

	s.state.Lock()
	defer s.state.Unlock()

	sup := &snapstate.SnapSetup{
		SideInfo: &snap.SideInfo{
			RealName: "consumer"},
	}

	chg := s.state.NewChange("install", "...")
	t := s.state.NewTask("link-snap", "...")
	t.Set("snap-setup", sup)
	chg.AddTask(t)

	t = s.state.NewTask("auto-connect", "...")
	t.Set("snap-setup", sup)
	chg.AddTask(t)

	_, err := ifacestate.AutoConnect(s.state, chg, t, "consumer", "plug", "producer", "slot")
	c.Assert(err, IsNil)
}

func (s *interfaceManagerSuite) testAutoConnectConflicts(c *C, conflictingKind string) {
	s.mockSnap(c, consumerYaml)
	s.mockSnap(c, producerYaml)

	s.state.Lock()
	defer s.state.Unlock()

	chg1 := s.state.NewChange("a change", "...")
	t1 := s.state.NewTask(conflictingKind, "...")
	t1.Set("snap-setup", &snapstate.SnapSetup{
		SideInfo: &snap.SideInfo{
			RealName: "consumer"},
	})
	chg1.AddTask(t1)

	chg := s.state.NewChange("other-chg", "...")
	t2 := s.state.NewTask("auto-connect", "...")
	t2.Set("snap-setup", &snapstate.SnapSetup{
		SideInfo: &snap.SideInfo{
			RealName: "producer"},
	})

	chg.AddTask(t2)

	_, err := ifacestate.AutoConnect(s.state, chg, t2, "consumer", "plug", "producer", "slot")
	c.Assert(err, NotNil)
	c.Assert(err, ErrorMatches, `task should be retried`)
}

func (s *interfaceManagerSuite) TestAutoconnectConflictOnUnlink(c *C) {
	s.testAutoConnectConflicts(c, "unlink-snap")
}

func (s *interfaceManagerSuite) TestAutoconnectConflictOnLink(c *C) {
	s.testAutoConnectConflicts(c, "link-snap")
}

func (s *interfaceManagerSuite) TestEnsureProcessesConnectTask(c *C) {
	s.mockIfaces(c, &ifacetest.TestInterface{InterfaceName: "test"}, &ifacetest.TestInterface{InterfaceName: "test2"})
	s.mockSnap(c, consumerYaml)
	s.mockSnap(c, producerYaml)
	_ = s.manager(c)

	s.state.Lock()
	change := s.state.NewChange("kind", "summary")
	ts, err := ifacestate.Connect(s.state, "consumer", "plug", "producer", "slot")

	c.Assert(err, IsNil)
	c.Assert(ts.Tasks(), HasLen, 5)
	ts.Tasks()[2].Set("snap-setup", &snapstate.SnapSetup{
		SideInfo: &snap.SideInfo{
			RealName: "consumer",
		},
	})

	change.AddAll(ts)
	s.state.Unlock()

	s.settle(c)

	s.state.Lock()
	defer s.state.Unlock()

	i := 0
	c.Assert(change.Err(), IsNil)
	task := change.Tasks()[i]
	c.Check(task.Kind(), Equals, "run-hook")
	c.Check(task.Status(), Equals, state.DoneStatus)
	i++
	task = change.Tasks()[i]
	c.Check(task.Kind(), Equals, "run-hook")
	c.Check(task.Status(), Equals, state.DoneStatus)
	i++
	task = change.Tasks()[i]
	c.Check(task.Kind(), Equals, "connect")
	c.Check(task.Status(), Equals, state.DoneStatus)
	c.Check(change.Status(), Equals, state.DoneStatus)

	repo := s.manager(c).Repository()
	ifaces := repo.Interfaces()
	c.Assert(ifaces.Connections, HasLen, 1)
	c.Check(ifaces.Connections, DeepEquals, []*interfaces.ConnRef{{interfaces.PlugRef{Snap: "consumer", Name: "plug"}, interfaces.SlotRef{Snap: "producer", Name: "slot"}}})
}

func (s *interfaceManagerSuite) TestConnectTaskCheckInterfaceMismatch(c *C) {
	s.mockIfaces(c, &ifacetest.TestInterface{InterfaceName: "test"}, &ifacetest.TestInterface{InterfaceName: "test2"})
	s.mockSnap(c, consumerYaml)
	s.mockSnap(c, producerYaml)
	_ = s.manager(c)

	s.state.Lock()
	change := s.state.NewChange("kind", "summary")
	ts, err := ifacestate.Connect(s.state, "consumer", "otherplug", "producer", "slot")
	c.Assert(err, IsNil)
	c.Assert(ts.Tasks(), HasLen, 5)
	c.Check(ts.Tasks()[2].Kind(), Equals, "connect")
	ts.Tasks()[2].Set("snap-setup", &snapstate.SnapSetup{
		SideInfo: &snap.SideInfo{
			RealName: "consumer",
		},
	})

	change.AddAll(ts)
	s.state.Unlock()

	s.settle(c)

	s.state.Lock()
	defer s.state.Unlock()

	c.Check(change.Err(), ErrorMatches, `cannot perform the following tasks:\n- Connect consumer:otherplug to producer:slot \(cannot connect plug "consumer:otherplug" \(interface "test2"\) to "producer:slot" \(interface "test".*`)
	task := change.Tasks()[2]
	c.Check(task.Kind(), Equals, "connect")
	c.Check(task.Status(), Equals, state.ErrorStatus)
	c.Check(change.Status(), Equals, state.ErrorStatus)
}

func (s *interfaceManagerSuite) TestConnectTaskNoSuchSlot(c *C) {
	s.mockIfaces(c, &ifacetest.TestInterface{InterfaceName: "test"}, &ifacetest.TestInterface{InterfaceName: "test2"})
	s.mockSnap(c, consumerYaml)
	s.mockSnap(c, producerYaml)
	_ = s.manager(c)

	s.state.Lock()
	_ = s.state.NewChange("kind", "summary")
	_, err := ifacestate.Connect(s.state, "consumer", "plug", "producer", "whatslot")
	c.Assert(err, ErrorMatches, `snap "producer" has no slot named "whatslot"`)
}

func (s *interfaceManagerSuite) TestConnectTaskNoSuchPlug(c *C) {
	s.mockIfaces(c, &ifacetest.TestInterface{InterfaceName: "test"}, &ifacetest.TestInterface{InterfaceName: "test2"})
	s.mockSnap(c, consumerYaml)
	s.mockSnap(c, producerYaml)
	_ = s.manager(c)

	s.state.Lock()
	_ = s.state.NewChange("kind", "summary")
	_, err := ifacestate.Connect(s.state, "consumer", "whatplug", "producer", "slot")
	c.Assert(err, ErrorMatches, `snap "consumer" has no plug named "whatplug"`)
}

func (s *interfaceManagerSuite) TestConnectTaskCheckNotAllowed(c *C) {
	s.testConnectTaskCheck(c, func() {
		s.mockSnapDecl(c, "consumer", "consumer-publisher", nil)
		s.mockSnap(c, consumerYaml)
		s.mockSnapDecl(c, "producer", "producer-publisher", nil)
		s.mockSnap(c, producerYaml)
	}, func(change *state.Change) {
		c.Check(change.Err(), ErrorMatches, `(?s).*connection not allowed by slot rule of interface "test".*`)
		c.Check(change.Status(), Equals, state.ErrorStatus)

		repo := s.manager(c).Repository()
		ifaces := repo.Interfaces()
		c.Check(ifaces.Connections, HasLen, 0)
	})
}

func (s *interfaceManagerSuite) TestConnectTaskCheckNotAllowedButNoDecl(c *C) {
	s.testConnectTaskCheck(c, func() {
		s.mockSnap(c, consumerYaml)
		s.mockSnap(c, producerYaml)
	}, func(change *state.Change) {
		c.Check(change.Err(), IsNil)
		c.Check(change.Status(), Equals, state.DoneStatus)

		repo := s.manager(c).Repository()
		ifaces := repo.Interfaces()
		c.Assert(ifaces.Connections, HasLen, 1)
		c.Check(ifaces.Connections, DeepEquals, []*interfaces.ConnRef{{interfaces.PlugRef{Snap: "consumer", Name: "plug"}, interfaces.SlotRef{Snap: "producer", Name: "slot"}}})
	})
}

func (s *interfaceManagerSuite) TestConnectTaskCheckAllowed(c *C) {
	s.testConnectTaskCheck(c, func() {
		s.mockSnapDecl(c, "consumer", "one-publisher", nil)
		s.mockSnap(c, consumerYaml)
		s.mockSnapDecl(c, "producer", "one-publisher", nil)
		s.mockSnap(c, producerYaml)
	}, func(change *state.Change) {
		c.Assert(change.Err(), IsNil)
		c.Check(change.Status(), Equals, state.DoneStatus)

		repo := s.manager(c).Repository()
		ifaces := repo.Interfaces()
		c.Assert(ifaces.Connections, HasLen, 1)
		c.Check(ifaces.Connections, DeepEquals, []*interfaces.ConnRef{{interfaces.PlugRef{Snap: "consumer", Name: "plug"}, interfaces.SlotRef{Snap: "producer", Name: "slot"}}})
	})
}

func (s *interfaceManagerSuite) testConnectTaskCheck(c *C, setup func(), check func(*state.Change)) {
	restore := assertstest.MockBuiltinBaseDeclaration([]byte(`
type: base-declaration
authority-id: canonical
series: 16
slots:
  test:
    allow-connection:
      plug-publisher-id:
        - $SLOT_PUBLISHER_ID
`))
	defer restore()
	s.mockIfaces(c, &ifacetest.TestInterface{InterfaceName: "test"}, &ifacetest.TestInterface{InterfaceName: "test2"})

	setup()
	_ = s.manager(c)

	s.state.Lock()
	change := s.state.NewChange("kind", "summary")
	ts, err := ifacestate.Connect(s.state, "consumer", "plug", "producer", "slot")
	c.Assert(err, IsNil)
	c.Assert(ts.Tasks(), HasLen, 5)
	ts.Tasks()[0].Set("snap-setup", &snapstate.SnapSetup{
		SideInfo: &snap.SideInfo{
			RealName: "consumer",
		},
	})

	change.AddAll(ts)
	s.state.Unlock()

	s.settle(c)

	s.state.Lock()
	defer s.state.Unlock()

	check(change)
}

func (s *interfaceManagerSuite) TestDisconnectTask(c *C) {
	s.state.Lock()
	defer s.state.Unlock()

	ts, err := ifacestate.Disconnect(s.state, "consumer", "plug", "producer", "slot")
	c.Assert(err, IsNil)

	task := ts.Tasks()[0]
	c.Assert(task.Kind(), Equals, "disconnect")
	var plug interfaces.PlugRef
	err = task.Get("plug", &plug)
	c.Assert(err, IsNil)
	c.Assert(plug.Snap, Equals, "consumer")
	c.Assert(plug.Name, Equals, "plug")
	var slot interfaces.SlotRef
	err = task.Get("slot", &slot)
	c.Assert(err, IsNil)
	c.Assert(slot.Snap, Equals, "producer")
	c.Assert(slot.Name, Equals, "slot")
}

// Disconnect works when both plug and slot are specified
func (s *interfaceManagerSuite) TestDisconnectFull(c *C) {
	s.testDisconnect(c, "consumer", "plug", "producer", "slot")
}

func (s *interfaceManagerSuite) testDisconnect(c *C, plugSnap, plugName, slotSnap, slotName string) {
	// Put two snaps in place They consumer has an plug that can be connected
	// to slot on the producer.
	s.mockIfaces(c, &ifacetest.TestInterface{InterfaceName: "test"}, &ifacetest.TestInterface{InterfaceName: "test2"})
	s.mockSnap(c, consumerYaml)
	s.mockSnap(c, producerYaml)

	// Put a connection in the state so that it automatically gets set up when
	// we create the manager.
	s.state.Lock()
	s.state.Set("conns", map[string]interface{}{
		"consumer:plug producer:slot": map[string]interface{}{"interface": "test"},
	})
	s.state.Unlock()

	// Initialize the manager. This registers both snaps and reloads the connection.
	mgr := s.manager(c)

	// Run the disconnect task and let it finish.
	s.state.Lock()
	change := s.state.NewChange("disconnect", "...")
	ts, err := ifacestate.Disconnect(s.state, plugSnap, plugName, slotSnap, slotName)
	ts.Tasks()[0].Set("snap-setup", &snapstate.SnapSetup{
		SideInfo: &snap.SideInfo{
			RealName: "consumer",
		},
	})

	c.Assert(err, IsNil)
	change.AddAll(ts)
	s.state.Unlock()
	mgr.Ensure()
	mgr.Wait()

	s.state.Lock()
	defer s.state.Unlock()

	// Ensure that the task succeeded.
	c.Assert(change.Err(), IsNil)
	task := change.Tasks()[0]
	c.Check(task.Kind(), Equals, "disconnect")
	c.Check(task.Status(), Equals, state.DoneStatus)

	c.Check(change.Status(), Equals, state.DoneStatus)

	// Ensure that the connection has been removed from the state
	var conns map[string]interface{}
	err = s.state.Get("conns", &conns)
	c.Assert(err, IsNil)
	c.Check(conns, HasLen, 0)

	// Ensure that the connection has been removed from the repository
	repo := mgr.Repository()
	ifaces := repo.Interfaces()
	c.Assert(ifaces.Connections, HasLen, 0)

	// Ensure that the backend was used to setup security of both snaps
	c.Assert(s.secBackend.SetupCalls, HasLen, 2)
	c.Assert(s.secBackend.RemoveCalls, HasLen, 0)
	c.Check(s.secBackend.SetupCalls[0].SnapInfo.Name(), Equals, "consumer")
	c.Check(s.secBackend.SetupCalls[1].SnapInfo.Name(), Equals, "producer")

	c.Check(s.secBackend.SetupCalls[0].Options, Equals, interfaces.ConfinementOptions{})
	c.Check(s.secBackend.SetupCalls[1].Options, Equals, interfaces.ConfinementOptions{})
}

func (s *interfaceManagerSuite) mockIface(c *C, iface interfaces.Interface) {
	s.extraIfaces = append(s.extraIfaces, iface)
}

func (s *interfaceManagerSuite) mockIfaces(c *C, ifaces ...interfaces.Interface) {
	s.extraIfaces = append(s.extraIfaces, ifaces...)
}

func (s *interfaceManagerSuite) mockSnapDecl(c *C, name, publisher string, extraHeaders map[string]interface{}) {
	_, err := s.db.Find(asserts.AccountType, map[string]string{
		"account-id": publisher,
	})
	if asserts.IsNotFound(err) {
		acct := assertstest.NewAccount(s.storeSigning, publisher, map[string]interface{}{
			"account-id": publisher,
		}, "")
		err = s.db.Add(acct)
	}
	c.Assert(err, IsNil)

	headers := map[string]interface{}{
		"series":       "16",
		"snap-name":    name,
		"publisher-id": publisher,
		"snap-id":      (name + strings.Repeat("id", 16))[:32],
		"timestamp":    time.Now().Format(time.RFC3339),
	}
	for k, v := range extraHeaders {
		headers[k] = v
	}

	snapDecl, err := s.storeSigning.Sign(asserts.SnapDeclarationType, headers, nil, "")
	c.Assert(err, IsNil)

	err = s.db.Add(snapDecl)
	c.Assert(err, IsNil)
}

func (s *interfaceManagerSuite) mockSnap(c *C, yamlText string) *snap.Info {
	sideInfo := &snap.SideInfo{
		Revision: snap.R(1),
	}
	snapInfo := snaptest.MockSnap(c, yamlText, sideInfo)
	sideInfo.RealName = snapInfo.Name()

	a, err := s.db.FindMany(asserts.SnapDeclarationType, map[string]string{
		"snap-name": sideInfo.RealName,
	})
	if err == nil {
		decl := a[0].(*asserts.SnapDeclaration)
		snapInfo.SnapID = decl.SnapID()
		sideInfo.SnapID = decl.SnapID()
	} else if asserts.IsNotFound(err) {
		err = nil
	}
	c.Assert(err, IsNil)

	s.state.Lock()
	defer s.state.Unlock()

	// Put a side info into the state
	snapstate.Set(s.state, snapInfo.Name(), &snapstate.SnapState{
		Active:   true,
		Sequence: []*snap.SideInfo{sideInfo},
		Current:  sideInfo.Revision,
	})
	return snapInfo
}

func (s *interfaceManagerSuite) mockUpdatedSnap(c *C, yamlText string, revision int) *snap.Info {
	sideInfo := &snap.SideInfo{Revision: snap.R(revision)}
	snapInfo := snaptest.MockSnap(c, yamlText, sideInfo)
	sideInfo.RealName = snapInfo.Name()

	s.state.Lock()
	defer s.state.Unlock()

	// Put the new revision (stored in SideInfo) into the state
	var snapst snapstate.SnapState
	err := snapstate.Get(s.state, snapInfo.Name(), &snapst)
	c.Assert(err, IsNil)
	snapst.Sequence = append(snapst.Sequence, sideInfo)
	snapstate.Set(s.state, snapInfo.Name(), &snapst)

	return snapInfo
}

func (s *interfaceManagerSuite) addSetupSnapSecurityChange(c *C, snapsup *snapstate.SnapSetup) *state.Change {
	s.state.Lock()
	defer s.state.Unlock()

	change := s.state.NewChange("test", "")

	task1 := s.state.NewTask("setup-profiles", "")
	task1.Set("snap-setup", snapsup)
	change.AddTask(task1)

	task2 := s.state.NewTask("auto-connect", "")
	task2.Set("snap-setup", snapsup)
	task2.WaitFor(task1)
	change.AddTask(task2)

	return change
}

func (s *interfaceManagerSuite) addRemoveSnapSecurityChange(c *C, snapName string) *state.Change {
	s.state.Lock()
	defer s.state.Unlock()

	task := s.state.NewTask("remove-profiles", "")
	snapsup := snapstate.SnapSetup{
		SideInfo: &snap.SideInfo{
			RealName: snapName,
		},
	}
	task.Set("snap-setup", snapsup)
	taskset := state.NewTaskSet(task)
	change := s.state.NewChange("test", "")
	change.AddAll(taskset)
	return change
}

func (s *interfaceManagerSuite) addDiscardConnsChange(c *C, snapName string) *state.Change {
	s.state.Lock()
	defer s.state.Unlock()

	task := s.state.NewTask("discard-conns", "")
	snapsup := snapstate.SnapSetup{
		SideInfo: &snap.SideInfo{
			RealName: snapName,
		},
	}
	task.Set("snap-setup", snapsup)
	taskset := state.NewTaskSet(task)
	change := s.state.NewChange("test", "")
	change.AddAll(taskset)
	return change
}

var ubuntuCoreSnapYaml = `
name: ubuntu-core
version: 1
type: os
`

var coreSnapYaml = `
name: core
version: 1
type: os
`

var sampleSnapYaml = `
name: snap
version: 1
apps:
 app:
   command: foo
plugs:
 network:
  interface: network
`

var consumerYaml = `
name: consumer
version: 1
plugs:
 plug:
  interface: test
  attr1: value1
 otherplug:
  interface: test2
`

var consumer2Yaml = `
name: consumer2
version: 1
plugs:
 plug:
  interface: test
  attr1: value1
`

var producerYaml = `
name: producer
version: 1
slots:
 slot:
  interface: test
  attr2: value2
`

var producer2Yaml = `
name: producer2
version: 1
slots:
 slot:
  interface: test
  attr2: value2
`

var httpdSnapYaml = `name: httpd
version: 1
plugs:
 network:
  interface: network
`

// The setup-profiles task will not auto-connect an plug that was previously
// explicitly disconnected by the user.
func (s *interfaceManagerSuite) TestDoSetupSnapSecurityHonorsDisconnect(c *C) {
	c.Skip("feature disabled until redesign/reimpl")
	// Add an OS snap as well as a sample snap with a "network" plug.
	// The plug is normally auto-connected.
	s.mockSnap(c, ubuntuCoreSnapYaml)
	snapInfo := s.mockSnap(c, sampleSnapYaml)

	// Initialize the manager. This registers the two snaps.
	mgr := s.manager(c)

	// Run the setup-snap-security task and let it finish.
	change := s.addSetupSnapSecurityChange(c, &snapstate.SnapSetup{
		SideInfo: &snap.SideInfo{
			RealName: snapInfo.Name(),
			Revision: snapInfo.Revision,
		},
	})
	mgr.Ensure()
	mgr.Wait()
	mgr.Stop()

	s.state.Lock()
	defer s.state.Unlock()

	// Ensure that the task succeeded
	c.Assert(change.Status(), Equals, state.DoneStatus)

	// Ensure that "network" is not saved in the state as auto-connected.
	var conns map[string]interface{}
	err := s.state.Get("conns", &conns)
	c.Assert(err, IsNil)
	c.Check(conns, HasLen, 0)

	// Ensure that "network" is really disconnected.
	repo := mgr.Repository()
	plug := repo.Plug("snap", "network")
	c.Assert(plug, Not(IsNil))
	ifaces := repo.Interfaces()
	c.Assert(ifaces.Connections, HasLen, 0)
}

// The setup-profiles task will auto-connect plugs with viable candidates.
func (s *interfaceManagerSuite) TestDoSetupSnapSecurityAutoConnectsPlugs(c *C) {
	// Add an OS snap.
	s.mockSnap(c, ubuntuCoreSnapYaml)

	// Initialize the manager. This registers the OS snap.
	mgr := s.manager(c)

	// Add a sample snap with a "network" plug which should be auto-connected.
	snapInfo := s.mockSnap(c, sampleSnapYaml)

	// Run the setup-snap-security task and let it finish.
	change := s.addSetupSnapSecurityChange(c, &snapstate.SnapSetup{
		SideInfo: &snap.SideInfo{
			RealName: snapInfo.Name(),
			Revision: snapInfo.Revision,
		},
	})
	s.settle(c)

	s.state.Lock()
	defer s.state.Unlock()

	// Ensure that the task succeeded.
	c.Assert(change.Status(), Equals, state.DoneStatus)

	// Ensure that "network" is now saved in the state as auto-connected.
	var conns map[string]interface{}
	err := s.state.Get("conns", &conns)
	c.Assert(err, IsNil)
	c.Check(conns, DeepEquals, map[string]interface{}{
		"snap:network ubuntu-core:network": map[string]interface{}{
			"interface": "network", "auto": true,
		},
	})

	// Ensure that "network" is really connected.
	repo := mgr.Repository()
	plug := repo.Plug("snap", "network")
	c.Assert(plug, Not(IsNil))
	ifaces := repo.Interfaces()
	c.Assert(ifaces.Connections, HasLen, 1) //FIXME add deep eq
}

// The setup-profiles task will auto-connect slots with viable candidates.
func (s *interfaceManagerSuite) TestDoSetupSnapSecurityAutoConnectsSlots(c *C) {
	// Mock the interface that will be used by the test
	s.mockIfaces(c, &ifacetest.TestInterface{InterfaceName: "test"}, &ifacetest.TestInterface{InterfaceName: "test2"})
	// Add an OS snap.
	s.mockSnap(c, ubuntuCoreSnapYaml)
	// Add a consumer snap with unconnect plug (interface "test")
	s.mockSnap(c, consumerYaml)

	// Initialize the manager. This registers the OS snap.
	mgr := s.manager(c)

	// Add a producer snap with a "slot" slot of the "test" interface.
	snapInfo := s.mockSnap(c, producerYaml)

	// Run the setup-snap-security task and let it finish.
	change := s.addSetupSnapSecurityChange(c, &snapstate.SnapSetup{
		SideInfo: &snap.SideInfo{
			RealName: snapInfo.Name(),
			Revision: snapInfo.Revision,
		},
	})
	s.settle(c)

	s.state.Lock()
	defer s.state.Unlock()

	// Ensure that the task succeeded.
	c.Assert(change.Status(), Equals, state.DoneStatus)

	// Ensure that "slot" is now saved in the state as auto-connected.
	var conns map[string]interface{}
	err := s.state.Get("conns", &conns)
	c.Assert(err, IsNil)
	c.Check(conns, DeepEquals, map[string]interface{}{
		"consumer:plug producer:slot": map[string]interface{}{
			"interface": "test", "auto": true,
		},
	})

	// Ensure that "slot" is really connected.
	repo := mgr.Repository()
	slot := repo.Slot("producer", "slot")
	c.Assert(slot, Not(IsNil))
	ifaces := repo.Interfaces()
	c.Assert(ifaces.Connections, HasLen, 1)
	c.Check(ifaces.Connections, DeepEquals, []*interfaces.ConnRef{{interfaces.PlugRef{Snap: "consumer", Name: "plug"}, interfaces.SlotRef{Snap: "producer", Name: "slot"}}})
}

// The setup-profiles task will auto-connect slots with viable multiple candidates.
func (s *interfaceManagerSuite) TestDoSetupSnapSecurityAutoConnectsSlotsMultiplePlugs(c *C) {
	// Mock the interface that will be used by the test
	s.mockIfaces(c, &ifacetest.TestInterface{InterfaceName: "test"}, &ifacetest.TestInterface{InterfaceName: "test2"})
	// Add an OS snap.
	s.mockSnap(c, ubuntuCoreSnapYaml)
	// Add a consumer snap with unconnect plug (interface "test")
	s.mockSnap(c, consumerYaml)
	// Add a 2nd consumer snap with unconnect plug (interface "test")
	s.mockSnap(c, consumer2Yaml)

	// Initialize the manager. This registers the OS snap.
	mgr := s.manager(c)

	// Add a producer snap with a "slot" slot of the "test" interface.
	snapInfo := s.mockSnap(c, producerYaml)

	// Run the setup-snap-security task and let it finish.
	change := s.addSetupSnapSecurityChange(c, &snapstate.SnapSetup{
		SideInfo: &snap.SideInfo{
			RealName: snapInfo.Name(),
			Revision: snapInfo.Revision,
		},
	})
	s.settle(c)

	s.state.Lock()
	defer s.state.Unlock()

	// Ensure that the task succeeded.
	c.Assert(change.Status(), Equals, state.DoneStatus)

	// Ensure that "slot" is now saved in the state as auto-connected.
	var conns map[string]interface{}
	err := s.state.Get("conns", &conns)
	c.Assert(err, IsNil)
	c.Check(conns, DeepEquals, map[string]interface{}{
		"consumer:plug producer:slot": map[string]interface{}{
			"interface": "test", "auto": true,
		},
		"consumer2:plug producer:slot": map[string]interface{}{
			"interface": "test", "auto": true,
		},
	})

	// Ensure that "slot" is really connected.
	repo := mgr.Repository()
	slot := repo.Slot("producer", "slot")
	c.Assert(slot, Not(IsNil))
	ifaces := repo.Interfaces()
	c.Assert(ifaces.Connections, HasLen, 2)
	c.Check(ifaces.Connections, DeepEquals, []*interfaces.ConnRef{
		{interfaces.PlugRef{Snap: "consumer", Name: "plug"}, interfaces.SlotRef{Snap: "producer", Name: "slot"}},
		{interfaces.PlugRef{Snap: "consumer2", Name: "plug"}, interfaces.SlotRef{Snap: "producer", Name: "slot"}},
	})
}

// The setup-profiles task will not auto-connect slots if viable alternative slots are present.
func (s *interfaceManagerSuite) TestDoSetupSnapSecurityNoAutoConnectSlotsIfAlternative(c *C) {
	// Mock the interface that will be used by the test
	s.mockIface(c, &ifacetest.TestInterface{InterfaceName: "test"})
	// Add an OS snap.
	s.mockSnap(c, ubuntuCoreSnapYaml)
	// Add a consumer snap with unconnect plug (interface "test")
	s.mockSnap(c, consumerYaml)

	// alternative conflicting producer
	s.mockSnap(c, producer2Yaml)

	// Initialize the manager. This registers the OS snap.
	_ = s.manager(c)

	// Add a producer snap with a "slot" slot of the "test" interface.
	snapInfo := s.mockSnap(c, producerYaml)

	// Run the setup-snap-security task and let it finish.
	change := s.addSetupSnapSecurityChange(c, &snapstate.SnapSetup{
		SideInfo: &snap.SideInfo{
			RealName: snapInfo.Name(),
			Revision: snapInfo.Revision,
		},
	})
	s.settle(c)

	s.state.Lock()
	defer s.state.Unlock()

	// Ensure that the task succeeded.
	c.Assert(change.Status(), Equals, state.DoneStatus)

	// Ensure that no connections were made
	var conns map[string]interface{}
	err := s.state.Get("conns", &conns)
	c.Assert(err, Equals, state.ErrNoState)
	c.Check(conns, HasLen, 0)
}

// The setup-profiles task will auto-connect plugs with viable candidates also condidering snap declarations.
func (s *interfaceManagerSuite) TestDoSetupSnapSecurityAutoConnectsDeclBased(c *C) {
	s.testDoSetupSnapSecurityAutoConnectsDeclBased(c, true, func(conns map[string]interface{}, repoConns []*interfaces.ConnRef) {
		// Ensure that "test" plug is now saved in the state as auto-connected.
		c.Check(conns, DeepEquals, map[string]interface{}{
			"consumer:plug producer:slot": map[string]interface{}{"auto": true, "interface": "test"},
		})
		// Ensure that "test" is really connected.
		c.Check(repoConns, HasLen, 1)
	})
}

// The setup-profiles task will *not* auto-connect plugs with viable candidates when snap declarations are missing.
func (s *interfaceManagerSuite) TestDoSetupSnapSecurityAutoConnectsDeclBasedWhenMissingDecl(c *C) {
	s.testDoSetupSnapSecurityAutoConnectsDeclBased(c, false, func(conns map[string]interface{}, repoConns []*interfaces.ConnRef) {
		// Ensure nothing is connected.
		c.Check(conns, HasLen, 0)
		c.Check(repoConns, HasLen, 0)
	})
}

func (s *interfaceManagerSuite) testDoSetupSnapSecurityAutoConnectsDeclBased(c *C, withDecl bool, check func(map[string]interface{}, []*interfaces.ConnRef)) {
	restore := assertstest.MockBuiltinBaseDeclaration([]byte(`
type: base-declaration
authority-id: canonical
series: 16
slots:
  test:
    allow-auto-connection:
      plug-publisher-id:
        - $SLOT_PUBLISHER_ID
`))
	defer restore()
	// Add the producer snap
	s.mockIfaces(c, &ifacetest.TestInterface{InterfaceName: "test"}, &ifacetest.TestInterface{InterfaceName: "test2"})
	s.mockSnapDecl(c, "producer", "one-publisher", nil)
	s.mockSnap(c, producerYaml)

	// Initialize the manager. This registers the producer snap.
	mgr := s.manager(c)

	// Add a sample snap with a plug with the "test" interface which should be auto-connected.
	if withDecl {
		s.mockSnapDecl(c, "consumer", "one-publisher", nil)
	}
	snapInfo := s.mockSnap(c, consumerYaml)

	// Run the setup-snap-security task and let it finish.
	change := s.addSetupSnapSecurityChange(c, &snapstate.SnapSetup{
		SideInfo: &snap.SideInfo{
			RealName: snapInfo.Name(),
			SnapID:   snapInfo.SnapID,
			Revision: snapInfo.Revision,
		},
	})
	s.settle(c)

	s.state.Lock()
	defer s.state.Unlock()

	// Ensure that the task succeeded.
	c.Assert(change.Status(), Equals, state.DoneStatus)

	var conns map[string]interface{}
	_ = s.state.Get("conns", &conns)

	repo := mgr.Repository()
	plug := repo.Plug("consumer", "plug")
	c.Assert(plug, Not(IsNil))

	check(conns, repo.Interfaces().Connections)
}

// The setup-profiles task will only touch connection state for the task it
// operates on or auto-connects to and will leave other state intact.
func (s *interfaceManagerSuite) TestDoSetupSnapSecuirtyKeepsExistingConnectionState(c *C) {
	// Add an OS snap in place.
	s.mockSnap(c, ubuntuCoreSnapYaml)

	// Initialize the manager. This registers the two snaps.
	_ = s.manager(c)

	// Add a sample snap with a "network" plug which should be auto-connected.
	snapInfo := s.mockSnap(c, sampleSnapYaml)

	// Put fake information about connections for another snap into the state.
	s.state.Lock()
	s.state.Set("conns", map[string]interface{}{
		"other-snap:network ubuntu-core:network": map[string]interface{}{
			"interface": "network",
		},
	})
	s.state.Unlock()

	// Run the setup-snap-security task and let it finish.
	change := s.addSetupSnapSecurityChange(c, &snapstate.SnapSetup{
		SideInfo: &snap.SideInfo{
			RealName: snapInfo.Name(),
			Revision: snapInfo.Revision,
		},
	})
	s.settle(c)

	s.state.Lock()
	defer s.state.Unlock()

	// Ensure that the task succeeded.
	c.Assert(change.Status(), Equals, state.DoneStatus)

	var conns map[string]interface{}
	err := s.state.Get("conns", &conns)
	c.Assert(err, IsNil)
	c.Check(conns, DeepEquals, map[string]interface{}{
		// The sample snap was auto-connected, as expected.
		"snap:network ubuntu-core:network": map[string]interface{}{
			"interface": "network", "auto": true,
		},
		// Connection state for the fake snap is preserved.
		// The task didn't alter state of other snaps.
		"other-snap:network ubuntu-core:network": map[string]interface{}{
			"interface": "network",
		},
	})
}

// The setup-profiles task will add implicit slots necessary for the OS snap.
func (s *interfaceManagerSuite) TestDoSetupProfilesAddsImplicitSlots(c *C) {
	// Initialize the manager.
	mgr := s.manager(c)

	// Add an OS snap.
	snapInfo := s.mockSnap(c, ubuntuCoreSnapYaml)

	// Run the setup-profiles task and let it finish.
	change := s.addSetupSnapSecurityChange(c, &snapstate.SnapSetup{
		SideInfo: &snap.SideInfo{
			RealName: snapInfo.Name(),
			Revision: snapInfo.Revision,
		},
	})
	s.settle(c)

	s.state.Lock()
	defer s.state.Unlock()

	// Ensure that the task succeeded.
	c.Assert(change.Status(), Equals, state.DoneStatus)

	// Ensure that we have slots on the OS snap.
	repo := mgr.Repository()
	slots := repo.Slots(snapInfo.Name())
	// NOTE: This is not an exact test as it duplicates functionality elsewhere
	// and is was a pain to update each time. This is correctly handled by the
	// implicit slot tests in snap/implicit_test.go
	c.Assert(len(slots) > 18, Equals, true)
}

func (s *interfaceManagerSuite) TestDoSetupSnapSecuirtyReloadsConnectionsWhenInvokedOnPlugSide(c *C) {
	s.mockIfaces(c, &ifacetest.TestInterface{InterfaceName: "test"}, &ifacetest.TestInterface{InterfaceName: "test2"})
	snapInfo := s.mockSnap(c, consumerYaml)
	s.mockSnap(c, producerYaml)
	s.testDoSetupSnapSecuirtyReloadsConnectionsWhenInvokedOn(c, snapInfo.Name(), snapInfo.Revision)

	// Ensure that the backend was used to setup security of both snaps
	c.Assert(s.secBackend.SetupCalls, HasLen, 2)
	c.Assert(s.secBackend.RemoveCalls, HasLen, 0)
	c.Check(s.secBackend.SetupCalls[0].SnapInfo.Name(), Equals, "consumer")
	c.Check(s.secBackend.SetupCalls[1].SnapInfo.Name(), Equals, "producer")

	c.Check(s.secBackend.SetupCalls[0].Options, Equals, interfaces.ConfinementOptions{})
	c.Check(s.secBackend.SetupCalls[1].Options, Equals, interfaces.ConfinementOptions{})
}

func (s *interfaceManagerSuite) TestDoSetupSnapSecuirtyReloadsConnectionsWhenInvokedOnSlotSide(c *C) {
	s.mockIfaces(c, &ifacetest.TestInterface{InterfaceName: "test"}, &ifacetest.TestInterface{InterfaceName: "test2"})
	s.mockSnap(c, consumerYaml)
	snapInfo := s.mockSnap(c, producerYaml)
	s.testDoSetupSnapSecuirtyReloadsConnectionsWhenInvokedOn(c, snapInfo.Name(), snapInfo.Revision)

	// Ensure that the backend was used to setup security of both snaps
	c.Assert(s.secBackend.SetupCalls, HasLen, 2)
	c.Assert(s.secBackend.RemoveCalls, HasLen, 0)
	c.Check(s.secBackend.SetupCalls[0].SnapInfo.Name(), Equals, "producer")
	c.Check(s.secBackend.SetupCalls[1].SnapInfo.Name(), Equals, "consumer")

	c.Check(s.secBackend.SetupCalls[0].Options, Equals, interfaces.ConfinementOptions{})
	c.Check(s.secBackend.SetupCalls[1].Options, Equals, interfaces.ConfinementOptions{})
}

func (s *interfaceManagerSuite) testDoSetupSnapSecuirtyReloadsConnectionsWhenInvokedOn(c *C, snapName string, revision snap.Revision) {
	s.state.Lock()
	s.state.Set("conns", map[string]interface{}{
		"consumer:plug producer:slot": map[string]interface{}{"interface": "test"},
	})
	s.state.Unlock()

	mgr := s.manager(c)

	// Run the setup-profiles task
	change := s.addSetupSnapSecurityChange(c, &snapstate.SnapSetup{
		SideInfo: &snap.SideInfo{
			RealName: snapName,
			Revision: revision,
		},
	})
	s.settle(c)

	// Change succeeds
	s.state.Lock()
	defer s.state.Unlock()
	c.Check(change.Status(), Equals, state.DoneStatus)

	repo := mgr.Repository()

	// Repository shows the connection
	ifaces := repo.Interfaces()
	c.Assert(ifaces.Connections, HasLen, 1)
	c.Check(ifaces.Connections, DeepEquals, []*interfaces.ConnRef{{interfaces.PlugRef{Snap: "consumer", Name: "plug"}, interfaces.SlotRef{Snap: "producer", Name: "slot"}}})
}

// The setup-profiles task will honor snapstate.DevMode flag by storing it
// in the SnapState.Flags and by actually setting up security
// using that flag. Old copy of SnapState.Flag's DevMode is saved for the undo
// handler under `old-devmode`.
func (s *interfaceManagerSuite) TestSetupProfilesHonorsDevMode(c *C) {
	// Put the OS snap in place.
	_ = s.manager(c)

	// Initialize the manager. This registers the OS snap.
	snapInfo := s.mockSnap(c, sampleSnapYaml)

	// Run the setup-profiles task and let it finish.
	// Note that the task will see SnapSetup.Flags equal to DeveloperMode.
	change := s.addSetupSnapSecurityChange(c, &snapstate.SnapSetup{
		SideInfo: &snap.SideInfo{
			RealName: snapInfo.Name(),
			Revision: snapInfo.Revision,
		},
		Flags: snapstate.Flags{DevMode: true},
	})
	s.settle(c)

	s.state.Lock()
	defer s.state.Unlock()

	// Ensure that the task succeeded.
	c.Check(change.Status(), Equals, state.DoneStatus)

	// The snap was setup with DevModeConfinement
	c.Assert(s.secBackend.SetupCalls, HasLen, 1)
	c.Assert(s.secBackend.RemoveCalls, HasLen, 0)
	c.Check(s.secBackend.SetupCalls[0].SnapInfo.Name(), Equals, "snap")
	c.Check(s.secBackend.SetupCalls[0].Options, Equals, interfaces.ConfinementOptions{DevMode: true})
}

// setup-profiles uses the new snap.Info when setting up security for the new
// snap when it had prior connections and DisconnectSnap() returns it as a part
// of the affected set.
func (s *interfaceManagerSuite) TestSetupProfilesUsesFreshSnapInfo(c *C) {
	// Put the OS and the sample snaps in place.
	coreSnapInfo := s.mockSnap(c, ubuntuCoreSnapYaml)
	oldSnapInfo := s.mockSnap(c, sampleSnapYaml)

	// Put connection information between the OS snap and the sample snap.
	// This is done so that DisconnectSnap returns both snaps as "affected"
	// and so that the previously broken code path is exercised.
	s.state.Lock()
	s.state.Set("conns", map[string]interface{}{
		"snap:network ubuntu-core:network": map[string]interface{}{"interface": "network"},
	})
	s.state.Unlock()

	// Initialize the manager. This registers both of the snaps and reloads the
	// connection between them.
	_ = s.manager(c)

	// Put a new revision of the sample snap in place.
	newSnapInfo := s.mockUpdatedSnap(c, sampleSnapYaml, 42)

	// Sanity check, the revisions are different.
	c.Assert(oldSnapInfo.Revision, Not(Equals), 42)
	c.Assert(newSnapInfo.Revision, Equals, snap.R(42))

	// Run the setup-profiles task for the new revision and let it finish.
	change := s.addSetupSnapSecurityChange(c, &snapstate.SnapSetup{
		SideInfo: &snap.SideInfo{
			RealName: newSnapInfo.Name(),
			Revision: newSnapInfo.Revision,
		},
	})
	s.settle(c)

	s.state.Lock()
	defer s.state.Unlock()

	// Ensure that the task succeeded.
	c.Assert(change.Err(), IsNil)
	c.Check(change.Status(), Equals, state.DoneStatus)

	// Ensure that both snaps were setup correctly.
	c.Assert(s.secBackend.SetupCalls, HasLen, 2)
	c.Assert(s.secBackend.RemoveCalls, HasLen, 0)
	// The sample snap was setup, with the correct new revision.
	c.Check(s.secBackend.SetupCalls[0].SnapInfo.Name(), Equals, newSnapInfo.Name())
	c.Check(s.secBackend.SetupCalls[0].SnapInfo.Revision, Equals, newSnapInfo.Revision)
	// The OS snap was setup (because it was affected).
	c.Check(s.secBackend.SetupCalls[1].SnapInfo.Name(), Equals, coreSnapInfo.Name())
	c.Check(s.secBackend.SetupCalls[1].SnapInfo.Revision, Equals, coreSnapInfo.Revision)
}

// setup-profiles needs to setup security for connected slots after autoconnection
func (s *interfaceManagerSuite) TestAutoConnectSetupSecurityForConnectedSlots(c *C) {
	// Add an OS snap.
	coreSnapInfo := s.mockSnap(c, ubuntuCoreSnapYaml)

	// Initialize the manager. This registers the OS snap.
	_ = s.manager(c)

	// Add a sample snap with a "network" plug which should be auto-connected.
	snapInfo := s.mockSnap(c, sampleSnapYaml)

	// Run the setup-snap-security task and let it finish.
	change := s.addSetupSnapSecurityChange(c, &snapstate.SnapSetup{
		SideInfo: &snap.SideInfo{
			RealName: snapInfo.Name(),
			Revision: snapInfo.Revision,
		},
	})
	s.settle(c)

	s.state.Lock()
	defer s.state.Unlock()

	// Ensure that the task succeeded.
	c.Assert(change.Err(), IsNil)
	c.Assert(change.Status(), Equals, state.DoneStatus)

	// Ensure that both snaps were setup correctly.
	c.Assert(s.secBackend.SetupCalls, HasLen, 3)
	c.Assert(s.secBackend.RemoveCalls, HasLen, 0)
	// The sample snap was setup, with the correct new revision.
	c.Check(s.secBackend.SetupCalls[0].SnapInfo.Name(), Equals, snapInfo.Name())
	c.Check(s.secBackend.SetupCalls[0].SnapInfo.Revision, Equals, snapInfo.Revision)
	// The OS snap was setup (because its connected to sample snap).
	c.Check(s.secBackend.SetupCalls[1].SnapInfo.Name(), Equals, coreSnapInfo.Name())
	c.Check(s.secBackend.SetupCalls[1].SnapInfo.Revision, Equals, coreSnapInfo.Revision)
}

func (s *interfaceManagerSuite) TestDoDiscardConnsPlug(c *C) {
	s.testDoDicardConns(c, "consumer")
}

func (s *interfaceManagerSuite) TestDoDiscardConnsSlot(c *C) {
	s.testDoDicardConns(c, "producer")
}

func (s *interfaceManagerSuite) TestUndoDiscardConnsPlug(c *C) {
	s.testUndoDicardConns(c, "consumer")
}

func (s *interfaceManagerSuite) TestUndoDiscardConnsSlot(c *C) {
	s.testUndoDicardConns(c, "producer")
}

func (s *interfaceManagerSuite) testDoDicardConns(c *C, snapName string) {
	s.state.Lock()
	// Store information about a connection in the state.
	s.state.Set("conns", map[string]interface{}{
		"consumer:plug producer:slot": map[string]interface{}{"interface": "test"},
	})
	// Store empty snap state. This snap has an empty sequence now.
	snapstate.Set(s.state, snapName, &snapstate.SnapState{})
	s.state.Unlock()

	mgr := s.manager(c)

	// Run the discard-conns task and let it finish
	change := s.addDiscardConnsChange(c, snapName)
	mgr.Ensure()
	mgr.Wait()
	mgr.Stop()

	s.state.Lock()
	defer s.state.Unlock()
	c.Check(change.Status(), Equals, state.DoneStatus)

	// Information about the connection was removed
	var conns map[string]interface{}
	err := s.state.Get("conns", &conns)
	c.Assert(err, IsNil)
	c.Check(conns, DeepEquals, map[string]interface{}{})

	// But removed connections are preserved in the task for undo.
	var removed map[string]interface{}
	err = change.Tasks()[0].Get("removed", &removed)
	c.Assert(err, IsNil)
	c.Check(removed, DeepEquals, map[string]interface{}{
		"consumer:plug producer:slot": map[string]interface{}{"interface": "test"},
	})
}

func (s *interfaceManagerSuite) testUndoDicardConns(c *C, snapName string) {
	s.state.Lock()
	// Store information about a connection in the state.
	s.state.Set("conns", map[string]interface{}{
		"consumer:plug producer:slot": map[string]interface{}{"interface": "test"},
	})
	// Store empty snap state. This snap has an empty sequence now.
	snapstate.Set(s.state, snapName, &snapstate.SnapState{})
	s.state.Unlock()

	mgr := s.manager(c)

	// Run the discard-conns task and let it finish
	change := s.addDiscardConnsChange(c, snapName)

	// Add a dummy task just to hold the change not ready.
	s.state.Lock()
	dummy := s.state.NewTask("dummy", "")
	change.AddTask(dummy)
	s.state.Unlock()

	mgr.Ensure()
	mgr.Wait()

	s.state.Lock()
	c.Check(change.Status(), Equals, state.DoStatus)
	change.Abort()
	s.state.Unlock()

	mgr.Ensure()
	mgr.Wait()
	mgr.Stop()

	s.state.Lock()
	defer s.state.Unlock()
	c.Assert(change.Status(), Equals, state.UndoneStatus)

	// Information about the connection is intact
	var conns map[string]interface{}
	err := s.state.Get("conns", &conns)
	c.Assert(err, IsNil)
	c.Check(conns, DeepEquals, map[string]interface{}{
		"consumer:plug producer:slot": map[string]interface{}{"interface": "test"},
	})

	var removed map[string]interface{}
	err = change.Tasks()[0].Get("removed", &removed)
	c.Check(err, Equals, state.ErrNoState)
}

func (s *interfaceManagerSuite) TestDoRemove(c *C) {
	s.mockIfaces(c, &ifacetest.TestInterface{InterfaceName: "test"}, &ifacetest.TestInterface{InterfaceName: "test2"})
	s.mockSnap(c, consumerYaml)
	s.mockSnap(c, producerYaml)

	s.state.Lock()
	s.state.Set("conns", map[string]interface{}{
		"consumer:plug producer:slot": map[string]interface{}{"interface": "test"},
	})
	s.state.Unlock()

	mgr := s.manager(c)

	// Run the remove-security task
	change := s.addRemoveSnapSecurityChange(c, "consumer")
	mgr.Ensure()
	mgr.Wait()
	mgr.Stop()

	// Change succeeds
	s.state.Lock()
	defer s.state.Unlock()
	c.Check(change.Status(), Equals, state.DoneStatus)

	repo := mgr.Repository()

	// Snap is removed from repository
	c.Check(repo.Plug("consumer", "slot"), IsNil)

	// Security of the snap was removed
	c.Check(s.secBackend.RemoveCalls, DeepEquals, []string{"consumer"})

	// Security of the related snap was configured
	c.Check(s.secBackend.SetupCalls, HasLen, 1)
	c.Check(s.secBackend.SetupCalls[0].SnapInfo.Name(), Equals, "producer")

	// Connection state was left intact
	var conns map[string]interface{}
	err := s.state.Get("conns", &conns)
	c.Assert(err, IsNil)
	c.Check(conns, DeepEquals, map[string]interface{}{
		"consumer:plug producer:slot": map[string]interface{}{"interface": "test"},
	})
}

func (s *interfaceManagerSuite) TestConnectTracksConnectionsInState(c *C) {
	s.mockIfaces(c, &ifacetest.TestInterface{InterfaceName: "test"}, &ifacetest.TestInterface{InterfaceName: "test2"})
	s.mockSnap(c, consumerYaml)
	s.mockSnap(c, producerYaml)

	_ = s.manager(c)

	s.state.Lock()
	ts, err := ifacestate.Connect(s.state, "consumer", "plug", "producer", "slot")
	c.Assert(err, IsNil)
	c.Assert(ts.Tasks(), HasLen, 5)

	ts.Tasks()[2].Set("snap-setup", &snapstate.SnapSetup{
		SideInfo: &snap.SideInfo{
			RealName: "consumer",
		},
	})

	change := s.state.NewChange("connect", "")
	change.AddAll(ts)
	s.state.Unlock()

	s.settle(c)

	s.state.Lock()
	defer s.state.Unlock()

	c.Assert(change.Err(), IsNil)
	c.Check(change.Status(), Equals, state.DoneStatus)
	var conns map[string]interface{}
	err = s.state.Get("conns", &conns)
	c.Assert(err, IsNil)
	c.Check(conns, DeepEquals, map[string]interface{}{
		"consumer:plug producer:slot": map[string]interface{}{
			"interface": "test",
		},
	})
}

func (s *interfaceManagerSuite) TestConnectSetsUpSecurity(c *C) {
	s.mockIfaces(c, &ifacetest.TestInterface{InterfaceName: "test"}, &ifacetest.TestInterface{InterfaceName: "test2"})

	s.mockSnap(c, consumerYaml)
	s.mockSnap(c, producerYaml)
	_ = s.manager(c)

	s.state.Lock()
	ts, err := ifacestate.Connect(s.state, "consumer", "plug", "producer", "slot")
	c.Assert(err, IsNil)
	ts.Tasks()[0].Set("snap-setup", &snapstate.SnapSetup{
		SideInfo: &snap.SideInfo{
			RealName: "consumer",
		},
	})

	change := s.state.NewChange("connect", "")
	change.AddAll(ts)
	s.state.Unlock()

	s.settle(c)

	s.state.Lock()
	defer s.state.Unlock()

	c.Assert(change.Err(), IsNil)
	c.Check(change.Status(), Equals, state.DoneStatus)

	c.Assert(s.secBackend.SetupCalls, HasLen, 2)
	c.Assert(s.secBackend.RemoveCalls, HasLen, 0)
	c.Check(s.secBackend.SetupCalls[0].SnapInfo.Name(), Equals, "producer")
	c.Check(s.secBackend.SetupCalls[1].SnapInfo.Name(), Equals, "consumer")

	c.Check(s.secBackend.SetupCalls[0].Options, Equals, interfaces.ConfinementOptions{})
	c.Check(s.secBackend.SetupCalls[1].Options, Equals, interfaces.ConfinementOptions{})
}

func (s *interfaceManagerSuite) TestDisconnectSetsUpSecurity(c *C) {
	s.mockIfaces(c, &ifacetest.TestInterface{InterfaceName: "test"}, &ifacetest.TestInterface{InterfaceName: "test2"})
	s.mockSnap(c, consumerYaml)
	s.mockSnap(c, producerYaml)

	s.state.Lock()
	s.state.Set("conns", map[string]interface{}{
		"consumer:plug producer:slot": map[string]interface{}{"interface": "test"},
	})
	s.state.Unlock()

	mgr := s.manager(c)

	s.state.Lock()
	ts, err := ifacestate.Disconnect(s.state, "consumer", "plug", "producer", "slot")
	c.Assert(err, IsNil)
	ts.Tasks()[0].Set("snap-setup", &snapstate.SnapSetup{
		SideInfo: &snap.SideInfo{
			RealName: "consumer",
		},
	})

	change := s.state.NewChange("disconnect", "")
	change.AddAll(ts)
	s.state.Unlock()

	mgr.Ensure()
	mgr.Wait()
	mgr.Stop()

	s.state.Lock()
	defer s.state.Unlock()

	c.Assert(change.Err(), IsNil)
	c.Check(change.Status(), Equals, state.DoneStatus)

	c.Assert(s.secBackend.SetupCalls, HasLen, 2)
	c.Assert(s.secBackend.RemoveCalls, HasLen, 0)
	c.Check(s.secBackend.SetupCalls[0].SnapInfo.Name(), Equals, "consumer")
	c.Check(s.secBackend.SetupCalls[1].SnapInfo.Name(), Equals, "producer")

	c.Check(s.secBackend.SetupCalls[0].Options, Equals, interfaces.ConfinementOptions{})
	c.Check(s.secBackend.SetupCalls[1].Options, Equals, interfaces.ConfinementOptions{})
}

func (s *interfaceManagerSuite) TestDisconnectTracksConnectionsInState(c *C) {
	s.mockIfaces(c, &ifacetest.TestInterface{InterfaceName: "test"}, &ifacetest.TestInterface{InterfaceName: "test2"})
	s.mockSnap(c, consumerYaml)
	s.mockSnap(c, producerYaml)
	s.state.Lock()
	s.state.Set("conns", map[string]interface{}{
		"consumer:plug producer:slot": map[string]interface{}{"interface": "test"},
	})
	s.state.Unlock()

	mgr := s.manager(c)

	s.state.Lock()
	ts, err := ifacestate.Disconnect(s.state, "consumer", "plug", "producer", "slot")
	c.Assert(err, IsNil)
	ts.Tasks()[0].Set("snap-setup", &snapstate.SnapSetup{
		SideInfo: &snap.SideInfo{
			RealName: "consumer",
		},
	})

	change := s.state.NewChange("disconnect", "")
	change.AddAll(ts)
	s.state.Unlock()

	mgr.Ensure()
	mgr.Wait()
	mgr.Stop()

	s.state.Lock()
	defer s.state.Unlock()

	c.Assert(change.Err(), IsNil)
	c.Check(change.Status(), Equals, state.DoneStatus)
	var conns map[string]interface{}
	err = s.state.Get("conns", &conns)
	c.Assert(err, IsNil)
	c.Check(conns, DeepEquals, map[string]interface{}{})
}

func (s *interfaceManagerSuite) TestManagerReloadsConnections(c *C) {
	s.mockIfaces(c, &ifacetest.TestInterface{InterfaceName: "test"}, &ifacetest.TestInterface{InterfaceName: "test2"})
	s.mockSnap(c, consumerYaml)
	s.mockSnap(c, producerYaml)

	s.state.Lock()
	s.state.Set("conns", map[string]interface{}{
		"consumer:plug producer:slot": map[string]interface{}{"interface": "test"},
	})
	s.state.Unlock()

	mgr := s.manager(c)
	repo := mgr.Repository()

	ifaces := repo.Interfaces()
	c.Assert(ifaces.Connections, HasLen, 1)
	c.Check(ifaces.Connections, DeepEquals, []*interfaces.ConnRef{{interfaces.PlugRef{Snap: "consumer", Name: "plug"}, interfaces.SlotRef{Snap: "producer", Name: "slot"}}})
}

func (s *interfaceManagerSuite) TestSetupProfilesDevModeMultiple(c *C) {
	mgr := s.manager(c)
	repo := mgr.Repository()

	// setup two snaps that are connected
	siP := s.mockSnap(c, producerYaml)
	siC := s.mockSnap(c, consumerYaml)
	err := repo.AddInterface(&ifacetest.TestInterface{
		InterfaceName: "test",
	})
	c.Assert(err, IsNil)
	err = repo.AddInterface(&ifacetest.TestInterface{
		InterfaceName: "test2",
	})
	c.Assert(err, IsNil)

	err = repo.AddSlot(&snap.SlotInfo{
		Snap:      siC,
		Name:      "slot",
		Interface: "test",
	})
	c.Assert(err, IsNil)
	err = repo.AddPlug(&snap.PlugInfo{
		Snap:      siP,
		Name:      "plug",
		Interface: "test",
	})
	c.Assert(err, IsNil)
	connRef := interfaces.ConnRef{
		PlugRef: interfaces.PlugRef{Snap: siP.Name(), Name: "plug"},
		SlotRef: interfaces.SlotRef{Snap: siC.Name(), Name: "slot"},
	}
	err = repo.Connect(connRef)
	c.Assert(err, IsNil)

	change := s.addSetupSnapSecurityChange(c, &snapstate.SnapSetup{
		SideInfo: &snap.SideInfo{
			RealName: siC.Name(),
			Revision: siC.Revision,
		},
		Flags: snapstate.Flags{DevMode: true},
	})
	s.settle(c)

	s.state.Lock()
	defer s.state.Unlock()

	// Ensure that the task succeeded.
	c.Check(change.Err(), IsNil)
	c.Check(change.Status(), Equals, state.DoneStatus)

	// The first snap is setup in devmode, the second is not
	c.Assert(s.secBackend.SetupCalls, HasLen, 2)
	c.Assert(s.secBackend.RemoveCalls, HasLen, 0)
	c.Check(s.secBackend.SetupCalls[0].SnapInfo.Name(), Equals, siC.Name())
	c.Check(s.secBackend.SetupCalls[0].Options, Equals, interfaces.ConfinementOptions{DevMode: true})
	c.Check(s.secBackend.SetupCalls[1].SnapInfo.Name(), Equals, siP.Name())
	c.Check(s.secBackend.SetupCalls[1].Options, Equals, interfaces.ConfinementOptions{})
}

func (s *interfaceManagerSuite) TestCheckInterfacesDeny(c *C) {
	restore := assertstest.MockBuiltinBaseDeclaration([]byte(`
type: base-declaration
authority-id: canonical
series: 16
slots:
  test:
    deny-installation: true
`))
	defer restore()
	s.mockIface(c, &ifacetest.TestInterface{InterfaceName: "test"})

	s.mockSnapDecl(c, "producer", "producer-publisher", nil)
	snapInfo := s.mockSnap(c, producerYaml)

	s.state.Lock()
	defer s.state.Unlock()
	c.Check(ifacestate.CheckInterfaces(s.state, snapInfo), ErrorMatches, "installation denied.*")
}

func (s *interfaceManagerSuite) TestCheckInterfacesDenySkippedIfNoDecl(c *C) {
	restore := assertstest.MockBuiltinBaseDeclaration([]byte(`
type: base-declaration
authority-id: canonical
series: 16
slots:
  test:
    deny-installation: true
`))
	defer restore()
	s.mockIface(c, &ifacetest.TestInterface{InterfaceName: "test"})

	// crucially, this test is missing this: s.mockSnapDecl(c, "producer", "producer-publisher", nil)
	snapInfo := s.mockSnap(c, producerYaml)

	s.state.Lock()
	defer s.state.Unlock()
	c.Check(ifacestate.CheckInterfaces(s.state, snapInfo), IsNil)
}

func (s *interfaceManagerSuite) TestCheckInterfacesAllow(c *C) {
	restore := assertstest.MockBuiltinBaseDeclaration([]byte(`
type: base-declaration
authority-id: canonical
series: 16
slots:
  test:
    deny-installation: true
`))
	defer restore()
	s.mockIface(c, &ifacetest.TestInterface{InterfaceName: "test"})

	s.mockSnapDecl(c, "producer", "producer-publisher", map[string]interface{}{
		"format": "1",
		"slots": map[string]interface{}{
			"test": "true",
		},
	})
	snapInfo := s.mockSnap(c, producerYaml)

	s.state.Lock()
	defer s.state.Unlock()
	c.Check(ifacestate.CheckInterfaces(s.state, snapInfo), IsNil)
}

func (s *interfaceManagerSuite) TestCheckInterfacesConsidersImplicitSlots(c *C) {
	snapInfo := s.mockSnap(c, ubuntuCoreSnapYaml)

	s.state.Lock()
	defer s.state.Unlock()
	c.Check(ifacestate.CheckInterfaces(s.state, snapInfo), IsNil)
	c.Check(snapInfo.Slots["home"], NotNil)
}

// Test that setup-snap-security gets undone correctly when a snap is installed
// but the installation fails (the security profiles are removed).
func (s *interfaceManagerSuite) TestUndoSetupProfilesOnInstall(c *C) {
	// Create the interface manager
	_ = s.manager(c)

	// Mock a snap and remove the side info from the state (it is implicitly
	// added by mockSnap) so that we can emulate a undo during a fresh
	// install.
	snapInfo := s.mockSnap(c, sampleSnapYaml)
	s.state.Lock()
	snapstate.Set(s.state, snapInfo.Name(), nil)
	s.state.Unlock()

	// Add a change that undoes "setup-snap-security"
	change := s.addSetupSnapSecurityChange(c, &snapstate.SnapSetup{
		SideInfo: &snap.SideInfo{
			RealName: snapInfo.Name(),
			Revision: snapInfo.Revision,
		},
	})
	s.state.Lock()
	c.Assert(change.Tasks(), HasLen, 2)
	change.Tasks()[0].SetStatus(state.UndoStatus)
	change.Tasks()[1].SetStatus(state.UndoneStatus)
	s.state.Unlock()

	// Turn the crank
	s.settle(c)

	s.state.Lock()
	defer s.state.Unlock()

	// Ensure that the change got undone.
	c.Assert(change.Err(), IsNil)
	c.Check(change.Status(), Equals, state.UndoneStatus)

	// Ensure that since we had no prior revisions of this snap installed the
	// undo task removed the security profile from the system.
	c.Assert(s.secBackend.SetupCalls, HasLen, 0)
	c.Assert(s.secBackend.RemoveCalls, HasLen, 1)
	c.Check(s.secBackend.RemoveCalls, DeepEquals, []string{snapInfo.Name()})
}

// Test that setup-snap-security gets undone correctly when a snap is refreshed
// but the installation fails (the security profiles are restored to the old state).
func (s *interfaceManagerSuite) TestUndoSetupProfilesOnRefresh(c *C) {
	// Create the interface manager
	_ = s.manager(c)

	// Mock a snap. The mockSnap call below also puts the side info into the
	// state so it seems like it was installed already.
	snapInfo := s.mockSnap(c, sampleSnapYaml)

	// Add a change that undoes "setup-snap-security"
	change := s.addSetupSnapSecurityChange(c, &snapstate.SnapSetup{
		SideInfo: &snap.SideInfo{
			RealName: snapInfo.Name(),
			Revision: snapInfo.Revision,
		},
	})
	s.state.Lock()
	c.Assert(change.Tasks(), HasLen, 2)
	change.Tasks()[1].SetStatus(state.UndoStatus)
	s.state.Unlock()

	// Turn the crank
	s.settle(c)

	s.state.Lock()
	defer s.state.Unlock()

	// Ensure that the change got undone.
	c.Assert(change.Err(), IsNil)
	c.Check(change.Status(), Equals, state.UndoneStatus)

	// Ensure that since had a revision in the state the undo task actually
	// setup the security of the snap we had in the state.
	c.Assert(s.secBackend.SetupCalls, HasLen, 1)
	c.Assert(s.secBackend.RemoveCalls, HasLen, 0)
	c.Check(s.secBackend.SetupCalls[0].SnapInfo.Name(), Equals, snapInfo.Name())
	c.Check(s.secBackend.SetupCalls[0].SnapInfo.Revision, Equals, snapInfo.Revision)
	c.Check(s.secBackend.SetupCalls[0].Options, Equals, interfaces.ConfinementOptions{})
}

func (s *interfaceManagerSuite) TestManagerTransitionConnectionsCore(c *C) {
	s.mockSnap(c, ubuntuCoreSnapYaml)
	s.mockSnap(c, coreSnapYaml)
	s.mockSnap(c, httpdSnapYaml)

	mgr := s.manager(c)

	s.state.Lock()
	defer s.state.Unlock()
	s.state.Set("conns", map[string]interface{}{
		"httpd:network ubuntu-core:network": map[string]interface{}{
			"interface": "network", "auto": true,
		},
	})

	task := s.state.NewTask("transition-ubuntu-core", "...")
	task.Set("old-name", "ubuntu-core")
	task.Set("new-name", "core")
	change := s.state.NewChange("test-migrate", "")
	change.AddTask(task)

	s.state.Unlock()
	mgr.Ensure()
	mgr.Wait()
	mgr.Stop()
	s.state.Lock()

	c.Assert(change.Status(), Equals, state.DoneStatus)
	var conns map[string]interface{}
	err := s.state.Get("conns", &conns)
	c.Assert(err, IsNil)
	// ensure the connection went from "ubuntu-core" to "core"
	c.Check(conns, DeepEquals, map[string]interface{}{
		"httpd:network core:network": map[string]interface{}{
			"interface": "network", "auto": true,
		},
	})
}

func (s *interfaceManagerSuite) TestManagerTransitionConnectionsCoreUndo(c *C) {
	s.mockSnap(c, ubuntuCoreSnapYaml)
	s.mockSnap(c, coreSnapYaml)
	s.mockSnap(c, httpdSnapYaml)

	mgr := s.manager(c)

	s.state.Lock()
	defer s.state.Unlock()
	s.state.Set("conns", map[string]interface{}{
		"httpd:network ubuntu-core:network": map[string]interface{}{
			"interface": "network", "auto": true,
		},
	})

	t := s.state.NewTask("transition-ubuntu-core", "...")
	t.Set("old-name", "ubuntu-core")
	t.Set("new-name", "core")
	change := s.state.NewChange("test-migrate", "")
	change.AddTask(t)
	terr := s.state.NewTask("error-trigger", "provoking total undo")
	terr.WaitFor(t)
	change.AddTask(terr)

	s.state.Unlock()
	for i := 0; i < 10; i++ {
		mgr.Ensure()
		mgr.Wait()
	}
	mgr.Stop()
	s.state.Lock()

	c.Assert(change.Status(), Equals, state.ErrorStatus)
	c.Check(t.Status(), Equals, state.UndoneStatus)

	var conns map[string]interface{}
	err := s.state.Get("conns", &conns)
	c.Assert(err, IsNil)
	// ensure the connection have not changed (still ubuntu-core)
	c.Check(conns, DeepEquals, map[string]interface{}{
		"httpd:network ubuntu-core:network": map[string]interface{}{
			"interface": "network", "auto": true,
		},
	})
}

// Test "core-support" connections that loop back to core is
// renamed to match the rename of the plug.
func (s *interfaceManagerSuite) TestCoreConnectionsRenamed(c *C) {
	// Put state with old connection data.
	s.state.Lock()
	s.state.Set("conns", map[string]interface{}{
		"core:core-support core:core-support": map[string]interface{}{
			"interface": "core-support", "auto": true,
		},
		"snap:unrelated core:unrelated": map[string]interface{}{
			"interface": "unrelated", "auto": true,
		},
	})
	s.state.Unlock()

	// Start the manager, this is where renames happen.
	s.manager(c)

	// Check that "core-support" connection got renamed.
	s.state.Lock()
	var conns map[string]interface{}
	err := s.state.Get("conns", &conns)
	s.state.Unlock()
	c.Assert(err, IsNil)
	c.Assert(conns, DeepEquals, map[string]interface{}{
		"core:core-support-plug core:core-support": map[string]interface{}{
			"interface": "core-support", "auto": true,
		},
		"snap:unrelated core:unrelated": map[string]interface{}{
			"interface": "unrelated", "auto": true,
		},
	})
}

// Test that "network-bind" and "core-support" plugs are renamed to
// "network-bind-plug" and "core-support-plug" in order not to clash with slots
// with the same names.
func (s *interfaceManagerSuite) TestAutomaticCorePlugsRenamed(c *C) {
	s.mockSnap(c, coreSnapYaml+`
plugs:
  network-bind:
  core-support:
`)
	mgr := s.manager(c)

	// old plugs are gone
	c.Assert(mgr.Repository().Plug("core", "network-bind"), IsNil)
	c.Assert(mgr.Repository().Plug("core", "core-support"), IsNil)
	// new plugs are present
	c.Assert(mgr.Repository().Plug("core", "network-bind-plug"), Not(IsNil))
	c.Assert(mgr.Repository().Plug("core", "core-support-plug"), Not(IsNil))
	// slots are present and unchanged
	c.Assert(mgr.Repository().Slot("core", "network-bind"), Not(IsNil))
	c.Assert(mgr.Repository().Slot("core", "core-support"), Not(IsNil))
}

func (s *interfaceManagerSuite) TestAutoConnectDuringCoreTransition(c *C) {
	// Add both the old and new core snaps
	s.mockSnap(c, ubuntuCoreSnapYaml)
	s.mockSnap(c, coreSnapYaml)

	// Initialize the manager. This registers both of the core snaps.
	mgr := s.manager(c)

	// Add a sample snap with a "network" plug which should be auto-connected.
	// Normally it would not be auto connected because there are multiple
	// provides but we have special support for this case so the old
	// ubuntu-core snap is ignored and we pick the new core snap.
	snapInfo := s.mockSnap(c, sampleSnapYaml)

	// Run the setup-snap-security task and let it finish.
	change := s.addSetupSnapSecurityChange(c, &snapstate.SnapSetup{
		SideInfo: &snap.SideInfo{
			RealName: snapInfo.Name(),
			Revision: snapInfo.Revision,
		},
	})

	s.settle(c)

	s.state.Lock()
	defer s.state.Unlock()

	// Ensure that the task succeeded.
	c.Assert(change.Status(), Equals, state.DoneStatus)

	// Ensure that "network" is now saved in the state as auto-connected and
	// that it is connected to the new core snap rather than the old
	// ubuntu-core snap.
	var conns map[string]interface{}
	err := s.state.Get("conns", &conns)
	c.Assert(err, IsNil)
	c.Check(conns, DeepEquals, map[string]interface{}{
		"snap:network core:network": map[string]interface{}{
			"interface": "network", "auto": true,
		},
	})

	// Ensure that "network" is really connected.
	repo := mgr.Repository()
	plug := repo.Plug("snap", "network")
	c.Assert(plug, Not(IsNil))
	ifaces := repo.Interfaces()
	c.Assert(ifaces.Connections, HasLen, 1)
	c.Check(ifaces.Connections, DeepEquals, []*interfaces.ConnRef{{interfaces.PlugRef{Snap: "snap", Name: "network"}, interfaces.SlotRef{Snap: "core", Name: "network"}}})
}

<<<<<<< HEAD
func makeAutoConnectChange(st *state.State, plugSnap, plug, slotSnap, slot string) *state.Change {
	chg := st.NewChange("connect...", "...")

	t := st.NewTask("connect", "other connect task")
	t.Set("slot", interfaces.SlotRef{Snap: "producer", Name: "slot"})
	t.Set("plug", interfaces.PlugRef{Snap: "consumer", Name: "plug"})
	t.Set("auto", true)
	chg.AddTask(t)

	return chg
}

func (s *interfaceManagerSuite) TestConnectIgnoresMissingSlotSnapOnAutoConnect(c *C) {
	_ = s.manager(c)
	s.mockSnap(c, consumerYaml)
	// no producer snap in the state, doConnect should complain

	s.state.Lock()

	chg := makeAutoConnectChange(s.state, "consumer", "plug", "producer", "slot")
	s.state.Unlock()

	s.settle(c)

	s.state.Lock()
	defer s.state.Unlock()

	task := chg.Tasks()[0]
	c.Assert(task.Status(), Equals, state.DoneStatus)
	c.Assert(strings.Join(task.Log(), ""), Matches, `.*snap "producer" is no longer available for auto-connecting.*`)
}

func (s *interfaceManagerSuite) TestConnectIgnoresMissingPlugSnapOnAutoConnect(c *C) {
	_ = s.manager(c)
	s.mockSnap(c, producerYaml)
	// no consumer snap in the state, doConnect should complain

	s.state.Lock()

	chg := makeAutoConnectChange(s.state, "consumer", "plug", "producer", "slot")
	s.state.Unlock()

	s.settle(c)

	s.state.Lock()
	defer s.state.Unlock()

	task := chg.Tasks()[0]
	c.Assert(task.Status(), Equals, state.DoneStatus)
	c.Assert(strings.Join(task.Log(), ""), Matches, `.*snap "consumer" is no longer available for auto-connecting.*`)
=======
func (s *interfaceManagerSuite) TestRegenerateAllSecurityProfilesWritesSystemKeyFile(c *C) {
	restore := interfaces.MockSystemKey("build-id: something")
	defer restore()

	s.mockIface(c, &ifacetest.TestInterface{InterfaceName: "test"})
	s.mockSnap(c, consumerYaml)
	c.Assert(osutil.FileExists(dirs.SnapSystemKeyFile), Equals, false)

	_ = s.manager(c)
	c.Check(dirs.SnapSystemKeyFile, testutil.FileMatches, "(?sm).*build-id:.*")

	stat, err := os.Stat(dirs.SnapSystemKeyFile)
	c.Assert(err, IsNil)

	// run manager again, but this time the snapsystemkey file should
	// not be rewriten as the systemKey inputs have not changed
	s.privateMgr = nil
	_ = s.manager(c)
	stat2, err := os.Stat(dirs.SnapSystemKeyFile)
	c.Assert(err, IsNil)
	c.Check(stat.ModTime(), DeepEquals, stat2.ModTime())
>>>>>>> 410afe85
}<|MERGE_RESOLUTION|>--- conflicted
+++ resolved
@@ -20,12 +20,9 @@
 package ifacestate_test
 
 import (
-<<<<<<< HEAD
-=======
 	"fmt"
 	"os"
 	"path/filepath"
->>>>>>> 410afe85
 	"sort"
 	"strings"
 	"testing"
@@ -2175,7 +2172,6 @@
 	c.Check(ifaces.Connections, DeepEquals, []*interfaces.ConnRef{{interfaces.PlugRef{Snap: "snap", Name: "network"}, interfaces.SlotRef{Snap: "core", Name: "network"}}})
 }
 
-<<<<<<< HEAD
 func makeAutoConnectChange(st *state.State, plugSnap, plug, slotSnap, slot string) *state.Change {
 	chg := st.NewChange("connect...", "...")
 
@@ -2226,7 +2222,8 @@
 	task := chg.Tasks()[0]
 	c.Assert(task.Status(), Equals, state.DoneStatus)
 	c.Assert(strings.Join(task.Log(), ""), Matches, `.*snap "consumer" is no longer available for auto-connecting.*`)
-=======
+}
+
 func (s *interfaceManagerSuite) TestRegenerateAllSecurityProfilesWritesSystemKeyFile(c *C) {
 	restore := interfaces.MockSystemKey("build-id: something")
 	defer restore()
@@ -2248,5 +2245,4 @@
 	stat2, err := os.Stat(dirs.SnapSystemKeyFile)
 	c.Assert(err, IsNil)
 	c.Check(stat.ModTime(), DeepEquals, stat2.ModTime())
->>>>>>> 410afe85
 }