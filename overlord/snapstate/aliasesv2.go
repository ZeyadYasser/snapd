// -*- Mode: Go; indent-tabs-mode: t -*-

/*
 * Copyright (C) 2016-2017 Canonical Ltd
 *
 * This program is free software: you can redistribute it and/or modify
 * it under the terms of the GNU General Public License version 3 as
 * published by the Free Software Foundation.
 *
 * This program is distributed in the hope that it will be useful,
 * but WITHOUT ANY WARRANTY; without even the implied warranty of
 * MERCHANTABILITY or FITNESS FOR A PARTICULAR PURPOSE.  See the
 * GNU General Public License for more details.
 *
 * You should have received a copy of the GNU General Public License
 * along with this program.  If not, see <http://www.gnu.org/licenses/>.
 *
 */

package snapstate

import (
	"encoding/json"
	"fmt"
	"strings"

	"github.com/snapcore/snapd/overlord/snapstate/backend"
	"github.com/snapcore/snapd/overlord/state"
	"github.com/snapcore/snapd/snap"
	"github.com/snapcore/snapd/strutil"
)

<<<<<<< HEAD
// AliasesStatus represents the global aliases status for a snap.
type AliasesStatus string

// Possible global aliases statuses for a snap.
const (
	NoYetAutoAliases        AliasesStatus = ""
	EnabledAliases          AliasesStatus = "enabled"
	DisabledAliases         AliasesStatus = "disabled"
	PendingEnabledAliases   AliasesStatus = "pending:enabled"
	PendingDisabledAliases  AliasesStatus = "pending:disabled"
	PendingNoYetAutoAliases AliasesStatus = "pending:noautoyet"
)

// Enabled returns whether status entails enabled.
func (status AliasesStatus) Enabled() bool {
	switch status {
	case EnabledAliases, PendingEnabledAliases:
		return true
	}
	return false
}

// Pending returns whether status is a pending status.
func (status AliasesStatus) Pending() bool {
	switch status {
	case PendingEnabledAliases, PendingDisabledAliases, PendingNoYetAutoAliases:
		return true
	}
	return false
}

// NoAutoYet return whether the status indicates no automatic aliases were introduced yet for the snap.
func (status AliasesStatus) NoAutoYet() bool {
	switch status {
	case NoYetAutoAliases, PendingNoYetAutoAliases:
		return true
	}
	return false
}

// ToPending returns the corresponding pending status of status.
func (status AliasesStatus) ToPending() AliasesStatus {
	switch status {
	case EnabledAliases:
		return PendingEnabledAliases
	case DisabledAliases:
		return PendingDisabledAliases
	case NoYetAutoAliases:
		return PendingNoYetAutoAliases
	}
	return status
}

// FromPending returns the corresponding non-pending status of status.
func (status AliasesStatus) FromPending() AliasesStatus {
	switch status {
	case PendingEnabledAliases:
		return EnabledAliases
	case PendingDisabledAliases:
		return DisabledAliases
	case PendingNoYetAutoAliases:
		return NoYetAutoAliases
	}
	return status
}

// ToDisabled returns the corresponding disabled status of status.
func (status AliasesStatus) ToDisabled() AliasesStatus {
	switch status {
	case EnabledAliases:
		return DisabledAliases
	case PendingEnabledAliases:
		return PendingDisabledAliases
	}
	return status
}

=======
>>>>>>> 6932fdae
// AliasTarget carries the targets of an alias in the context of snap.
// If Manual is set it is the target of an enabled manual alias.
// Auto is set to the target for an automatic alias, enabled or
// disabled depending on the automatic aliases flag state.
type AliasTarget struct {
	Manual string `json:"manual,omitempty"`
	Auto   string `json:"auto,omitempty"`
}

// Effective returns the target to use considering whether automatic
// aliases are disabled for the whole snap (autoDisabled), returns ""
// if the alias is disabled.
func (at *AliasTarget) Effective(autoDisabled bool) string {
	if at == nil {
		return ""
	}
	if at.Manual != "" {
		return at.Manual
	}
<<<<<<< HEAD
	if aliasesStatus.Enabled() {
=======
	if !autoDisabled {
>>>>>>> 6932fdae
		return at.Auto
	}
	return ""
}

/*
   State for aliases for a snap is tracked in SnapState with:

	type SnapState struct {
                ...
		Aliases              map[string]*AliasTarget
		AutoAliasesDisabled  bool
	}

   There are two kinds of aliases:

   * automatic aliases listed with their target application in the
     snap-declaration of the snap (using AliasTarget.Auto)

   * manual aliases setup with "snap alias SNAP.APP ALIAS" (tracked
     using AliasTarget.Manual)

   Further

   * all automatic aliases of a snap are either enabled
     or disabled together (tracked with AutoAliasesDisabled)

   * disabling a manual alias removes it from disk and state (for
     simplicity there is no disabled state for manual aliases)

   * an AliasTarget with both Auto and Manual set is a manual alias
     that has the same name as an automatic one, the manual target
     is what wins

*/

// TODO: helper from snap
func composeTarget(snapName, targetApp string) string {
	if targetApp == snapName {
		return targetApp
	}
	return fmt.Sprintf("%s.%s", snapName, targetApp)
}

// applyAliasesChange applies the necessary changes to aliases on disk
// to go from prevAliases cosindering the automatic aliases flag
// (prevAutoDisabled) to newAliases considering newAutoDisabled for
// snapName. It assumes that conflicts have already been checked.
func applyAliasesChange(st *state.State, snapName string, prevAutoDisabled bool, prevAliases map[string]*AliasTarget, newAutoDisabled bool, newAliases map[string]*AliasTarget, be managerBackend) error {
	var add, remove []*backend.Alias
	for alias, prevTargets := range prevAliases {
		if _, ok := newAliases[alias]; ok {
			continue
		}
		// gone
		if effTgt := prevTargets.Effective(prevAutoDisabled); effTgt != "" {
			remove = append(remove, &backend.Alias{
				Name:   alias,
				Target: composeTarget(snapName, effTgt),
			})
		}
	}
	for alias, newTargets := range newAliases {
		prevTgt := prevAliases[alias].Effective(prevAutoDisabled)
		newTgt := newTargets.Effective(newAutoDisabled)
		if prevTgt == newTgt {
			// nothing to do
			continue
		}
		if prevTgt != "" {
			remove = append(remove, &backend.Alias{
				Name:   alias,
				Target: composeTarget(snapName, prevTgt),
			})
		}
		if newTgt != "" {
			add = append(add, &backend.Alias{
				Name:   alias,
				Target: composeTarget(snapName, newTgt),
			})
		}
	}
	err := be.UpdateAliases(add, remove)
	if err != nil {
		return err
	}
	return nil
}

// autoAliasesDeltaV2 compares the automatic aliases with the current snap
// declaration for the installed snaps with the given names (or all if
// names is empty) and returns changed and dropped auto-aliases by
// snap name.
// TODO: temporary name
func autoAliasesDeltaV2(st *state.State, names []string) (changed map[string][]string, dropped map[string][]string, err error) {
	var snapStates map[string]*SnapState
	if len(names) == 0 {
		var err error
		snapStates, err = All(st)
		if err != nil {
			return nil, nil, err
		}
	} else {
		snapStates = make(map[string]*SnapState, len(names))
		for _, name := range names {
			var snapst SnapState
			err := Get(st, name, &snapst)
			if err != nil {
				return nil, nil, err
			}
			snapStates[name] = &snapst
		}
	}
	var firstErr error
	changed = make(map[string][]string)
	dropped = make(map[string][]string)
	for snapName, snapst := range snapStates {
		aliases := snapst.Aliases
		info, err := snapst.CurrentInfo()
		if err != nil {
			if firstErr == nil {
				firstErr = err
			}
			continue
		}
		autoAliases, err := AutoAliases(st, info)
		if err != nil {
			if firstErr == nil {
				firstErr = err
			}
			continue
		}
		for alias, target := range autoAliases {
			curTarget := aliases[alias]
			if curTarget == nil || curTarget.Auto != target {
				changed[snapName] = append(changed[snapName], alias)
			}
		}
		for alias, target := range aliases {
			if target.Auto != "" && autoAliases[alias] == "" {
				dropped[snapName] = append(dropped[snapName], alias)
			}
		}
	}
	return changed, dropped, firstErr
}

// refreshAliases applies the current snap-declaration aliases
// considering which applications exist in info and produces new aliases
// for the snap.
func refreshAliases(st *state.State, info *snap.Info, curAliases map[string]*AliasTarget) (newAliases map[string]*AliasTarget, nAuto int, err error) {
	autoAliases, err := AutoAliases(st, info)
	if err != nil {
		return nil, 0, err
	}

	newAliases = make(map[string]*AliasTarget, len(autoAliases))
	// apply the current auto-aliases
	for alias, target := range autoAliases {
		if info.Apps[target] == nil {
			// not an existing app
			continue
		}
		newAliases[alias] = &AliasTarget{Auto: target}
	}
	nAuto = len(newAliases)

	// carry over the current manual ones
	for alias, curTarget := range curAliases {
		if curTarget.Manual == "" {
			continue
		}
		if info.Apps[curTarget.Manual] == nil {
			// not an existing app
			continue
		}
		newTarget := newAliases[alias]
		if newTarget == nil {
			newAliases[alias] = &AliasTarget{Manual: curTarget.Manual}
		} else {
			// alias is both manually setup but has an underlying auto-alias
			newAliases[alias].Manual = curTarget.Manual
		}
	}
	return newAliases, nAuto, nil
}

type AliasConflictError struct {
	Snap      string
	Alias     string
	Reason    string
	Conflicts map[string][]string
}

func (e *AliasConflictError) Error() string {
	if len(e.Conflicts) != 0 {
		errParts := []string{"cannot enable"}
		first := true
		for snapName, aliases := range e.Conflicts {
			if !first {
				errParts = append(errParts, "nor")
			}
			if len(aliases) == 1 {
				errParts = append(errParts, fmt.Sprintf("alias %q", aliases[0]))
			} else {
				errParts = append(errParts, fmt.Sprintf("aliases %s", strutil.Quoted(aliases)))
			}
			if first {
				errParts = append(errParts, fmt.Sprintf("for %q,", e.Snap))
				first = false
			}
			errParts = append(errParts, fmt.Sprintf("already enabled for %q", snapName))
		}
		// TODO: add recommendation about what to do next
		return strings.Join(errParts, " ")
	}
	return fmt.Sprintf("cannot enable alias %q for %q, %s", e.Alias, e.Snap, e.Reason)
}

func addAliasConflicts(st *state.State, skipSnap string, testAliases map[string]bool, aliasConflicts map[string][]string) error {
	snapStates, err := All(st)
	if err != nil {
		return err
	}
	for otherSnap, snapst := range snapStates {
		if otherSnap == skipSnap {
			// skip
			continue
		}
		autoDisabled := snapst.AutoAliasesDisabled
		var confls []string
		if len(snapst.Aliases) < len(testAliases) {
			for alias, target := range snapst.Aliases {
				if testAliases[alias] && target.Effective(autoDisabled) != "" {
					confls = append(confls, alias)
				}
			}
		} else {
			for alias := range testAliases {
				target := snapst.Aliases[alias]
				if target != nil && target.Effective(autoDisabled) != "" {
					confls = append(confls, alias)
				}
			}
		}
		if len(confls) > 0 {
			aliasConflicts[otherSnap] = confls
		}
	}
	return nil
}

// checkAliasesStatConflicts checks candAliases considering
// candAutoDisabled for conflicts against other snap aliases returning
// conflicting snaps and aliases for alias conflicts.
func checkAliasesConflicts(st *state.State, snapName string, candAutoDisabled bool, candAliases map[string]*AliasTarget) (conflicts map[string][]string, err error) {
	var snapNames map[string]*json.RawMessage
	err = st.Get("snaps", &snapNames)
	if err != nil && err != state.ErrNoState {
		return nil, err
	}

	enabled := make(map[string]bool, len(candAliases))
	for alias, candTarget := range candAliases {
		if candTarget.Effective(candAutoDisabled) != "" {
			enabled[alias] = true
		} else {
			continue
		}
		namespace := alias
		if i := strings.IndexRune(alias, '.'); i != -1 {
			namespace = alias[:i]
		}
		// check against snap namespaces
		if snapNames[namespace] != nil {
			return nil, &AliasConflictError{
				Alias:  alias,
				Snap:   snapName,
				Reason: fmt.Sprintf("it conflicts with the command namespace of installed snap %q", namespace),
			}
		}
	}

	// check against enabled aliases
	conflicts = make(map[string][]string)
	if err := addAliasConflicts(st, snapName, enabled, conflicts); err != nil {
		return nil, err
	}
	if len(conflicts) != 0 {
		return conflicts, &AliasConflictError{Snap: snapName, Conflicts: conflicts}
	}
	return nil, nil
}

// disableAliases returns a newStatus and newAliases corresponding to the disabling of curStatus and curAliases, for manual aliases that means removed.
func disableAliases(curStatus AliasesStatus, curAliases map[string]*AliasTarget) (newStatus AliasesStatus, newAliases map[string]*AliasTarget) {
	newAliases = make(map[string]*AliasTarget, len(curAliases))
	for alias, curTarget := range curAliases {
		if curTarget.Auto != "" {
			newAliases[alias] = &AliasTarget{Auto: curTarget.Auto}
		}
	}
	return curStatus.ToDisabled(), newAliases
}

// pruneAutoAliases returns newAliases by dropping the automatic aliases autoAliases from curAliases, used as the task prune-auto-aliases to handle transfers of automatic aliases in a refresh.
func pruneAutoAliases(st *state.State, curAliases map[string]*AliasTarget, autoAliases []string) (newAliases map[string]*AliasTarget) {
	newAliases = make(map[string]*AliasTarget, len(curAliases))
	for alias, aliasTarget := range curAliases {
		newAliases[alias] = aliasTarget
	}
	for _, alias := range autoAliases {
		curTarget := curAliases[alias]
		if curTarget == nil {
			// nothing to do
			continue
		}
		if curTarget.Manual == "" {
			delete(newAliases, alias)
		} else {
			newAliases[alias] = &AliasTarget{Manual: curTarget.Manual}
		}
	}
	return newAliases
}<|MERGE_RESOLUTION|>--- conflicted
+++ resolved
@@ -30,86 +30,6 @@
 	"github.com/snapcore/snapd/strutil"
 )
 
-<<<<<<< HEAD
-// AliasesStatus represents the global aliases status for a snap.
-type AliasesStatus string
-
-// Possible global aliases statuses for a snap.
-const (
-	NoYetAutoAliases        AliasesStatus = ""
-	EnabledAliases          AliasesStatus = "enabled"
-	DisabledAliases         AliasesStatus = "disabled"
-	PendingEnabledAliases   AliasesStatus = "pending:enabled"
-	PendingDisabledAliases  AliasesStatus = "pending:disabled"
-	PendingNoYetAutoAliases AliasesStatus = "pending:noautoyet"
-)
-
-// Enabled returns whether status entails enabled.
-func (status AliasesStatus) Enabled() bool {
-	switch status {
-	case EnabledAliases, PendingEnabledAliases:
-		return true
-	}
-	return false
-}
-
-// Pending returns whether status is a pending status.
-func (status AliasesStatus) Pending() bool {
-	switch status {
-	case PendingEnabledAliases, PendingDisabledAliases, PendingNoYetAutoAliases:
-		return true
-	}
-	return false
-}
-
-// NoAutoYet return whether the status indicates no automatic aliases were introduced yet for the snap.
-func (status AliasesStatus) NoAutoYet() bool {
-	switch status {
-	case NoYetAutoAliases, PendingNoYetAutoAliases:
-		return true
-	}
-	return false
-}
-
-// ToPending returns the corresponding pending status of status.
-func (status AliasesStatus) ToPending() AliasesStatus {
-	switch status {
-	case EnabledAliases:
-		return PendingEnabledAliases
-	case DisabledAliases:
-		return PendingDisabledAliases
-	case NoYetAutoAliases:
-		return PendingNoYetAutoAliases
-	}
-	return status
-}
-
-// FromPending returns the corresponding non-pending status of status.
-func (status AliasesStatus) FromPending() AliasesStatus {
-	switch status {
-	case PendingEnabledAliases:
-		return EnabledAliases
-	case PendingDisabledAliases:
-		return DisabledAliases
-	case PendingNoYetAutoAliases:
-		return NoYetAutoAliases
-	}
-	return status
-}
-
-// ToDisabled returns the corresponding disabled status of status.
-func (status AliasesStatus) ToDisabled() AliasesStatus {
-	switch status {
-	case EnabledAliases:
-		return DisabledAliases
-	case PendingEnabledAliases:
-		return PendingDisabledAliases
-	}
-	return status
-}
-
-=======
->>>>>>> 6932fdae
 // AliasTarget carries the targets of an alias in the context of snap.
 // If Manual is set it is the target of an enabled manual alias.
 // Auto is set to the target for an automatic alias, enabled or
@@ -129,11 +49,7 @@
 	if at.Manual != "" {
 		return at.Manual
 	}
-<<<<<<< HEAD
-	if aliasesStatus.Enabled() {
-=======
 	if !autoDisabled {
->>>>>>> 6932fdae
 		return at.Auto
 	}
 	return ""
@@ -428,15 +344,15 @@
 	return nil, nil
 }
 
-// disableAliases returns a newStatus and newAliases corresponding to the disabling of curStatus and curAliases, for manual aliases that means removed.
-func disableAliases(curStatus AliasesStatus, curAliases map[string]*AliasTarget) (newStatus AliasesStatus, newAliases map[string]*AliasTarget) {
+// disableAliases returns newAliases corresponding to the disabling of curAliases, for manual aliases that means removed.
+func disableAliases(curAliases map[string]*AliasTarget) (newAliases map[string]*AliasTarget) {
 	newAliases = make(map[string]*AliasTarget, len(curAliases))
 	for alias, curTarget := range curAliases {
 		if curTarget.Auto != "" {
 			newAliases[alias] = &AliasTarget{Auto: curTarget.Auto}
 		}
 	}
-	return curStatus.ToDisabled(), newAliases
+	return newAliases
 }
 
 // pruneAutoAliases returns newAliases by dropping the automatic aliases autoAliases from curAliases, used as the task prune-auto-aliases to handle transfers of automatic aliases in a refresh.
