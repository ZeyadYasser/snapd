--- conflicted
+++ resolved
@@ -57,13 +57,8 @@
 	// 0x40000000 >> iota
 )
 
-<<<<<<< HEAD
-func doInstall(s *state.State, curActive bool, ss *SnapSetup) (*state.TaskSet, error) {
+func doInstall(s *state.State, snapst *SnapState, ss *SnapSetup) (*state.TaskSet, error) {
 	if err := checkChangeConflict(s, ss.SideInfo.RealName); err != nil {
-=======
-func doInstall(s *state.State, snapst *SnapState, ss *SnapSetup) (*state.TaskSet, error) {
-	if err := checkChangeConflict(s, ss.Name); err != nil {
->>>>>>> c12da211
 		return nil, err
 	}
 
@@ -131,7 +126,7 @@
 		currentIndex := snapst.findIndex(snapst.Current)
 		for i := 0; i <= currentIndex-2; i++ {
 			si := seq[i]
-			ts := removeInactiveRevision(s, ss.Name, si.Revision)
+			ts := removeInactiveRevision(s, ss.SideInfo.RealName, si.Revision)
 			ts.WaitFor(prev)
 			tasks = append(tasks, ts.Tasks()...)
 			prev = tasks[len(tasks)-1]
