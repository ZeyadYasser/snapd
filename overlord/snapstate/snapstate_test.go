--- conflicted
+++ resolved
@@ -1074,69 +1074,6 @@
 	c.Assert(err, ErrorMatches, `snap "some-snap" has "remove" change in progress`)
 }
 
-<<<<<<< HEAD
-func (s *snapmgrTestSuite) TestRemoveDiskSpaceForSnapshotError(c *C) {
-	s.state.Lock()
-	defer s.state.Unlock()
-
-	tr := config.NewTransaction(s.state)
-	tr.Set("core", "experimental.check-disk-space-remove", true)
-	tr.Commit()
-
-	restore := snapstate.MockOsutilCheckFreeSpace(func(string, uint64) error { return &osutil.NotEnoughDiskSpaceError{} })
-	defer restore()
-
-	snapstate.Set(s.state, "some-snap", &snapstate.SnapState{
-		Active:   true,
-		Sequence: []*snap.SideInfo{{RealName: "some-snap", Revision: snap.R(11)}},
-		Current:  snap.R(11),
-		SnapType: "app",
-	})
-
-	_, err := snapstate.Remove(s.state, "some-snap", snap.R(0), nil)
-	diskSpaceErr := err.(*snapstate.InsufficientSpaceError)
-	c.Assert(diskSpaceErr, ErrorMatches, `cannot create automatic snapshot when removing last revision of the snap: insufficient space.*`)
-	c.Check(diskSpaceErr.Path, Equals, filepath.Join(dirs.GlobalRootDir, "/var/lib/snapd"))
-	c.Check(diskSpaceErr.Snaps, DeepEquals, []string{"some-snap"})
-	c.Check(diskSpaceErr.ChangeKind, Equals, "remove")
-}
-
-func (s *snapmgrTestSuite) TestRemoveDiskSpaceCheckDisabled(c *C) {
-	s.state.Lock()
-	defer s.state.Unlock()
-
-	restore := snapstate.MockOsutilCheckFreeSpace(func(string, uint64) error { return &osutil.NotEnoughDiskSpaceError{} })
-	defer restore()
-
-	var automaticSnapshotCalled bool
-	snapstate.AutomaticSnapshot = func(st *state.State, instanceName string) (ts *state.TaskSet, err error) {
-		automaticSnapshotCalled = true
-		// ErrNothingToDo is returned if automatic snapshots are disabled
-		return nil, snapstate.ErrNothingToDo
-	}
-
-	tr := config.NewTransaction(s.state)
-	tr.Set("core", "experimental.check-disk-space-remove", false)
-	tr.Commit()
-
-	snapstate.Set(s.state, "some-snap", &snapstate.SnapState{
-		Active:   true,
-		Sequence: []*snap.SideInfo{{RealName: "some-snap", Revision: snap.R(11)}},
-		Current:  snap.R(11),
-		SnapType: "app",
-	})
-
-	_, err := snapstate.Remove(s.state, "some-snap", snap.R(0), nil)
-	c.Check(err, IsNil)
-	c.Assert(automaticSnapshotCalled, Equals, true)
-}
-
-func (s *snapmgrTestSuite) TestRemoveDiskSpaceForSnapshotNotCheckedWhenSnapshotsDisabled(c *C) {
-	s.state.Lock()
-	defer s.state.Unlock()
-
-	restore := snapstate.MockOsutilCheckFreeSpace(func(string, uint64) error { return &osutil.NotEnoughDiskSpaceError{} })
-=======
 func (s *snapmgrTestSuite) testRemoveDiskSpaceCheck(c *C, featureFlag, automaticSnapshot bool) error {
 	s.state.Lock()
 	defer s.state.Unlock()
@@ -1148,7 +1085,6 @@
 		// on remove().
 		return &osutil.NotEnoughDiskSpaceError{}
 	})
->>>>>>> 489c4577
 	defer restore()
 
 	var automaticSnapshotCalled bool
@@ -1163,13 +1099,10 @@
 		return nil, snapstate.ErrNothingToDo
 	}
 
-<<<<<<< HEAD
-=======
 	tr := config.NewTransaction(s.state)
 	tr.Set("core", "experimental.check-disk-space-remove", featureFlag)
 	tr.Commit()
 
->>>>>>> 489c4577
 	snapstate.Set(s.state, "some-snap", &snapstate.SnapState{
 		Active:   true,
 		Sequence: []*snap.SideInfo{{RealName: "some-snap", Revision: snap.R(11)}},
@@ -1178,10 +1111,6 @@
 	})
 
 	_, err := snapstate.Remove(s.state, "some-snap", snap.R(0), nil)
-<<<<<<< HEAD
-	c.Assert(err, IsNil)
-=======
->>>>>>> 489c4577
 	c.Assert(automaticSnapshotCalled, Equals, true)
 	return err
 }
