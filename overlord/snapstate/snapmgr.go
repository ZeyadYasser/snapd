// -*- Mode: Go; indent-tabs-mode: t -*-

/*
 * Copyright (C) 2016 Canonical Ltd
 *
 * This program is free software: you can redistribute it and/or modify
 * it under the terms of the GNU General Public License version 3 as
 * published by the Free Software Foundation.
 *
 * This program is distributed in the hope that it will be useful,
 * but WITHOUT ANY WARRANTY; without even the implied warranty of
 * MERCHANTABILITY or FITNESS FOR A PARTICULAR PURPOSE.  See the
 * GNU General Public License for more details.
 *
 * You should have received a copy of the GNU General Public License
 * along with this program.  If not, see <http://www.gnu.org/licenses/>.
 *
 */

// Package snapstate implements the manager and state aspects responsible for the installation and removal of snaps.
package snapstate

import (
	"errors"
	"fmt"
	"math/rand"
	"os"
	"time"

	"gopkg.in/tomb.v2"

	"github.com/snapcore/snapd/boot"
	"github.com/snapcore/snapd/i18n"
	"github.com/snapcore/snapd/logger"
	"github.com/snapcore/snapd/osutil"
	"github.com/snapcore/snapd/overlord/auth"
	"github.com/snapcore/snapd/overlord/configstate/config"
	"github.com/snapcore/snapd/overlord/snapstate/backend"
	"github.com/snapcore/snapd/overlord/state"
	"github.com/snapcore/snapd/release"
	"github.com/snapcore/snapd/snap"
	"github.com/snapcore/snapd/store"
	"github.com/snapcore/snapd/strutil"
	"github.com/snapcore/snapd/timeutil"
)

// FIXME: what we actually want is a schedule spec that is user configurable
// like:
// """
// tue
// tue,thu
// tue-thu
// 9:00
// 9:00,15:00
// 9:00-15:00
// tue,thu@9:00-15:00
// tue@9:00;thu@15:00
// mon,wed-fri@9:00-11:00,13:00-15:00
// """
// where 9:00 is implicitly taken as 9:00-10:00
// and tue is implicitly taken as tue@<our current setting?>
//
// it is controlled via:
// $ snap refresh --schedule=<time spec>
// which is a shorthand for
// $ snap set core refresh.schedule=<time spec>
// and we need to validate the time-spec, ideally internally by
// intercepting the set call

<<<<<<< HEAD
var (
	defaultRefreshSchedule = "00:00-04:59,5:00-10:59,11:00-16:59,17:00-23:59"
=======
	// random interval on top of the minmum time between refreshes
	defaultRefreshRandomness = 4 * time.Hour
>>>>>>> 366ecf36
)

// SnapManager is responsible for the installation and removal of snaps.
type SnapManager struct {
	state   *state.State
	backend managerBackend

<<<<<<< HEAD
	nextRefresh *time.Timer
=======
	refreshRandomness  time.Duration
	lastRefreshAttempt time.Time
>>>>>>> 366ecf36

	runner *state.TaskRunner
}

// SnapSetup holds the necessary snap details to perform most snap manager tasks.
type SnapSetup struct {
	// FIXME: rename to RequestedChannel to convey the meaning better
	Channel string `json:"channel,omitempty"`
	UserID  int    `json:"user-id,omitempty"`

	Flags

	SnapPath string `json:"snap-path,omitempty"`

	DownloadInfo *snap.DownloadInfo `json:"download-info,omitempty"`
	SideInfo     *snap.SideInfo     `json:"side-info,omitempty"`
}

func (snapsup *SnapSetup) Name() string {
	if snapsup.SideInfo.RealName == "" {
		panic("SnapSetup.SideInfo.RealName not set")
	}
	return snapsup.SideInfo.RealName
}

func (snapsup *SnapSetup) Revision() snap.Revision {
	return snapsup.SideInfo.Revision
}

func (snapsup *SnapSetup) placeInfo() snap.PlaceInfo {
	return snap.MinimalPlaceInfo(snapsup.Name(), snapsup.Revision())
}

func (snapsup *SnapSetup) MountDir() string {
	return snap.MountDir(snapsup.Name(), snapsup.Revision())
}

func (snapsup *SnapSetup) MountFile() string {
	return snap.MountFile(snapsup.Name(), snapsup.Revision())
}

// SnapState holds the state for a snap installed in the system.
type SnapState struct {
	SnapType string           `json:"type"` // Use Type and SetType
	Sequence []*snap.SideInfo `json:"sequence"`
	Active   bool             `json:"active,omitempty"`
	// Current indicates the current active revision if Active is
	// true or the last active revision if Active is false
	// (usually while a snap is being operated on or disabled)
	Current snap.Revision `json:"current"`
	Channel string        `json:"channel,omitempty"`
	Flags
}

// Type returns the type of the snap or an error.
// Should never error if Current is not nil.
func (snapst *SnapState) Type() (snap.Type, error) {
	if snapst.SnapType == "" {
		return snap.Type(""), fmt.Errorf("snap type unset")
	}
	return snap.Type(snapst.SnapType), nil
}

// SetType records the type of the snap.
func (snapst *SnapState) SetType(typ snap.Type) {
	snapst.SnapType = string(typ)
}

// HasCurrent returns whether snapst.Current is set.
func (snapst *SnapState) HasCurrent() bool {
	if snapst.Current.Unset() {
		if len(snapst.Sequence) > 0 {
			panic(fmt.Sprintf("snapst.Current and snapst.Sequence out of sync: %#v %#v", snapst.Current, snapst.Sequence))
		}

		return false
	}
	return true
}

// LocalRevision returns the "latest" local revision. Local revisions
// start at -1 and are counted down.
func (snapst *SnapState) LocalRevision() snap.Revision {
	var local snap.Revision
	for _, si := range snapst.Sequence {
		if si.Revision.Local() && si.Revision.N < local.N {
			local = si.Revision
		}
	}
	return local
}

// TODO: unexport CurrentSideInfo and HasCurrent?

// CurrentSideInfo returns the side info for the revision indicated by snapst.Current in the snap revision sequence if there is one.
func (snapst *SnapState) CurrentSideInfo() *snap.SideInfo {
	if !snapst.HasCurrent() {
		return nil
	}
	if idx := snapst.LastIndex(snapst.Current); idx >= 0 {
		return snapst.Sequence[idx]
	}
	panic("cannot find snapst.Current in the snapst.Sequence")
}

func (snapst *SnapState) previousSideInfo() *snap.SideInfo {
	n := len(snapst.Sequence)
	if n < 2 {
		return nil
	}
	// find "current" and return the one before that
	currentIndex := snapst.LastIndex(snapst.Current)
	if currentIndex <= 0 {
		return nil
	}
	return snapst.Sequence[currentIndex-1]
}

// LastIndex returns the last index of the given revision in the
// snapst.Sequence
func (snapst *SnapState) LastIndex(revision snap.Revision) int {
	for i := len(snapst.Sequence) - 1; i >= 0; i-- {
		if snapst.Sequence[i].Revision == revision {
			return i
		}
	}
	return -1
}

// Block returns revisions that should be blocked on refreshes,
// computed from Sequence[currentRevisionIndex+1:].
func (snapst *SnapState) Block() []snap.Revision {
	// return revisions from Sequence[currentIndex:]
	currentIndex := snapst.LastIndex(snapst.Current)
	if currentIndex < 0 || currentIndex+1 == len(snapst.Sequence) {
		return nil
	}
	out := make([]snap.Revision, len(snapst.Sequence)-currentIndex-1)
	for i, si := range snapst.Sequence[currentIndex+1:] {
		out[i] = si.Revision
	}
	return out
}

var ErrNoCurrent = errors.New("snap has no current revision")

// Retrieval functions
var readInfo = readInfoAnyway

func readInfoAnyway(name string, si *snap.SideInfo) (*snap.Info, error) {
	info, err := snap.ReadInfo(name, si)
	if _, ok := err.(*snap.NotFoundError); ok {
		reason := fmt.Sprintf("cannot read snap %q: %s", name, err)
		info := &snap.Info{
			SuggestedName: name,
			Broken:        reason,
		}
		info.Apps = snap.GuessAppsForBroken(info)
		if si != nil {
			info.SideInfo = *si
		}
		return info, nil
	}
	return info, err
}

// CurrentInfo returns the information about the current active revision or the last active revision (if the snap is inactive). It returns the ErrNoCurrent error if snapst.Current is unset.
func (snapst *SnapState) CurrentInfo() (*snap.Info, error) {
	cur := snapst.CurrentSideInfo()
	if cur == nil {
		return nil, ErrNoCurrent
	}
	return readInfo(cur.RealName, cur)
}

func revisionInSequence(snapst *SnapState, needle snap.Revision) bool {
	for _, si := range snapst.Sequence {
		if si.Revision == needle {
			return true
		}
	}
	return false
}

func userFromUserID(st *state.State, userID int) (*auth.UserState, error) {
	if userID == 0 {
		return nil, nil
	}
	return auth.User(st, userID)
}

type cachedStoreKey struct{}

// ReplaceStore replaces the store used by the manager.
func ReplaceStore(state *state.State, store StoreService) {
	state.Cache(cachedStoreKey{}, store)
}

func cachedStore(st *state.State) StoreService {
	ubuntuStore := st.Cached(cachedStoreKey{})
	if ubuntuStore == nil {
		return nil
	}
	return ubuntuStore.(StoreService)
}

// the store implementation has the interface consumed here
var _ StoreService = (*store.Store)(nil)

// Store returns the store service used by the snapstate package.
func Store(st *state.State) StoreService {
	if cachedStore := cachedStore(st); cachedStore != nil {
		return cachedStore
	}
	panic("internal error: needing the store before managers have initialized it")
}

func updateInfo(st *state.State, snapst *SnapState, channel string, userID int) (*snap.Info, error) {
	user, err := userFromUserID(st, userID)
	if err != nil {
		return nil, err
	}
	curInfo, err := snapst.CurrentInfo()
	if err != nil {
		return nil, err
	}

	if curInfo.SnapID == "" { // covers also trymode
		return nil, fmt.Errorf("cannot refresh local snap %q", curInfo.Name())
	}

	refreshCand := &store.RefreshCandidate{
		// the desired channel
		Channel:  channel,
		SnapID:   curInfo.SnapID,
		Revision: curInfo.Revision,
		Epoch:    curInfo.Epoch,
	}

	theStore := Store(st)
	st.Unlock() // calls to the store should be done without holding the state lock
	res, err := theStore.ListRefresh([]*store.RefreshCandidate{refreshCand}, user)
	st.Lock()
	if err != nil {
		return nil, fmt.Errorf("cannot get refresh information for snap %q: %s", curInfo.Name(), err)
	}
	if len(res) == 0 {
		return nil, &snap.NoUpdateAvailableError{Snap: curInfo.Name()}
	}

	return res[0], nil
}

func snapInfo(st *state.State, name, channel string, revision snap.Revision, userID int) (*snap.Info, error) {
	user, err := userFromUserID(st, userID)
	if err != nil {
		return nil, err
	}
	theStore := Store(st)
	st.Unlock() // calls to the store should be done without holding the state lock
	spec := store.SnapSpec{
		Name:     name,
		Channel:  channel,
		Revision: revision,
	}
	snap, err := theStore.SnapInfo(spec, user)
	st.Lock()
	return snap, err
}

// Manager returns a new snap manager.
func Manager(st *state.State) (*SnapManager, error) {
	runner := state.NewTaskRunner(st)

	m := &SnapManager{
		state:   st,
		backend: backend.Backend{},
		runner:  runner,

		refreshRandomness: time.Duration(rand.Int63n(int64(defaultRefreshRandomness))),
	}
	logger.Debugf("snapmgr refresh randomness %s", m.refreshRandomness)

	// this handler does nothing
	runner.AddHandler("nop", func(t *state.Task, _ *tomb.Tomb) error {
		return nil
	}, nil)

	// install/update related
	runner.AddHandler("prepare-snap", m.doPrepareSnap, m.undoPrepareSnap)
	runner.AddHandler("download-snap", m.doDownloadSnap, m.undoPrepareSnap)
	runner.AddHandler("mount-snap", m.doMountSnap, m.undoMountSnap)
	runner.AddHandler("unlink-current-snap", m.doUnlinkCurrentSnap, m.undoUnlinkCurrentSnap)
	runner.AddHandler("copy-snap-data", m.doCopySnapData, m.undoCopySnapData)
	runner.AddCleanup("copy-snap-data", m.cleanupCopySnapData)
	runner.AddHandler("link-snap", m.doLinkSnap, m.undoLinkSnap)
	runner.AddHandler("start-snap-services", m.startSnapServices, m.stopSnapServices)

	// FIXME: drop the task entirely after a while
	// (having this wart here avoids yet-another-patch)
	runner.AddHandler("cleanup", func(*state.Task, *tomb.Tomb) error { return nil }, nil)

	// remove related
	runner.AddHandler("stop-snap-services", m.stopSnapServices, m.startSnapServices)
	runner.AddHandler("unlink-snap", m.doUnlinkSnap, nil)
	runner.AddHandler("clear-snap", m.doClearSnapData, nil)
	runner.AddHandler("discard-snap", m.doDiscardSnap, nil)

	// alias related
	runner.AddHandler("alias", m.doAlias, m.undoAlias)
	runner.AddHandler("clear-aliases", m.doClearAliases, m.undoClearAliases)
	runner.AddHandler("set-auto-aliases", m.doSetAutoAliases, m.undoClearAliases)
	runner.AddHandler("setup-aliases", m.doSetupAliases, m.undoSetupAliases)
	runner.AddHandler("remove-aliases", m.doRemoveAliases, m.doSetupAliases)

	// control serialisation
	runner.SetBlocked(m.blockedTask)

	// test handlers
	runner.AddHandler("fake-install-snap", func(t *state.Task, _ *tomb.Tomb) error {
		return nil
	}, nil)
	runner.AddHandler("fake-install-snap-error", func(t *state.Task, _ *tomb.Tomb) error {
		return fmt.Errorf("fake-install-snap-error errored")
	}, nil)

	return m, nil
}

func diskAliasTask(t *state.Task) bool {
	kind := t.Kind()
	return kind == "setup-aliases" || kind == "remove-aliases" || kind == "alias"
}

func (m *SnapManager) blockedTask(cand *state.Task, running []*state.Task) bool {
	// aliases are global, serialize tasks operating on them
	if diskAliasTask(cand) {
		for _, t := range running {
			if diskAliasTask(t) {
				return true
			}
		}
	}
	return false
}

var CanAutoRefresh func(st *state.State) bool

// ensureRefreshes ensures that we refresh all installed snaps periodically
func (m *SnapManager) ensureRefreshes() error {
	m.state.Lock()
	defer m.state.Unlock()

	// see if it even makes sense to try to refresh
	if CanAutoRefresh == nil || !CanAutoRefresh(m.state) {
		return nil
	}

	tr := config.NewTransaction(m.state)

	// allow disabling auto-refresh in the tests
	if osutil.GetenvBool("SNAPD_DEBUG") {
		var refreshDisabled bool
		err := tr.Get("core", "refresh.disabled", &refreshDisabled)
		if err != nil && !config.IsNoOption(err) {
			return err
		}
		if refreshDisabled {
			return nil
		}
	}

	// already have a refresh timer
	if m.nextRefresh != nil {
		return nil
	}

	// get last refresh time
	var lastRefresh time.Time
	err := tr.Get("core", "refresh.last", &lastRefresh)
	if err != nil && !config.IsNoOption(err) {
		return err
	}

<<<<<<< HEAD
	// get our schedule
	refreshScheduleStr := defaultRefreshSchedule
	err = tr.Get("core", "refresh.schedule", &refreshScheduleStr)
	if err != nil && !config.IsNoOption(err) {
		return err
	}
	refreshSchedule, err := timeutil.ParseSchedule(refreshScheduleStr)
	if err != nil {
		// FIXME: this will spam syslog :/
		logger.Noticef("cannot use refresh.schedule: %s", err)
		refreshSchedule, err = timeutil.ParseSchedule(defaultRefreshSchedule)
		if err != nil {
			panic(fmt.Sprintf("defaultRefreshSchedule cannot be parsed: %s", err))
		}
	}

	// check schedule
	now := time.Now()
	var matchedSchedule *timeutil.Schedule
	for _, sched := range refreshSchedule {
		if sched.Matches(now) {
			matchedSchedule = sched
			break
		}

	}
	if matchedSchedule == nil {
		return nil
	}

	// we already updated in this schedule window
	if matchedSchedule.SameInterval(now, lastRefresh) {
=======
	nextRefresh := lastRefresh.Add(minRefreshInterval).Add(m.refreshRandomness)
	if time.Now().Before(nextRefresh) {
>>>>>>> 366ecf36
		return nil
	}

	// check that there is no change in flight already
	for _, chg := range m.state.Changes() {
		if chg.Kind() == "auto-refresh" && !chg.Status().Ready() {
			// change already in motion
			return nil
		}
	}
<<<<<<< HEAD
=======

	// Check that we have reasonable delays between unsuccessful attempts.
	// If the store is under stress we need to make sure we do not
	// hammer it too often
	if !m.lastRefreshAttempt.IsZero() && m.lastRefreshAttempt.Add(10*time.Minute).After(time.Now()) {
		return nil
	}

	// store attempts in memory so that we can backoff a
	m.lastRefreshAttempt = time.Now()
>>>>>>> 366ecf36
	updated, tasksets, err := AutoRefresh(m.state)
	if err != nil {
		return err
	}

	endOfInterval := time.Date(now.Year(), now.Month(), now.Day(), matchedSchedule.End.Hour, matchedSchedule.End.Minute, matchedSchedule.End.Second, 0, now.Location())
	timeToEndOfInterval := endOfInterval.Sub(now)
	if timeToEndOfInterval <= 0 {
		timeToEndOfInterval = 1 * time.Millisecond
	}
	when := time.Duration(rand.Int63n(int64(timeToEndOfInterval)))

	m.nextRefresh = time.AfterFunc(when, func() { m.doAutoRefresh(updated, tasksets) })

	return nil
}

func (m *SnapManager) doAutoRefresh(updated []string, tasksets []*state.TaskSet) error {
	m.state.Lock()
	defer m.state.Unlock()

	// Do setLastRefresh() only if the store (in AutoRefresh) gave
	// us no error.
	setLastRefresh(m.state)

	var msg string
	switch len(updated) {
	case 0:
		logger.Noticef(i18n.G("No snaps to auto-refresh found"))
		return nil
	case 1:
		msg = fmt.Sprintf(i18n.G("Auto-refresh snap %q"), updated[0])
	case 2:
	case 3:
		quoted := strutil.Quoted(updated)
		// TRANSLATORS: the %s is a comma-separated list of quoted snap names
		msg = fmt.Sprintf(i18n.G("Auto-refresh snaps %s"), quoted)
	default:
		msg = fmt.Sprintf(i18n.G("Auto-refresh %d snaps"), len(updated))
	}

	chg := m.state.NewChange("auto-refresh", msg)
	for _, ts := range tasksets {
		chg.AddAll(ts)
	}
	chg.Set("snap-names", updated)
	chg.Set("api-data", map[string]interface{}{"snap-names": updated})

	m.nextRefresh = nil
	return nil
}

// ensureUbuntuCoreTransition will migrate systems that use "ubuntu-core"
// to the new "core" snap
func (m *SnapManager) ensureUbuntuCoreTransition() error {
	m.state.Lock()
	defer m.state.Unlock()

	var snapst SnapState
	err := Get(m.state, "ubuntu-core", &snapst)
	if err == state.ErrNoState {
		return nil
	}
	if err != nil && err != state.ErrNoState {
		return err
	}

	// check that there is no change in flight already, this is a
	// precaution to ensure the core transition is safe
	for _, chg := range m.state.Changes() {
		if !chg.Status().Ready() {
			// another change already in motion
			return nil
		}
	}

	tss, err := TransitionCore(m.state, "ubuntu-core", "core")
	if err != nil {
		return err
	}

	msg := fmt.Sprintf(i18n.G("Transition ubuntu-core to core"))
	chg := m.state.NewChange("transition-ubuntu-core", msg)
	for _, ts := range tss {
		chg.AddAll(ts)
	}

	return nil
}

// Ensure implements StateManager.Ensure.
func (m *SnapManager) Ensure() error {
	// do not exit right away on error
	err1 := m.ensureUbuntuCoreTransition()

	err2 := m.ensureRefreshes()

	m.runner.Ensure()

	//FIXME: use firstErr helper
	if err1 != nil {
		return err1
	}
	return err2
}

// Wait implements StateManager.Wait.
func (m *SnapManager) Wait() {
	m.runner.Wait()
}

// Stop implements StateManager.Stop.
func (m *SnapManager) Stop() {
	m.runner.Stop()
}

// TaskSnapSetup returns the SnapSetup with task params hold by or referred to by the the task.
func TaskSnapSetup(t *state.Task) (*SnapSetup, error) {
	var snapsup SnapSetup

	err := t.Get("snap-setup", &snapsup)
	if err != nil && err != state.ErrNoState {
		return nil, err
	}
	if err == nil {
		return &snapsup, nil
	}

	var id string
	err = t.Get("snap-setup-task", &id)
	if err != nil {
		return nil, err
	}

	ts := t.State().Task(id)
	if err := ts.Get("snap-setup", &snapsup); err != nil {
		return nil, err
	}
	return &snapsup, nil
}

func snapSetupAndState(t *state.Task) (*SnapSetup, *SnapState, error) {
	snapsup, err := TaskSnapSetup(t)
	if err != nil {
		return nil, nil, err
	}
	var snapst SnapState
	err = Get(t.State(), snapsup.Name(), &snapst)
	if err != nil && err != state.ErrNoState {
		return nil, nil, err
	}
	return snapsup, &snapst, nil
}

func (m *SnapManager) doPrepareSnap(t *state.Task, _ *tomb.Tomb) error {
	st := t.State()
	st.Lock()
	snapsup, snapst, err := snapSetupAndState(t)
	st.Unlock()
	if err != nil {
		return err
	}

	if snapsup.Revision().Unset() {
		// Local revisions start at -1 and go down.
		revision := snapst.LocalRevision()
		if revision.Unset() || revision.N > 0 {
			revision = snap.R(-1)
		} else {
			revision.N--
		}
		if !revision.Local() {
			panic("internal error: invalid local revision built: " + revision.String())
		}
		snapsup.SideInfo.Revision = revision
	}

	st.Lock()
	t.Set("snap-setup", snapsup)
	st.Unlock()
	return nil
}

func (m *SnapManager) undoPrepareSnap(t *state.Task, _ *tomb.Tomb) error {
	// FIXME: remove the entire function
	return nil
}

func (m *SnapManager) doDownloadSnap(t *state.Task, tomb *tomb.Tomb) error {
	st := t.State()
	st.Lock()
	snapsup, err := TaskSnapSetup(t)
	st.Unlock()
	if err != nil {
		return err
	}

	meter := &TaskProgressAdapter{task: t}

	st.Lock()
	theStore := Store(st)
	user, err := userFromUserID(st, snapsup.UserID)
	st.Unlock()
	if err != nil {
		return err
	}

	targetFn := snapsup.MountFile()
	if snapsup.DownloadInfo == nil {
		var storeInfo *snap.Info
		// COMPATIBILITY - this task was created from an older version
		// of snapd that did not store the DownloadInfo in the state
		// yet.
		spec := store.SnapSpec{
			Name:     snapsup.Name(),
			Channel:  snapsup.Channel,
			Revision: snapsup.Revision(),
		}
		storeInfo, err = theStore.SnapInfo(spec, user)
		if err != nil {
			return err
		}
		err = theStore.Download(tomb.Context(nil), snapsup.Name(), targetFn, &storeInfo.DownloadInfo, meter, user)
		snapsup.SideInfo = &storeInfo.SideInfo
	} else {
		err = theStore.Download(tomb.Context(nil), snapsup.Name(), targetFn, snapsup.DownloadInfo, meter, user)
	}
	if err != nil {
		return err
	}

	snapsup.SnapPath = targetFn

	// update the snap setup for the follow up tasks
	st.Lock()
	t.Set("snap-setup", snapsup)
	st.Unlock()

	return nil
}

func (m *SnapManager) doUnlinkSnap(t *state.Task, _ *tomb.Tomb) error {
	// invoked only if snap has a current active revision

	st := t.State()

	st.Lock()
	defer st.Unlock()

	snapsup, snapst, err := snapSetupAndState(t)
	if err != nil {
		return err
	}

	info, err := Info(t.State(), snapsup.Name(), snapsup.Revision())
	if err != nil {
		return err
	}

	pb := &TaskProgressAdapter{task: t}
	st.Unlock() // pb itself will ask for locking
	err = m.backend.UnlinkSnap(info, pb)
	st.Lock()
	if err != nil {
		return err
	}

	// mark as inactive
	snapst.Active = false
	Set(st, snapsup.Name(), snapst)
	return nil
}

func (m *SnapManager) doClearSnapData(t *state.Task, _ *tomb.Tomb) error {
	t.State().Lock()
	snapsup, snapst, err := snapSetupAndState(t)
	t.State().Unlock()
	if err != nil {
		return err
	}

	t.State().Lock()
	info, err := Info(t.State(), snapsup.Name(), snapsup.Revision())
	t.State().Unlock()
	if err != nil {
		return err
	}

	if err = m.backend.RemoveSnapData(info); err != nil {
		return err
	}

	// Only remove data common between versions if this is the last version
	if len(snapst.Sequence) == 1 {
		if err = m.backend.RemoveSnapCommonData(info); err != nil {
			return err
		}
	}

	return nil
}

func (m *SnapManager) doDiscardSnap(t *state.Task, _ *tomb.Tomb) error {
	st := t.State()

	st.Lock()
	snapsup, snapst, err := snapSetupAndState(t)
	st.Unlock()
	if err != nil {
		return err
	}

	if snapst.Current == snapsup.Revision() && snapst.Active {
		return fmt.Errorf("internal error: cannot discard snap %q: still active", snapsup.Name())
	}

	if len(snapst.Sequence) == 1 {
		snapst.Sequence = nil
		snapst.Current = snap.Revision{}
	} else {
		newSeq := make([]*snap.SideInfo, 0, len(snapst.Sequence))
		for _, si := range snapst.Sequence {
			if si.Revision == snapsup.Revision() {
				// leave out
				continue
			}
			newSeq = append(newSeq, si)
		}
		snapst.Sequence = newSeq
		if snapst.Current == snapsup.Revision() {
			snapst.Current = newSeq[len(newSeq)-1].Revision
		}
	}

	pb := &TaskProgressAdapter{task: t}
	typ, err := snapst.Type()
	if err != nil {
		return err
	}
	err = m.backend.RemoveSnapFiles(snapsup.placeInfo(), typ, pb)
	if err != nil {
		st.Lock()
		t.Errorf("cannot remove snap file %q, will retry in 3 mins: %s", snapsup.Name(), err)
		st.Unlock()
		return &state.Retry{After: 3 * time.Minute}
	}
	if len(snapst.Sequence) == 0 {
		err = m.backend.DiscardSnapNamespace(snapsup.Name())
		if err != nil {
			st.Lock()
			t.Errorf("cannot discard snap namespace %q, will retry in 3 mins: %s", snapsup.Name(), err)
			st.Unlock()
			return &state.Retry{After: 3 * time.Minute}
		}
	}
	st.Lock()
	Set(st, snapsup.Name(), snapst)
	st.Unlock()
	return nil
}

func (m *SnapManager) undoMountSnap(t *state.Task, _ *tomb.Tomb) error {
	t.State().Lock()
	snapsup, err := TaskSnapSetup(t)
	t.State().Unlock()
	if err != nil {
		return err
	}

	t.State().Lock()
	var typ snap.Type
	err = t.Get("snap-type", &typ)
	t.State().Unlock()
	// backward compatibility
	if err == state.ErrNoState {
		typ = "app"
	} else if err != nil {
		return err
	}

	pb := &TaskProgressAdapter{task: t}
	return m.backend.UndoSetupSnap(snapsup.placeInfo(), typ, pb)
}

func (m *SnapManager) doMountSnap(t *state.Task, _ *tomb.Tomb) error {
	t.State().Lock()
	snapsup, snapst, err := snapSetupAndState(t)
	t.State().Unlock()
	if err != nil {
		return err
	}
	curInfo, err := snapst.CurrentInfo()
	if err != nil && err != ErrNoCurrent {
		return err
	}

	m.backend.CurrentInfo(curInfo)

	if err := checkSnap(t.State(), snapsup.SnapPath, snapsup.SideInfo, curInfo, snapsup.Flags); err != nil {
		return err
	}

	pb := &TaskProgressAdapter{task: t}
	// TODO Use snapsup.Revision() to obtain the right info to mount
	//      instead of assuming the candidate is the right one.
	if err := m.backend.SetupSnap(snapsup.SnapPath, snapsup.SideInfo, pb); err != nil {
		return err
	}

	// set snapst type for undoMountSnap
	newInfo, err := readInfo(snapsup.Name(), snapsup.SideInfo)
	if err != nil {
		return err
	}
	t.State().Lock()
	t.Set("snap-type", newInfo.Type)
	t.State().Unlock()

	if snapsup.Flags.RemoveSnapPath {
		if err := os.Remove(snapsup.SnapPath); err != nil {
			logger.Noticef("Failed to cleanup %s: %s", snapsup.SnapPath, err)
		}
	}

	return nil
}

func (m *SnapManager) undoUnlinkCurrentSnap(t *state.Task, _ *tomb.Tomb) error {
	st := t.State()

	st.Lock()
	defer st.Unlock()

	snapsup, snapst, err := snapSetupAndState(t)
	if err != nil {
		return err
	}

	oldInfo, err := snapst.CurrentInfo()
	if err != nil {
		return err
	}

	snapst.Active = true
	st.Unlock()
	err = m.backend.LinkSnap(oldInfo)
	st.Lock()
	if err != nil {
		return err
	}

	// mark as active again
	Set(st, snapsup.Name(), snapst)

	return nil

}

func (m *SnapManager) doUnlinkCurrentSnap(t *state.Task, _ *tomb.Tomb) error {
	st := t.State()

	st.Lock()
	defer st.Unlock()

	snapsup, snapst, err := snapSetupAndState(t)
	if err != nil {
		return err
	}

	oldInfo, err := snapst.CurrentInfo()
	if err != nil {
		return err
	}

	snapst.Active = false

	pb := &TaskProgressAdapter{task: t}
	st.Unlock() // pb itself will ask for locking
	err = m.backend.UnlinkSnap(oldInfo, pb)
	st.Lock()
	if err != nil {
		return err
	}

	// mark as inactive
	Set(st, snapsup.Name(), snapst)
	return nil
}

func (m *SnapManager) undoCopySnapData(t *state.Task, _ *tomb.Tomb) error {
	t.State().Lock()
	snapsup, snapst, err := snapSetupAndState(t)
	t.State().Unlock()
	if err != nil {
		return err
	}

	newInfo, err := readInfo(snapsup.Name(), snapsup.SideInfo)
	if err != nil {
		return err
	}

	oldInfo, err := snapst.CurrentInfo()
	if err != nil && err != ErrNoCurrent {
		return err
	}

	pb := &TaskProgressAdapter{task: t}
	return m.backend.UndoCopySnapData(newInfo, oldInfo, pb)
}

func (m *SnapManager) doCopySnapData(t *state.Task, _ *tomb.Tomb) error {
	t.State().Lock()
	snapsup, snapst, err := snapSetupAndState(t)
	t.State().Unlock()
	if err != nil {
		return err
	}

	newInfo, err := readInfo(snapsup.Name(), snapsup.SideInfo)
	if err != nil {
		return err
	}

	oldInfo, err := snapst.CurrentInfo()
	if err != nil && err != ErrNoCurrent {
		return err
	}

	pb := &TaskProgressAdapter{task: t}
	return m.backend.CopySnapData(newInfo, oldInfo, pb)
}

func (m *SnapManager) doLinkSnap(t *state.Task, _ *tomb.Tomb) error {
	st := t.State()

	st.Lock()
	defer st.Unlock()

	snapsup, snapst, err := snapSetupAndState(t)
	if err != nil {
		return err
	}

	cand := snapsup.SideInfo
	m.backend.Candidate(cand)

	oldCandidateIndex := snapst.LastIndex(cand.Revision)

	if oldCandidateIndex < 0 {
		snapst.Sequence = append(snapst.Sequence, cand)
	} else if !snapsup.Revert {
		// remove the old candidate from the sequence, add it at the end
		copy(snapst.Sequence[oldCandidateIndex:len(snapst.Sequence)-1], snapst.Sequence[oldCandidateIndex+1:])
		snapst.Sequence[len(snapst.Sequence)-1] = cand
	}

	oldCurrent := snapst.Current
	snapst.Current = cand.Revision
	snapst.Active = true
	oldChannel := snapst.Channel
	if snapsup.Channel != "" {
		snapst.Channel = snapsup.Channel
	}
	oldTryMode := snapst.TryMode
	snapst.TryMode = snapsup.TryMode
	oldDevMode := snapst.DevMode
	snapst.DevMode = snapsup.DevMode
	oldJailMode := snapst.JailMode
	snapst.JailMode = snapsup.JailMode
	oldClassic := snapst.Classic
	snapst.Classic = snapsup.Classic
	if snapsup.Required { // set only on install and left alone on refresh
		snapst.Required = true
	}

	newInfo, err := readInfo(snapsup.Name(), cand)
	if err != nil {
		return err
	}

	// record type
	snapst.SetType(newInfo.Type)

	st.Unlock()
	// XXX: this block is slightly ugly, find a pattern when we have more examples
	err = m.backend.LinkSnap(newInfo)
	if err != nil {
		pb := &TaskProgressAdapter{task: t}
		err := m.backend.UnlinkSnap(newInfo, pb)
		if err != nil {
			st.Lock()
			t.Errorf("cannot cleanup failed attempt at making snap %q available to the system: %v", snapsup.Name(), err)
			st.Unlock()
		}
	}
	st.Lock()
	if err != nil {
		return err
	}

	// save for undoLinkSnap
	t.Set("old-trymode", oldTryMode)
	t.Set("old-devmode", oldDevMode)
	t.Set("old-jailmode", oldJailMode)
	t.Set("old-classic", oldClassic)
	t.Set("old-channel", oldChannel)
	t.Set("old-current", oldCurrent)
	t.Set("old-candidate-index", oldCandidateIndex)
	// Do at the end so we only preserve the new state if it worked.
	Set(st, snapsup.Name(), snapst)
	// Make sure if state commits and snapst is mutated we won't be rerun
	t.SetStatus(state.DoneStatus)

	// if we just installed a core snap, request a restart
	// so that we switch executing its snapd
	if release.OnClassic && newInfo.Type == snap.TypeOS {
		t.Logf("Requested daemon restart.")
		st.Unlock()
		st.RequestRestart(state.RestartDaemon)
		st.Lock()
	}
	if !release.OnClassic && boot.KernelOrOsRebootRequired(newInfo) {
		t.Logf("Requested system restart.")
		st.Unlock()
		st.RequestRestart(state.RestartSystem)
		st.Lock()
	}

	return nil
}

func (m *SnapManager) undoLinkSnap(t *state.Task, _ *tomb.Tomb) error {
	st := t.State()

	st.Lock()
	defer st.Unlock()

	snapsup, snapst, err := snapSetupAndState(t)
	if err != nil {
		return err
	}

	var oldChannel string
	err = t.Get("old-channel", &oldChannel)
	if err != nil {
		return err
	}
	var oldTryMode bool
	err = t.Get("old-trymode", &oldTryMode)
	if err != nil {
		return err
	}
	var oldDevMode bool
	err = t.Get("old-devmode", &oldDevMode)
	if err != nil {
		return err
	}
	var oldJailMode bool
	err = t.Get("old-jailmode", &oldJailMode)
	if err != nil {
		return err
	}
	var oldClassic bool
	err = t.Get("old-classic", &oldClassic)
	if err != nil {
		return err
	}
	var oldCurrent snap.Revision
	err = t.Get("old-current", &oldCurrent)
	if err != nil {
		return err
	}
	var oldCandidateIndex int
	if err := t.Get("old-candidate-index", &oldCandidateIndex); err != nil {
		return err
	}

	isRevert := snapsup.Revert

	// relinking of the old snap is done in the undo of unlink-current-snap
	currentIndex := snapst.LastIndex(snapst.Current)
	if currentIndex < 0 {
		return fmt.Errorf("internal error: cannot find revision %d in %v for undoing the added revision", snapsup.SideInfo.Revision, snapst.Sequence)
	}

	if oldCandidateIndex < 0 {
		snapst.Sequence = append(snapst.Sequence[:currentIndex], snapst.Sequence[currentIndex+1:]...)
	} else if !isRevert {
		oldCand := snapst.Sequence[currentIndex]
		copy(snapst.Sequence[oldCandidateIndex+1:], snapst.Sequence[oldCandidateIndex:])
		snapst.Sequence[oldCandidateIndex] = oldCand
	}
	snapst.Current = oldCurrent
	snapst.Active = false
	snapst.Channel = oldChannel
	snapst.TryMode = oldTryMode
	snapst.DevMode = oldDevMode
	snapst.JailMode = oldJailMode
	snapst.Classic = oldClassic

	newInfo, err := readInfo(snapsup.Name(), snapsup.SideInfo)
	if err != nil {
		return err
	}

	pb := &TaskProgressAdapter{task: t}
	st.Unlock() // pb itself will ask for locking
	err = m.backend.UnlinkSnap(newInfo, pb)
	st.Lock()
	if err != nil {
		return err
	}

	// mark as inactive
	Set(st, snapsup.Name(), snapst)
	// Make sure if state commits and snapst is mutated we won't be rerun
	t.SetStatus(state.UndoneStatus)
	return nil
}

func (m *SnapManager) startSnapServices(t *state.Task, _ *tomb.Tomb) error {
	st := t.State()

	st.Lock()
	defer st.Unlock()

	_, snapst, err := snapSetupAndState(t)
	if err != nil {
		return err
	}

	currentInfo, err := snapst.CurrentInfo()
	if err != nil {
		return err
	}

	pb := &TaskProgressAdapter{task: t}
	st.Unlock()
	err = m.backend.StartSnapServices(currentInfo, pb)
	st.Lock()
	return err
}

func setLastRefresh(st *state.State) {
	tr := config.NewTransaction(st)
	tr.Set("core", "refresh.last", time.Now())
	tr.Commit()
}

func (m *SnapManager) stopSnapServices(t *state.Task, _ *tomb.Tomb) error {
	st := t.State()

	st.Lock()
	defer st.Unlock()

	_, snapst, err := snapSetupAndState(t)
	if err != nil {
		return err
	}

	currentInfo, err := snapst.CurrentInfo()
	if err != nil {
		return err
	}

	pb := &TaskProgressAdapter{task: t}
	st.Unlock()
	err = m.backend.StopSnapServices(currentInfo, pb)
	st.Lock()

	return err
}

func (m *SnapManager) cleanupCopySnapData(t *state.Task, _ *tomb.Tomb) error {
	st := t.State()

	st.Lock()
	defer st.Unlock()

	if t.Status() != state.DoneStatus {
		// it failed
		return nil
	}

	_, snapst, err := snapSetupAndState(t)
	if err != nil {
		return err
	}

	info, err := snapst.CurrentInfo()
	if err != nil {
		return err
	}

	m.backend.ClearTrashedData(info)

	return nil
}<|MERGE_RESOLUTION|>--- conflicted
+++ resolved
@@ -67,13 +67,8 @@
 // and we need to validate the time-spec, ideally internally by
 // intercepting the set call
 
-<<<<<<< HEAD
 var (
 	defaultRefreshSchedule = "00:00-04:59,5:00-10:59,11:00-16:59,17:00-23:59"
-=======
-	// random interval on top of the minmum time between refreshes
-	defaultRefreshRandomness = 4 * time.Hour
->>>>>>> 366ecf36
 )
 
 // SnapManager is responsible for the installation and removal of snaps.
@@ -81,12 +76,8 @@
 	state   *state.State
 	backend managerBackend
 
-<<<<<<< HEAD
-	nextRefresh *time.Timer
-=======
-	refreshRandomness  time.Duration
+	nextRefresh        *time.Timer
 	lastRefreshAttempt time.Time
->>>>>>> 366ecf36
 
 	runner *state.TaskRunner
 }
@@ -365,10 +356,7 @@
 		state:   st,
 		backend: backend.Backend{},
 		runner:  runner,
-
-		refreshRandomness: time.Duration(rand.Int63n(int64(defaultRefreshRandomness))),
-	}
-	logger.Debugf("snapmgr refresh randomness %s", m.refreshRandomness)
+	}
 
 	// this handler does nothing
 	runner.AddHandler("nop", func(t *state.Task, _ *tomb.Tomb) error {
@@ -471,7 +459,6 @@
 		return err
 	}
 
-<<<<<<< HEAD
 	// get our schedule
 	refreshScheduleStr := defaultRefreshSchedule
 	err = tr.Get("core", "refresh.schedule", &refreshScheduleStr)
@@ -504,10 +491,6 @@
 
 	// we already updated in this schedule window
 	if matchedSchedule.SameInterval(now, lastRefresh) {
-=======
-	nextRefresh := lastRefresh.Add(minRefreshInterval).Add(m.refreshRandomness)
-	if time.Now().Before(nextRefresh) {
->>>>>>> 366ecf36
 		return nil
 	}
 
@@ -518,8 +501,6 @@
 			return nil
 		}
 	}
-<<<<<<< HEAD
-=======
 
 	// Check that we have reasonable delays between unsuccessful attempts.
 	// If the store is under stress we need to make sure we do not
@@ -530,7 +511,6 @@
 
 	// store attempts in memory so that we can backoff a
 	m.lastRefreshAttempt = time.Now()
->>>>>>> 366ecf36
 	updated, tasksets, err := AutoRefresh(m.state)
 	if err != nil {
 		return err
@@ -544,6 +524,7 @@
 	when := time.Duration(rand.Int63n(int64(timeToEndOfInterval)))
 
 	m.nextRefresh = time.AfterFunc(when, func() { m.doAutoRefresh(updated, tasksets) })
+	logger.Debugf("schedule next refresh at %s", m.nextRefresh)
 
 	return nil
 }
