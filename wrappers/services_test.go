// -*- Mode: Go; indent-tabs-mode: t -*-

/*
 * Copyright (C) 2014-2016 Canonical Ltd
 *
 * This program is free software: you can redistribute it and/or modify
 * it under the terms of the GNU General Public License version 3 as
 * published by the Free Software Foundation.
 *
 * This program is distributed in the hope that it will be useful,
 * but WITHOUT ANY WARRANTY; without even the implied warranty of
 * MERCHANTABILITY or FITNESS FOR A PARTICULAR PURPOSE.  See the
 * GNU General Public License for more details.
 *
 * You should have received a copy of the GNU General Public License
 * along with this program.  If not, see <http://www.gnu.org/licenses/>.
 *
 */

package wrappers_test

import (
	"fmt"
	"io/ioutil"
	"path/filepath"
	"regexp"
	"sort"
	"time"

	. "gopkg.in/check.v1"

	"github.com/snapcore/snapd/dirs"
	"github.com/snapcore/snapd/osutil"
	"github.com/snapcore/snapd/progress"
	"github.com/snapcore/snapd/snap"
	"github.com/snapcore/snapd/snap/snaptest"
	"github.com/snapcore/snapd/strutil"
	"github.com/snapcore/snapd/systemd"
	"github.com/snapcore/snapd/testutil"
	"github.com/snapcore/snapd/wrappers"
)

type servicesTestSuite struct {
	tempdir string

	restorer func()
}

var _ = Suite(&servicesTestSuite{})

func (s *servicesTestSuite) SetUpTest(c *C) {
	s.tempdir = c.MkDir()
	dirs.SetRootDir(s.tempdir)

	s.restorer = systemd.MockSystemctl(func(cmd ...string) ([]byte, error) {
		return []byte("ActiveState=inactive\n"), nil
	})
}

func (s *servicesTestSuite) TearDownTest(c *C) {
	dirs.SetRootDir("")
	s.restorer()
}

func (s *servicesTestSuite) TestAddSnapServicesAndRemove(c *C) {
	var sysdLog [][]string
	r := systemd.MockSystemctl(func(cmd ...string) ([]byte, error) {
		sysdLog = append(sysdLog, cmd)
		return []byte("ActiveState=inactive\n"), nil
	})
	defer r()

	info := snaptest.MockSnap(c, packageHello, &snap.SideInfo{Revision: snap.R(12)})
	svcFile := filepath.Join(s.tempdir, "/etc/systemd/system/snap.hello-snap.svc1.service")

	err := wrappers.AddSnapServices(info, nil)
	c.Assert(err, IsNil)
	c.Check(sysdLog, DeepEquals, [][]string{
		{"--root", dirs.GlobalRootDir, "enable", filepath.Base(svcFile)},
		{"daemon-reload"},
	})

	content, err := ioutil.ReadFile(svcFile)
	c.Assert(err, IsNil)

	verbs := []string{"Start", "Stop", "StopPost"}
	cmds := []string{"", " --command=stop", " --command=post-stop"}
	for i := range verbs {
		expected := fmt.Sprintf("Exec%s=/usr/bin/snap run%s hello-snap.svc1", verbs[i], cmds[i])
		c.Check(string(content), Matches, "(?ms).*^"+regexp.QuoteMeta(expected)) // check.v1 adds ^ and $ around the regexp provided
	}

	sysdLog = nil
	err = wrappers.StopServices(info.Services(), "", progress.Null)
	c.Assert(err, IsNil)
	c.Assert(sysdLog, HasLen, 2)
	c.Check(sysdLog, DeepEquals, [][]string{
		{"stop", filepath.Base(svcFile)},
		{"show", "--property=ActiveState", "snap.hello-snap.svc1.service"},
	})

	sysdLog = nil
	err = wrappers.RemoveSnapServices(info, progress.Null)
	c.Assert(err, IsNil)
	c.Check(osutil.FileExists(svcFile), Equals, false)
	c.Assert(sysdLog, HasLen, 2)
	c.Check(sysdLog[0], DeepEquals, []string{"--root", dirs.GlobalRootDir, "disable", filepath.Base(svcFile)})
	c.Check(sysdLog[1], DeepEquals, []string{"daemon-reload"})
}

func (s *servicesTestSuite) TestRemoveSnapWithSocketsRemovesSocketsService(c *C) {
	info := snaptest.MockSnap(c, packageHello+`
 svc1:
  daemon: simple
  plugs: [network-bind]
  sockets:
    sock1:
      listen-stream: $SNAP_DATA/sock1.socket
      socket-mode: 0666
    sock2:
      listen-stream: $SNAP_COMMON/sock2.socket
`, &snap.SideInfo{Revision: snap.R(12)})

	err := wrappers.AddSnapServices(info, nil)
	c.Assert(err, IsNil)

	err = wrappers.StopServices(info.Services(), "", &progress.Null)
	c.Assert(err, IsNil)

	err = wrappers.RemoveSnapServices(info, &progress.Null)
	c.Assert(err, IsNil)

	app := info.Apps["svc1"]
	c.Assert(app.Sockets, HasLen, 2)
	for _, socket := range app.Sockets {
		c.Check(osutil.FileExists(socket.File()), Equals, false)
	}
}

func (s *servicesTestSuite) TestRemoveSnapPackageFallbackToKill(c *C) {
	restore := wrappers.MockKillWait(200 * time.Millisecond)
	defer restore()

	var sysdLog [][]string
	r := systemd.MockSystemctl(func(cmd ...string) ([]byte, error) {
		// filter out the "systemctl show" that
		// StopServices generates
		if cmd[0] != "show" {
			sysdLog = append(sysdLog, cmd)
		}
		return []byte("ActiveState=active\n"), nil
	})
	defer r()

	info := snaptest.MockSnap(c, `name: wat
version: 42
apps:
 wat:
   command: wat
   stop-timeout: 250ms
   daemon: forking
`, &snap.SideInfo{Revision: snap.R(11)})

	err := wrappers.AddSnapServices(info, nil)
	c.Assert(err, IsNil)

	sysdLog = nil

	svcFName := "snap.wat.wat.service"

	err = wrappers.StopServices(info.Services(), "", progress.Null)
	c.Assert(err, IsNil)

	c.Check(sysdLog, DeepEquals, [][]string{
		{"stop", svcFName},
		// check kill invocations
		{"kill", svcFName, "-s", "TERM", "--kill-who=all"},
		{"kill", svcFName, "-s", "KILL", "--kill-who=all"},
	})
}

func (s *servicesTestSuite) TestStopServicesWithSockets(c *C) {
	var sysdLog []string
	r := systemd.MockSystemctl(func(cmd ...string) ([]byte, error) {
		if cmd[0] == "stop" {
			sysdLog = append(sysdLog, cmd[1])
		}
		return []byte("ActiveState=inactive\n"), nil
	})
	defer r()

	info := snaptest.MockSnap(c, packageHello+`
 svc1:
  daemon: simple
  plugs: [network-bind]
  sockets:
    sock1:
      listen-stream: $SNAP_COMMON/sock1.socket
      socket-mode: 0666
    sock2:
      listen-stream: $SNAP_DATA/sock2.socket
`, &snap.SideInfo{Revision: snap.R(12)})

	err := wrappers.AddSnapServices(info, nil)
	c.Assert(err, IsNil)

	sysdLog = nil

	err = wrappers.StopServices(info.Services(), "", &progress.Null)
	c.Assert(err, IsNil)

	sort.Strings(sysdLog)
	c.Check(sysdLog, DeepEquals, []string{
		"snap.hello-snap.svc1.service", "snap.hello-snap.svc1.sock1.socket", "snap.hello-snap.svc1.sock2.socket"})
}

func (s *servicesTestSuite) TestStartServices(c *C) {
	var sysdLog [][]string
	r := systemd.MockSystemctl(func(cmd ...string) ([]byte, error) {
		sysdLog = append(sysdLog, cmd)
		return []byte("ActiveState=inactive\n"), nil
	})
	defer r()

	info := snaptest.MockSnap(c, packageHello, &snap.SideInfo{Revision: snap.R(12)})
	svcFile := filepath.Join(s.tempdir, "/etc/systemd/system/snap.hello-snap.svc1.service")

	err := wrappers.StartServices(info.Services(), nil)
	c.Assert(err, IsNil)

	c.Assert(sysdLog, DeepEquals, [][]string{{"start", filepath.Base(svcFile)}})
}

func (s *servicesTestSuite) TestAddSnapMultiServicesFailCreateCleanup(c *C) {
	var sysdLog [][]string

	// sanity check: there are no service files
	svcFiles, _ := filepath.Glob(filepath.Join(dirs.SnapServicesDir, "snap.hello-snap.*.service"))
	c.Check(svcFiles, HasLen, 0)

	r := systemd.MockSystemctl(func(cmd ...string) ([]byte, error) {
		sysdLog = append(sysdLog, cmd)
		return nil, nil
	})
	defer r()

	info := snaptest.MockSnap(c, packageHello+`
 svc2:
  daemon: potato
`, &snap.SideInfo{Revision: snap.R(12)})

	err := wrappers.AddSnapServices(info, nil)
	c.Assert(err, ErrorMatches, ".*potato.*")

	// the services are cleaned up
	svcFiles, _ = filepath.Glob(filepath.Join(dirs.SnapServicesDir, "snap.hello-snap.*.service"))
	c.Check(svcFiles, HasLen, 0)

	// *either* the first service failed validation, and nothing
	// was done, *or* the second one failed, and the first one was
	// enabled before the second failed, and disabled after.
	if len(sysdLog) > 0 {
		// the second service failed validation
		c.Check(sysdLog, DeepEquals, [][]string{
			{"--root", dirs.GlobalRootDir, "enable", "snap.hello-snap.svc1.service"},
			{"--root", dirs.GlobalRootDir, "disable", "snap.hello-snap.svc1.service"},
			{"daemon-reload"},
		})
	}
}

func (s *servicesTestSuite) TestAddSnapMultiServicesFailEnableCleanup(c *C) {
	var sysdLog [][]string
	svc1Name := "snap.hello-snap.svc1.service"
	svc2Name := "snap.hello-snap.svc2.service"
	numEnables := 0

	// sanity check: there are no service files
	svcFiles, _ := filepath.Glob(filepath.Join(dirs.SnapServicesDir, "snap.hello-snap.*.service"))
	c.Check(svcFiles, HasLen, 0)

	r := systemd.MockSystemctl(func(cmd ...string) ([]byte, error) {
		sysdLog = append(sysdLog, cmd)
		sdcmd := cmd[0]
		if len(cmd) >= 2 {
			sdcmd = cmd[len(cmd)-2]
		}
		switch sdcmd {
		case "enable":
			numEnables++
			switch numEnables {
			case 1:
				if cmd[len(cmd)-1] == svc2Name {
					// the services are being iterated in the "wrong" order
					svc1Name, svc2Name = svc2Name, svc1Name
				}
				return nil, nil
			case 2:
				return nil, fmt.Errorf("failed")
			default:
				panic("expected no more than 2 enables")
			}
		case "disable", "daemon-reload":
			return nil, nil
		default:
			panic("unexpected systemctl command " + sdcmd)
		}
	})
	defer r()

	info := snaptest.MockSnap(c, packageHello+`
 svc2:
  command: bin/hello
  daemon: simple
`, &snap.SideInfo{Revision: snap.R(12)})

	err := wrappers.AddSnapServices(info, nil)
	c.Assert(err, ErrorMatches, "failed")

	// the services are cleaned up
	svcFiles, _ = filepath.Glob(filepath.Join(dirs.SnapServicesDir, "snap.hello-snap.*.service"))
	c.Check(svcFiles, HasLen, 0)
	c.Check(sysdLog, DeepEquals, [][]string{
		{"--root", dirs.GlobalRootDir, "enable", svc1Name},
		{"--root", dirs.GlobalRootDir, "enable", svc2Name}, // this one fails
		{"--root", dirs.GlobalRootDir, "disable", svc1Name},
		{"daemon-reload"},
	})
}

func (s *servicesTestSuite) TestAddSnapMultiServicesStartFailOnSystemdReloadCleanup(c *C) {
	// this test might be overdoing it (it's mostly covering the same ground as the previous one), but ... :-)
	var sysdLog [][]string
	svc1Name := "snap.hello-snap.svc1.service"
	svc2Name := "snap.hello-snap.svc2.service"

	// sanity check: there are no service files
	svcFiles, _ := filepath.Glob(filepath.Join(dirs.SnapServicesDir, "snap.hello-snap.*.service"))
	c.Check(svcFiles, HasLen, 0)

	first := true
	r := systemd.MockSystemctl(func(cmd ...string) ([]byte, error) {
		sysdLog = append(sysdLog, cmd)
		if len(cmd) < 2 {
			return nil, fmt.Errorf("failed")
		}
		if first {
			first = false
			if cmd[len(cmd)-1] == svc2Name {
				// the services are being iterated in the "wrong" order
				svc1Name, svc2Name = svc2Name, svc1Name
			}
		}
		return nil, nil

	})
	defer r()

	info := snaptest.MockSnap(c, packageHello+`
 svc2:
  command: bin/hello
  daemon: simple
`, &snap.SideInfo{Revision: snap.R(12)})

	err := wrappers.AddSnapServices(info, progress.Null)
	c.Assert(err, ErrorMatches, "failed")

	// the services are cleaned up
	svcFiles, _ = filepath.Glob(filepath.Join(dirs.SnapServicesDir, "snap.hello-snap.*.service"))
	c.Check(svcFiles, HasLen, 0)
	c.Check(sysdLog, DeepEquals, [][]string{
		{"--root", dirs.GlobalRootDir, "enable", svc1Name},
		{"--root", dirs.GlobalRootDir, "enable", svc2Name},
		{"daemon-reload"}, // this one fails
		{"--root", dirs.GlobalRootDir, "disable", svc1Name},
		{"--root", dirs.GlobalRootDir, "disable", svc2Name},
		{"daemon-reload"}, // so does this one :-)
	})
}

func (s *servicesTestSuite) TestAddSnapSocketFiles(c *C) {
	var sysdLog [][]string

	r := systemd.MockSystemctl(func(cmd ...string) ([]byte, error) {
		sysdLog = append(sysdLog, cmd)
		return nil, nil
	})
	defer r()

	info := snaptest.MockSnap(c, packageHello+`
 svc1:
  daemon: simple
  plugs: [network-bind]
  sockets:
    sock1:
      listen-stream: $SNAP_COMMON/sock1.socket
      socket-mode: 0666
    sock2:
      listen-stream: $SNAP_DATA/sock2.socket
`, &snap.SideInfo{Revision: snap.R(12)})

	sock1File := filepath.Join(s.tempdir, "/etc/systemd/system/snap.hello-snap.svc1.sock1.socket")
	sock2File := filepath.Join(s.tempdir, "/etc/systemd/system/snap.hello-snap.svc1.sock2.socket")

	err := wrappers.AddSnapServices(info, nil)
	c.Assert(err, IsNil)

	expected := fmt.Sprintf(
		`[Socket]
Service=snap.hello-snap.svc1.service
FileDescriptorName=sock1
ListenStream=%s
SocketMode=0666

`, filepath.Join(s.tempdir, "/var/snap/hello-snap/common/sock1.socket"))
	c.Check(sock1File, testutil.FileContains, expected)

	expected = fmt.Sprintf(
		`[Socket]
Service=snap.hello-snap.svc1.service
FileDescriptorName=sock2
ListenStream=%s

`, filepath.Join(s.tempdir, "/var/snap/hello-snap/12/sock2.socket"))
	c.Check(sock2File, testutil.FileContains, expected)
}

func (s *servicesTestSuite) TestStartSnapMultiServicesFailStartCleanup(c *C) {
	var sysdLog [][]string
	svc1Name := "snap.hello-snap.svc1.service"
	svc2Name := "snap.hello-snap.svc2.service"

	r := systemd.MockSystemctl(func(cmd ...string) ([]byte, error) {
		sysdLog = append(sysdLog, cmd)
		if len(cmd) >= 2 && cmd[0] == "start" {
			name := cmd[len(cmd)-1]
			if name == svc1Name {
				// the services are being iterated in the "wrong" order
				svc1Name, svc2Name = svc2Name, svc1Name
			}
			return nil, fmt.Errorf("failed")
		}
		return []byte("ActiveState=inactive\n"), nil
	})
	defer r()

	info := snaptest.MockSnap(c, packageHello+`
 svc2:
  command: bin/hello
  daemon: simple
`, &snap.SideInfo{Revision: snap.R(12)})

	err := wrappers.StartServices(info.Services(), nil)
	c.Assert(err, ErrorMatches, "failed")
<<<<<<< HEAD

	c.Assert(sysdLog, HasLen, 5)
=======
	c.Assert(sysdLog, HasLen, 5, Commentf("len: %v calls: %v", len(sysdLog), sysdLog))
>>>>>>> e80475a6
	c.Check(sysdLog, DeepEquals, [][]string{
		{"start", svc1Name, svc2Name}, // one of the services fails
		{"stop", svc2Name},
		{"show", "--property=ActiveState", svc2Name},
		{"stop", svc1Name},
		{"show", "--property=ActiveState", svc1Name},
	}, Commentf("calls: %v", sysdLog))
}

func (s *servicesTestSuite) TestStartSnapMultiServicesFailStartCleanupWithSockets(c *C) {
	var sysdLog [][]string
	svc1Name := "snap.hello-snap.svc1.service"
	svc2Name := "snap.hello-snap.svc2.service"
	svc2SocketName := "snap.hello-snap.svc2.sock1.socket"
	svc3Name := "snap.hello-snap.svc3.service"
	svc3SocketName := "snap.hello-snap.svc3.sock1.socket"

	r := systemd.MockSystemctl(func(cmd ...string) ([]byte, error) {
		sysdLog = append(sysdLog, cmd)
		c.Logf("call: %v", cmd)
		if len(cmd) >= 2 && cmd[0] == "start" && cmd[1] == svc3SocketName {
			// svc2 socket fails
			return nil, fmt.Errorf("failed")
		}
		return []byte("ActiveState=inactive\n"), nil
	})
	defer r()

	info := snaptest.MockSnap(c, packageHello+`
 svc2:
  command: bin/hello
  daemon: simple
  sockets:
    sock1:
      listen-stream: $SNAP_COMMON/sock1.socket
      socket-mode: 0666
 svc3:
  command: bin/hello
  daemon: simple
  sockets:
    sock1:
      listen-stream: $SNAP_COMMON/sock1.socket
      socket-mode: 0666
`, &snap.SideInfo{Revision: snap.R(12)})

	// ensure desired order
	apps := []*snap.AppInfo{info.Apps["svc1"], info.Apps["svc2"], info.Apps["svc3"]}

	err := wrappers.StartServices(apps, nil)
	c.Assert(err, ErrorMatches, "failed")
	c.Logf("sysdlog: %v", sysdLog)
	c.Assert(sysdLog, HasLen, 16, Commentf("len: %v calls: %v", len(sysdLog), sysdLog))
	c.Check(sysdLog, DeepEquals, [][]string{
		{"--root", s.tempdir, "enable", svc2SocketName},
		{"start", svc2SocketName},
		{"--root", s.tempdir, "enable", svc3SocketName},
		{"start", svc3SocketName}, // start failed, what follows is the cleanup
		{"stop", svc3SocketName},
		{"show", "--property=ActiveState", svc3SocketName},
		{"stop", svc3Name},
		{"show", "--property=ActiveState", svc3Name},
		{"--root", s.tempdir, "disable", svc3SocketName},
		{"stop", svc2SocketName},
		{"show", "--property=ActiveState", svc2SocketName},
		{"stop", svc2Name},
		{"show", "--property=ActiveState", svc2Name},
		{"--root", s.tempdir, "disable", svc2SocketName},
		{"stop", svc1Name},
		{"show", "--property=ActiveState", svc1Name},
	}, Commentf("calls: %v", sysdLog))
}

func (s *servicesTestSuite) TestServiceAfterBefore(c *C) {
	var sysdLog [][]string

	r := systemd.MockSystemctl(func(cmd ...string) ([]byte, error) {
		sysdLog = append(sysdLog, cmd)
		return nil, nil
	})
	defer r()

	snapYaml := packageHello + `
 svc2:
   daemon: forking
   after: [svc1]
 svc3:
   daemon: forking
   before: [svc4]
   after:  [svc2]
 svc4:
   daemon: forking
   after:
     - svc1
     - svc2
     - svc3
`
	info := snaptest.MockSnap(c, snapYaml, &snap.SideInfo{Revision: snap.R(12)})

	checks := []struct {
		file    string
		kind    string
		matches []string
	}{{
		file:    filepath.Join(s.tempdir, "/etc/systemd/system/snap.hello-snap.svc2.service"),
		kind:    "After",
		matches: []string{info.Apps["svc1"].ServiceName()},
	}, {
		file:    filepath.Join(s.tempdir, "/etc/systemd/system/snap.hello-snap.svc3.service"),
		kind:    "After",
		matches: []string{info.Apps["svc2"].ServiceName()},
	}, {
		file:    filepath.Join(s.tempdir, "/etc/systemd/system/snap.hello-snap.svc3.service"),
		kind:    "Before",
		matches: []string{info.Apps["svc4"].ServiceName()},
	}, {
		file: filepath.Join(s.tempdir, "/etc/systemd/system/snap.hello-snap.svc4.service"),
		kind: "After",
		matches: []string{
			info.Apps["svc1"].ServiceName(),
			info.Apps["svc2"].ServiceName(),
			info.Apps["svc3"].ServiceName(),
		},
	}}

	err := wrappers.AddSnapServices(info, nil)
	c.Assert(err, IsNil)

	for _, check := range checks {
		content, err := ioutil.ReadFile(check.file)
		c.Assert(err, IsNil)

		for _, m := range check.matches {
			c.Check(string(content), Matches,
				// match:
				//   ...
				//   After=other.mount some.target foo.service bar.service
				//   Before=foo.service bar.service
				//   ...
				// but not:
				//   Foo=something After=foo.service Bar=something else
				// or:
				//   After=foo.service
				//   bar.service
				// or:
				//   After=  foo.service    bar.service
				"(?ms).*^(?U)"+check.kind+"=.*\\s?"+regexp.QuoteMeta(m)+"\\s?[^=]*$")
		}
	}

}

func (s *servicesTestSuite) TestStopServiceEndure(c *C) {
	var sysdLog [][]string
	r := systemd.MockSystemctl(func(cmd ...string) ([]byte, error) {
		sysdLog = append(sysdLog, cmd)
		return []byte("ActiveState=inactive\n"), nil
	})
	defer r()

	const surviveYaml = `name: survive-snap
version: 1.0
apps:
 survivor:
  command: bin/survivor
  refresh-mode: endure
  daemon: simple
`
	info := snaptest.MockSnap(c, surviveYaml, &snap.SideInfo{Revision: snap.R(1)})
	survivorFile := filepath.Join(s.tempdir, "/etc/systemd/system/snap.survive-snap.survivor.service")

	err := wrappers.AddSnapServices(info, nil)
	c.Assert(err, IsNil)
	c.Check(sysdLog, DeepEquals, [][]string{
		{"--root", dirs.GlobalRootDir, "enable", filepath.Base(survivorFile)},
		{"daemon-reload"},
	})

	sysdLog = nil
	err = wrappers.StopServices(info.Services(), snap.StopReasonRefresh, progress.Null)
	c.Assert(err, IsNil)
	c.Assert(sysdLog, HasLen, 0)

	sysdLog = nil
	err = wrappers.StopServices(info.Services(), snap.StopReasonRemove, progress.Null)
	c.Assert(err, IsNil)
	c.Check(sysdLog, DeepEquals, [][]string{
		{"stop", filepath.Base(survivorFile)},
		{"show", "--property=ActiveState", "snap.survive-snap.survivor.service"},
	})

}

func (s *servicesTestSuite) TestStopServiceSigs(c *C) {
	var sysdLog [][]string
	r := systemd.MockSystemctl(func(cmd ...string) ([]byte, error) {
		sysdLog = append(sysdLog, cmd)
		return []byte("ActiveState=inactive\n"), nil
	})
	defer r()

	survivorFile := filepath.Join(s.tempdir, "/etc/systemd/system/snap.survive-snap.srv.service")
	for _, t := range []struct {
		mode        string
		expectedSig string
		expectedWho string
	}{
		{mode: "sigterm", expectedSig: "TERM", expectedWho: "main"},
		{mode: "sigterm-all", expectedSig: "TERM", expectedWho: "all"},
		{mode: "sighup", expectedSig: "HUP", expectedWho: "main"},
		{mode: "sighup-all", expectedSig: "HUP", expectedWho: "all"},
		{mode: "sigusr1", expectedSig: "USR1", expectedWho: "main"},
		{mode: "sigusr1-all", expectedSig: "USR1", expectedWho: "all"},
		{mode: "sigusr2", expectedSig: "USR2", expectedWho: "main"},
		{mode: "sigusr2-all", expectedSig: "USR2", expectedWho: "all"},
	} {
		surviveYaml := fmt.Sprintf(`name: survive-snap
version: 1.0
apps:
 srv:
  command: bin/survivor
  refresh-mode: %s
  daemon: simple
`, t.mode)
		info := snaptest.MockSnap(c, surviveYaml, &snap.SideInfo{Revision: snap.R(1)})

		sysdLog = nil
		err := wrappers.AddSnapServices(info, nil)
		c.Assert(err, IsNil)
		c.Check(sysdLog, DeepEquals, [][]string{
			{"--root", dirs.GlobalRootDir, "enable", filepath.Base(survivorFile)},
			{"daemon-reload"},
		})

		sysdLog = nil
		err = wrappers.StopServices(info.Services(), snap.StopReasonRefresh, progress.Null)
		c.Assert(err, IsNil)
		c.Check(sysdLog, DeepEquals, [][]string{
			{"kill", filepath.Base(survivorFile), "-s", t.expectedSig, "--kill-who=" + t.expectedWho},
		}, Commentf("failure in %s", t.mode))

		sysdLog = nil
		err = wrappers.StopServices(info.Services(), snap.StopReasonRemove, progress.Null)
		c.Assert(err, IsNil)
		c.Check(sysdLog, DeepEquals, [][]string{
			{"stop", filepath.Base(survivorFile)},
			{"show", "--property=ActiveState", "snap.survive-snap.srv.service"},
		})
	}

}

func (s *servicesTestSuite) TestStartSnapTimerEnableStart(c *C) {
	var sysdLog [][]string
	svc1Name := "snap.hello-snap.svc1.service"
	// svc2Name := "snap.hello-snap.svc2.service"
	svc2Timer := "snap.hello-snap.svc2.timer"

	r := systemd.MockSystemctl(func(cmd ...string) ([]byte, error) {
		sysdLog = append(sysdLog, cmd)
		return []byte("ActiveState=inactive\n"), nil
	})
	defer r()

	info := snaptest.MockSnap(c, packageHello+`
 svc2:
  command: bin/hello
  daemon: simple
  timer: 10:00-12:00
`, &snap.SideInfo{Revision: snap.R(12)})

	err := wrappers.StartServices(info.Services(), nil)
	c.Assert(err, IsNil)
	c.Assert(sysdLog, HasLen, 3, Commentf("len: %v calls: %v", len(sysdLog), sysdLog))
	c.Check(sysdLog, DeepEquals, [][]string{
		{"--root", dirs.GlobalRootDir, "enable", svc2Timer},
		{"start", svc2Timer},
		{"start", svc1Name},
	}, Commentf("calls: %v", sysdLog))
}

func (s *servicesTestSuite) TestStartSnapTimerCleanup(c *C) {
	var sysdLog [][]string
	svc1Name := "snap.hello-snap.svc1.service"
	svc2Name := "snap.hello-snap.svc2.service"
	svc2Timer := "snap.hello-snap.svc2.timer"

	r := systemd.MockSystemctl(func(cmd ...string) ([]byte, error) {
		sysdLog = append(sysdLog, cmd)
		if len(cmd) >= 2 && cmd[0] == "start" && cmd[1] == svc2Timer {
			return nil, fmt.Errorf("failed")
		}
		return []byte("ActiveState=inactive\n"), nil
	})
	defer r()

	info := snaptest.MockSnap(c, packageHello+`
 svc2:
  command: bin/hello
  daemon: simple
  timer: 10:00-12:00
`, &snap.SideInfo{Revision: snap.R(12)})

	// fix the apps order to make the test stable
	apps := []*snap.AppInfo{info.Apps["svc1"], info.Apps["svc2"]}
	err := wrappers.StartServices(apps, nil)
	c.Assert(err, ErrorMatches, "failed")
	c.Assert(sysdLog, HasLen, 9, Commentf("len: %v calls: %v", len(sysdLog), sysdLog))
	c.Check(sysdLog, DeepEquals, [][]string{
		{"--root", dirs.GlobalRootDir, "enable", svc2Timer},
		{"start", svc2Timer}, // this call fails
		{"stop", svc2Timer},
		{"show", "--property=ActiveState", svc2Timer},
		{"stop", svc2Name},
		{"show", "--property=ActiveState", svc2Name},
		{"--root", dirs.GlobalRootDir, "disable", svc2Timer},
		{"stop", svc1Name},
		{"show", "--property=ActiveState", svc1Name},
	}, Commentf("calls: %v", sysdLog))
}

func (s *servicesTestSuite) TestAddRemoveSnapWithTimersAddsRemovesTimerFiles(c *C) {
	info := snaptest.MockSnap(c, packageHello+`
 svc2:
  command: bin/hello
  daemon: simple
  timer: 10:00-12:00
`, &snap.SideInfo{Revision: snap.R(12)})

	err := wrappers.AddSnapServices(info, nil)
	c.Assert(err, IsNil)

	app := info.Apps["svc2"]
	c.Assert(app.Timer, NotNil)

	c.Check(osutil.FileExists(app.Timer.File()), Equals, true)
	c.Check(osutil.FileExists(app.ServiceFile()), Equals, true)

	err = wrappers.StopServices(info.Services(), "", &progress.Null)
	c.Assert(err, IsNil)

	err = wrappers.RemoveSnapServices(info, &progress.Null)
	c.Assert(err, IsNil)

	c.Check(osutil.FileExists(app.Timer.File()), Equals, false)
	c.Check(osutil.FileExists(app.ServiceFile()), Equals, false)
}

func (s *servicesTestSuite) TestFailedAddSnapCleansUp(c *C) {
	info := snaptest.MockSnap(c, packageHello+`
 svc2:
  command: bin/hello
  daemon: simple
  timer: 10:00-12:00
 svc3:
  command: bin/hello
  daemon: simple
  plugs: [network-bind]
  sockets:
    sock1:
      listen-stream: $SNAP_COMMON/sock1.socket
      socket-mode: 0666
`, &snap.SideInfo{Revision: snap.R(12)})

	calls := 0
	r := systemd.MockSystemctl(func(cmd ...string) ([]byte, error) {
		if len(cmd) == 1 && cmd[0] == "daemon-reload" && calls == 0 {
			// only fail the first systemd daemon-reload call, the
			// second one is at the end of cleanup
			calls += 1
			return nil, fmt.Errorf("failed")
		}
		return []byte("ActiveState=inactive\n"), nil
	})
	defer r()

	err := wrappers.AddSnapServices(info, &progress.Null)
	c.Assert(err, NotNil)

	c.Logf("services dir: %v", dirs.SnapServicesDir)
	matches, err := filepath.Glob(dirs.SnapServicesDir + "/*")
	c.Assert(err, IsNil)
	c.Assert(matches, HasLen, 0, Commentf("the following autogenerated files were left behind: %v", matches))
}

func (s *servicesTestSuite) TestAddServicesDidReload(c *C) {
	const base = `name: hello-snap
version: 1.10
summary: hello
description: Hello...
apps:
`
	onlyServices := snaptest.MockSnap(c, base+`
 svc1:
  command: bin/hello
  daemon: simple
`, &snap.SideInfo{Revision: snap.R(12)})

	onlySockets := snaptest.MockSnap(c, base+`
 svc1:
  command: bin/hello
  daemon: simple
  plugs: [network-bind]
  sockets:
    sock1:
      listen-stream: $SNAP_COMMON/sock1.socket
      socket-mode: 0666
`, &snap.SideInfo{Revision: snap.R(12)})

	onlyTimers := snaptest.MockSnap(c, base+`
 svc1:
  command: bin/hello
  daemon: oneshot
  timer: 10:00-12:00
`, &snap.SideInfo{Revision: snap.R(12)})

	var sysdLog [][]string
	r := systemd.MockSystemctl(func(cmd ...string) ([]byte, error) {
		sysdLog = append(sysdLog, cmd)
		return []byte("ActiveState=inactive\n"), nil
	})
	defer r()

	for i, info := range []*snap.Info{onlyServices, onlySockets, onlyTimers} {
		sysdLog = [][]string{}
		err := wrappers.AddSnapServices(info, &progress.Null)
		c.Assert(err, IsNil)
		reloads := 0
		c.Logf("calls: %v", sysdLog)
		for _, call := range sysdLog {
			if strutil.ListContains(call, "daemon-reload") {
				reloads += 1
			}
		}
		c.Check(reloads >= 1, Equals, true, Commentf("test-case %v did not reload services as expected", i))
	}
}<|MERGE_RESOLUTION|>--- conflicted
+++ resolved
@@ -452,12 +452,7 @@
 
 	err := wrappers.StartServices(info.Services(), nil)
 	c.Assert(err, ErrorMatches, "failed")
-<<<<<<< HEAD
-
-	c.Assert(sysdLog, HasLen, 5)
-=======
 	c.Assert(sysdLog, HasLen, 5, Commentf("len: %v calls: %v", len(sysdLog), sysdLog))
->>>>>>> e80475a6
 	c.Check(sysdLog, DeepEquals, [][]string{
 		{"start", svc1Name, svc2Name}, // one of the services fails
 		{"stop", svc2Name},
