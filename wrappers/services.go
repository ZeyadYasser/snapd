// -*- Mode: Go; indent-tabs-mode: t -*-

/*
 * Copyright (C) 2014-2016 Canonical Ltd
 *
 * This program is free software: you can redistribute it and/or modify
 * it under the terms of the GNU General Public License version 3 as
 * published by the Free Software Foundation.
 *
 * This program is distributed in the hope that it will be useful,
 * but WITHOUT ANY WARRANTY; without even the implied warranty of
 * MERCHANTABILITY or FITNESS FOR A PARTICULAR PURPOSE.  See the
 * GNU General Public License for more details.
 *
 * You should have received a copy of the GNU General Public License
 * along with this program.  If not, see <http://www.gnu.org/licenses/>.
 *
 */

package wrappers

import (
	"bytes"
	"context"
	"fmt"
	"os"
	"path/filepath"
	"sort"
	"strconv"
	"strings"
	"text/template"
	"time"

	"github.com/snapcore/snapd/logger"
	"github.com/snapcore/snapd/osutil"
	"github.com/snapcore/snapd/osutil/sys"
	"github.com/snapcore/snapd/progress"
	"github.com/snapcore/snapd/randutil"
	"github.com/snapcore/snapd/snap"
	"github.com/snapcore/snapd/strutil"
	"github.com/snapcore/snapd/systemd"
	"github.com/snapcore/snapd/timeout"
	"github.com/snapcore/snapd/timeutil"
	"github.com/snapcore/snapd/timings"
	"github.com/snapcore/snapd/usersession/client"
)

type interacter interface {
	Notify(status string)
}

// wait this time between TERM and KILL
var killWait = 5 * time.Second

func serviceStopTimeout(app *snap.AppInfo) time.Duration {
	tout := app.StopTimeout
	if tout == 0 {
		tout = timeout.DefaultTimeout
	}
	return time.Duration(tout)
}

func generateSnapServiceFile(app *snap.AppInfo, opts *AddSnapServicesOptions) ([]byte, error) {
	if err := snap.ValidateApp(app); err != nil {
		return nil, err
	}

	return genServiceFile(app, opts), nil
}

func stopUserServices(cli *client.Client, inter interacter, services ...string) error {
	ctx, cancel := context.WithTimeout(context.Background(), time.Duration(timeout.DefaultTimeout))
	defer cancel()
	failures, err := cli.ServicesStop(ctx, services)
	for _, f := range failures {
		inter.Notify(fmt.Sprintf("Could not stop service %q for uid %d: %s", f.Service, f.Uid, f.Error))
	}
	return err
}

func startUserServices(cli *client.Client, inter interacter, services ...string) error {
	ctx, cancel := context.WithTimeout(context.Background(), time.Duration(timeout.DefaultTimeout))
	defer cancel()
	startFailures, stopFailures, err := cli.ServicesStart(ctx, services)
	for _, f := range startFailures {
		inter.Notify(fmt.Sprintf("Could not start service %q for uid %d: %s", f.Service, f.Uid, f.Error))
	}
	for _, f := range stopFailures {
		inter.Notify(fmt.Sprintf("While trying to stop previously started service %q for uid %d: %s", f.Service, f.Uid, f.Error))
	}
	return err
}

func stopService(sysd systemd.Systemd, app *snap.AppInfo, inter interacter) error {
	serviceName := app.ServiceName()
	tout := serviceStopTimeout(app)

	var extraServices []string
	for _, socket := range app.Sockets {
		extraServices = append(extraServices, filepath.Base(socket.File()))
	}
	if app.Timer != nil {
		extraServices = append(extraServices, filepath.Base(app.Timer.File()))
	}

	switch app.DaemonScope {
	case snap.SystemDaemon:
		stopErrors := []error{}
		for _, service := range extraServices {
			if err := sysd.Stop(service, tout); err != nil {
				stopErrors = append(stopErrors, err)
			}
		}

		if err := sysd.Stop(serviceName, tout); err != nil {
			if !systemd.IsTimeout(err) {
				return err
			}
			inter.Notify(fmt.Sprintf("%s refused to stop, killing.", serviceName))
			// ignore errors for kill; nothing we'd do differently at this point
			sysd.Kill(serviceName, "TERM", "")
			time.Sleep(killWait)
			sysd.Kill(serviceName, "KILL", "")
		}

		if len(stopErrors) > 0 {
			return stopErrors[0]
		}

	case snap.UserDaemon:
		extraServices = append(extraServices, serviceName)
		cli := client.New()
		return stopUserServices(cli, inter, extraServices...)
	}

	return nil
}

// enableServices enables services specified by apps. On success the returned
// disable function can be used to undo all the actions. On error all the
// services get disabled automatically (disable is nil).
func enableServices(apps []*snap.AppInfo, inter interacter) (disable func(), err error) {
	var enabled []string
	var userEnabled []string

	systemSysd := systemd.New(systemd.SystemMode, inter)
	userSysd := systemd.New(systemd.GlobalUserMode, inter)

	disableEnabledServices := func() {
		for _, srvName := range enabled {
			if e := systemSysd.Disable(srvName); e != nil {
				inter.Notify(fmt.Sprintf("While trying to disable previously enabled service %q: %v", srvName, e))
			}
		}
		for _, s := range userEnabled {
			if e := userSysd.Disable(s); e != nil {
				inter.Notify(fmt.Sprintf("while trying to disable %s due to previous failure: %v", s, e))
			}
		}
	}

	defer func() {
		if err != nil {
			disableEnabledServices()
		}
	}()

	for _, app := range apps {
		var sysd systemd.Systemd
		switch app.DaemonScope {
		case snap.SystemDaemon:
			sysd = systemSysd
		case snap.UserDaemon:
			sysd = userSysd
		}

		svcName := app.ServiceName()

		switch app.DaemonScope {
		case snap.SystemDaemon:
			if err = sysd.Enable(svcName); err != nil {
				return nil, err

			}
			enabled = append(enabled, svcName)
		case snap.UserDaemon:
			if err = userSysd.Enable(svcName); err != nil {
				return nil, err
			}
			userEnabled = append(userEnabled, svcName)
		}
	}

	return disableEnabledServices, nil
}

// StartServicesFlags carries extra flags for StartServices.
type StartServicesFlags struct {
	Enable bool
}

// StartServices starts service units for the applications from the snap which
// are services. Service units will be started in the order provided by the
// caller.
func StartServices(apps []*snap.AppInfo, disabledSvcs []string, flags *StartServicesFlags, inter interacter, tm timings.Measurer) (err error) {
<<<<<<< HEAD
	if flags == nil {
		flags = &StartServicesFlags{}
	}
	systemSysd := systemd.New(dirs.GlobalRootDir, systemd.SystemMode, inter)
	userSysd := systemd.New(dirs.GlobalRootDir, systemd.GlobalUserMode, inter)
=======
	systemSysd := systemd.New(systemd.SystemMode, inter)
	userSysd := systemd.New(systemd.GlobalUserMode, inter)
>>>>>>> 6cded564
	cli := client.New()

	var disableEnabledServices func()

	defer func() {
		if err == nil {
			return
		}
		if disableEnabledServices != nil {
			disableEnabledServices()
		}
	}()

	var toEnable []*snap.AppInfo
	systemServices := make([]string, 0, len(apps))
	userServices := make([]string, 0, len(apps))

	// gather all non-sockets and non-timers services to enable first
	for _, app := range apps {
		// they're *supposed* to be all services, but checking doesn't hurt
		if !app.IsService() {
			continue
		}
		// sockets and timers are enabled and started separately (and unconditionally) further down.
		if len(app.Sockets) == 0 && app.Timer == nil {
			if strutil.ListContains(disabledSvcs, app.Name) {
				continue
			}
			svcName := app.ServiceName()
			switch app.DaemonScope {
			case snap.SystemDaemon:
				systemServices = append(systemServices, svcName)
			case snap.UserDaemon:
				userServices = append(userServices, svcName)
			}
			if flags.Enable {
				toEnable = append(toEnable, app)
			}
		}
	}

	disableEnabledServices, err = enableServices(toEnable, inter)
	if err != nil {
		return err
	}

	// handle sockets and timers
	for _, app := range apps {
		// they're *supposed* to be all services, but checking doesn't hurt
		if !app.IsService() {
			continue
		}

		var sysd systemd.Systemd
		switch app.DaemonScope {
		case snap.SystemDaemon:
			sysd = systemSysd
		case snap.UserDaemon:
			sysd = userSysd
		}

		defer func(app *snap.AppInfo) {
			if err == nil {
				return
			}

			if e := stopService(sysd, app, inter); e != nil {
				inter.Notify(fmt.Sprintf("While trying to stop previously started service %q: %v", app.ServiceName(), e))
			}
			for _, socket := range app.Sockets {
				socketService := filepath.Base(socket.File())
				if e := sysd.Disable(socketService); e != nil {
					inter.Notify(fmt.Sprintf("While trying to disable previously enabled socket service %q: %v", socketService, e))
				}
			}
			if app.Timer != nil {
				timerService := filepath.Base(app.Timer.File())
				if e := sysd.Disable(timerService); e != nil {
					inter.Notify(fmt.Sprintf("While trying to disable previously enabled timer service %q: %v", timerService, e))
				}
			}
		}(app)

		for _, socket := range app.Sockets {
			socketService := filepath.Base(socket.File())
			// enable the socket
			if err = sysd.Enable(socketService); err != nil {
				return err
			}

			switch app.DaemonScope {
			case snap.SystemDaemon:
				timings.Run(tm, "start-system-socket-service", fmt.Sprintf("start system socket service %q", socketService), func(nested timings.Measurer) {
					err = sysd.Start(socketService)
				})
			case snap.UserDaemon:
				timings.Run(tm, "start-user-socket-service", fmt.Sprintf("start user socket service %q", socketService), func(nested timings.Measurer) {
					err = startUserServices(cli, inter, socketService)
				})
			}
			if err != nil {
				return err
			}
		}

		if app.Timer != nil {
			timerService := filepath.Base(app.Timer.File())
			// enable the timer
			if err = sysd.Enable(timerService); err != nil {
				return err
			}

			switch app.DaemonScope {
			case snap.SystemDaemon:
				timings.Run(tm, "start-system-timer-service", fmt.Sprintf("start system timer service %q", timerService), func(nested timings.Measurer) {
					err = sysd.Start(timerService)
				})
			case snap.UserDaemon:
				timings.Run(tm, "start-user-timer-service", fmt.Sprintf("start user timer service %q", timerService), func(nested timings.Measurer) {
					err = startUserServices(cli, inter, timerService)
				})
			}
			if err != nil {
				return err
			}
		}
	}

	for _, srv := range systemServices {
		// starting all services at once does not create a single
		// transaction, but instead spawns multiple jobs, make sure the
		// services started in the original order by bring them up one
		// by one, see:
		// https://github.com/systemd/systemd/issues/8102
		// https://lists.freedesktop.org/archives/systemd-devel/2018-January/040152.html
		timings.Run(tm, "start-service", fmt.Sprintf("start service %q", srv), func(nested timings.Measurer) {
			err = systemSysd.Start(srv)
		})
		if err != nil {
			// cleanup was set up by iterating over apps
			return err
		}
	}

	if len(userServices) != 0 {
		timings.Run(tm, "start-user-services", "start user services", func(nested timings.Measurer) {
			err = startUserServices(cli, inter, userServices...)
		})
		if err != nil {
			return err
		}
	}

	return nil
}

func userDaemonReload() error {
	cli := client.New()
	ctx, cancel := context.WithTimeout(context.Background(), time.Duration(timeout.DefaultTimeout))
	defer cancel()
	return cli.ServicesDaemonReload(ctx)
}

type AddSnapServicesOptions struct {
	Preseeding   bool
	VitalityRank int
}

// AddSnapServices adds service units for the applications from the snap which are services.
// Services do not get enabled nor started.
func AddSnapServices(s *snap.Info, opts *AddSnapServicesOptions, inter interacter) (err error) {
	if s.Type() == snap.TypeSnapd {
		return fmt.Errorf("internal error: adding explicit services for snapd snap is unexpected")
	}

	if opts == nil {
		opts = &AddSnapServicesOptions{}
	}

	// TODO: remove once services get enabled on start and not when created.
	preseeding := opts.Preseeding

<<<<<<< HEAD
	sysd := systemd.New(dirs.GlobalRootDir, systemd.SystemMode, inter)

=======
	// note, sysd is not used when preseeding
	sysd := systemd.New(systemd.SystemMode, inter)
>>>>>>> 6cded564
	var written []string
	var writtenSystem, writtenUser bool

	defer func() {
		if err == nil {
			return
		}
		for _, s := range written {
			if e := os.Remove(s); e != nil {
				inter.Notify(fmt.Sprintf("while trying to remove %s due to previous failure: %v", s, e))
			}
		}
		if writtenSystem && !preseeding {
			if e := sysd.DaemonReload(); e != nil {
				inter.Notify(fmt.Sprintf("while trying to perform systemd daemon-reload due to previous failure: %v", e))
			}
		}
		if writtenUser && !preseeding {
			if e := userDaemonReload(); e != nil {
				inter.Notify(fmt.Sprintf("while trying to perform user systemd daemon-reload due to previous failure: %v", e))
			}
		}
	}()

	// create services first; this doesn't trigger systemd
	for _, app := range s.Apps {
		if !app.IsService() {
			continue
		}
		// Generate service file
		content, err := generateSnapServiceFile(app, opts)
		if err != nil {
			return err
		}
		svcFilePath := app.ServiceFile()
		os.MkdirAll(filepath.Dir(svcFilePath), 0755)
		if err := osutil.AtomicWriteFile(svcFilePath, content, 0644, 0); err != nil {
			return err
		}
		written = append(written, svcFilePath)
		switch app.DaemonScope {
		case snap.SystemDaemon:
			writtenSystem = true
		case snap.UserDaemon:
			writtenUser = true
		}

		// Generate systemd .socket files if needed
		var socketFiles *map[string][]byte
		socketFiles, err = generateSnapSocketFiles(app)
		if err != nil {
			return err
		}
		for path, content := range *socketFiles {
			os.MkdirAll(filepath.Dir(path), 0755)
			if err = osutil.AtomicWriteFile(path, content, 0644, 0); err != nil {
				return err
			}
			written = append(written, path)
		}

		if app.Timer != nil {
			var content []byte
			content, err = generateSnapTimerFile(app)
			if err != nil {
				return err
			}
			path := app.Timer.File()
			os.MkdirAll(filepath.Dir(path), 0755)
			if err = osutil.AtomicWriteFile(path, content, 0644, 0); err != nil {
				return err
			}
			written = append(written, path)
		}
<<<<<<< HEAD
=======

		if app.Timer != nil || len(app.Sockets) != 0 {
			// service is socket or timer activated, not during the
			// boot
			continue
		}
		// XXX: this may become quadratic, optimize.
		// When preseeding services get enabled in doMarkPresseeded instead at
		// the moment.
		if strutil.ListContains(disabledSvcs, app.Name) || preseeding {
			continue
		}

		toEnable = append(toEnable, app)
	}

	// this is no-op when preseeding because of empty toEnable list
	disableEnabledServices, err = enableServices(toEnable, inter)
	if err != nil {
		return err
>>>>>>> 6cded564
	}

	if !preseeding {
		if writtenSystem {
			if err = sysd.DaemonReload(); err != nil {
				return err
			}
		}
		if writtenUser {
			if err = userDaemonReload(); err != nil {
				return err
			}
		}
	}

	return nil
}

// EnableSnapServices enables all services of the snap; the main use case for this is
// the first boot of a pre-seeded image with service files already in place but not enabled.
// XXX: it should go away once services are fixed and enabled on start.
func EnableSnapServices(s *snap.Info, inter interacter) (err error) {
	sysd := systemd.New(systemd.SystemMode, inter)
	for _, app := range s.Apps {
		if app.IsService() {
			svcName := app.ServiceName()
			if err := sysd.Enable(svcName); err != nil {
				return err
			}
		}
	}
	return nil
}

// StopServicesFlags carries extra flags for StopServices.
type StopServicesFlags struct {
	Disable bool
}

// StopServices stops and optionally disables service units for the applications
// from the snap which are services.
func StopServices(apps []*snap.AppInfo, flags *StopServicesFlags, reason snap.ServiceStopReason, inter interacter, tm timings.Measurer) error {
	sysd := systemd.New(systemd.SystemMode, inter)
	if flags == nil {
		flags = &StopServicesFlags{}
	}

	if reason != snap.StopReasonOther {
		logger.Debugf("StopServices called for %q, reason: %v", apps, reason)
	} else {
		logger.Debugf("StopServices called for %q", apps)
	}
	for _, app := range apps {
		// Handle the case where service file doesn't exist and don't try to stop it as it will fail.
		// This can happen with snap try when snap.yaml is modified on the fly and a daemon line is added.
		if !app.IsService() || !osutil.FileExists(app.ServiceFile()) {
			continue
		}
		// Skip stop on refresh when refresh mode is set to something
		// other than "restart" (or "" which is the same)
		if reason == snap.StopReasonRefresh {
			logger.Debugf(" %s refresh-mode: %v", app.Name, app.StopMode)
			switch app.RefreshMode {
			case "endure":
				// skip this service
				continue
			}
		}

		var err error
		timings.Run(tm, "stop-service", fmt.Sprintf("stop service %q", app.ServiceName()), func(nested timings.Measurer) {
			err = stopService(sysd, app, inter)
			if err == nil && flags.Disable {
				err = sysd.Disable(app.ServiceName())
			}
		})
		if err != nil {
			return err
		}

		// ensure the service is really stopped on remove regardless
		// of stop-mode
		if reason == snap.StopReasonRemove && !app.StopMode.KillAll() && app.DaemonScope == snap.SystemDaemon {
			// FIXME: make this smarter and avoid the killWait
			//        delay if not needed (i.e. if all processes
			//        have died)
			sysd.Kill(app.ServiceName(), "TERM", "all")
			time.Sleep(killWait)
			sysd.Kill(app.ServiceName(), "KILL", "")
		}
	}
	return nil
}

// ServicesEnableState returns a map of service names from the given snap,
// together with their enable/disable status.
func ServicesEnableState(s *snap.Info, inter interacter) (map[string]bool, error) {
	sysd := systemd.New(systemd.SystemMode, inter)

	// loop over all services in the snap, querying systemd for the current
	// systemd state of the snaps
	snapSvcsState := make(map[string]bool, len(s.Apps))
	for name, app := range s.Apps {
		if !app.IsService() {
			continue
		}
		// FIXME: handle user daemons
		if app.DaemonScope != snap.SystemDaemon {
			continue
		}
		state, err := sysd.IsEnabled(app.ServiceName())
		if err != nil {
			return nil, err
		}
		snapSvcsState[name] = state
	}
	return snapSvcsState, nil
}

// RemoveSnapServices disables and removes service units for the applications
// from the snap which are services. The optional flag indicates whether
// services are removed as part of undoing of first install of a given snap.
func RemoveSnapServices(s *snap.Info, inter interacter) error {
	if s.Type() == snap.TypeSnapd {
		return fmt.Errorf("internal error: removing explicit services for snapd snap is unexpected")
	}
	systemSysd := systemd.New(systemd.SystemMode, inter)
	userSysd := systemd.New(systemd.GlobalUserMode, inter)
	var removedSystem, removedUser bool

	for _, app := range s.Apps {
		if !app.IsService() || !osutil.FileExists(app.ServiceFile()) {
			continue
		}

		var sysd systemd.Systemd
		switch app.DaemonScope {
		case snap.SystemDaemon:
			sysd = systemSysd
			removedSystem = true
		case snap.UserDaemon:
			sysd = userSysd
			removedUser = true
		}
		serviceName := filepath.Base(app.ServiceFile())

		for _, socket := range app.Sockets {
			path := socket.File()
			socketServiceName := filepath.Base(path)
			if err := sysd.Disable(socketServiceName); err != nil {
				return err
			}

			if err := os.Remove(path); err != nil && !os.IsNotExist(err) {
				logger.Noticef("Failed to remove socket file %q for %q: %v", path, serviceName, err)
			}
		}

		if app.Timer != nil {
			path := app.Timer.File()

			timerName := filepath.Base(path)
			if err := sysd.Disable(timerName); err != nil {
				return err
			}

			if err := os.Remove(path); err != nil && !os.IsNotExist(err) {
				logger.Noticef("Failed to remove timer file %q for %q: %v", path, serviceName, err)
			}
		}

		if err := sysd.Disable(serviceName); err != nil {
			return err
		}

		if err := os.Remove(app.ServiceFile()); err != nil && !os.IsNotExist(err) {
			logger.Noticef("Failed to remove service file for %q: %v", serviceName, err)
		}

	}

	// only reload if we actually had services
	if removedSystem {
		if err := systemSysd.DaemonReload(); err != nil {
			return err
		}
	}
	if removedUser {
		if err := userDaemonReload(); err != nil {
			return err
		}
	}

	return nil
}

func genServiceNames(snap *snap.Info, appNames []string) []string {
	names := make([]string, 0, len(appNames))

	for _, name := range appNames {
		if app := snap.Apps[name]; app != nil {
			names = append(names, app.ServiceName())
		}
	}
	return names
}

func genServiceFile(appInfo *snap.AppInfo, opts *AddSnapServicesOptions) []byte {
	if opts == nil {
		opts = &AddSnapServicesOptions{}
	}

	serviceTemplate := `[Unit]
# Auto-generated, DO NOT EDIT
Description=Service for snap application {{.App.Snap.InstanceName}}.{{.App.Name}}
{{- if .MountUnit }}
Requires={{.MountUnit}}
{{- end }}
{{- if .PrerequisiteTarget}}
Wants={{.PrerequisiteTarget}}
{{- end}}
{{- if .After}}
After={{ stringsJoin .After " " }}
{{- end}}
{{- if .Before}}
Before={{ stringsJoin .Before " "}}
{{- end}}
X-Snappy=yes

[Service]
EnvironmentFile=-/etc/environment
ExecStart={{.App.LauncherCommand}}
SyslogIdentifier={{.App.Snap.InstanceName}}.{{.App.Name}}
Restart={{.Restart}}
{{- if .App.RestartDelay}}
RestartSec={{.App.RestartDelay.Seconds}}
{{- end}}
WorkingDirectory={{.WorkingDir}}
{{- if .App.StopCommand}}
ExecStop={{.App.LauncherStopCommand}}
{{- end}}
{{- if .App.ReloadCommand}}
ExecReload={{.App.LauncherReloadCommand}}
{{- end}}
{{- if .App.PostStopCommand}}
ExecStopPost={{.App.LauncherPostStopCommand}}
{{- end}}
{{- if .StopTimeout}}
TimeoutStopSec={{.StopTimeout.Seconds}}
{{- end}}
{{- if .StartTimeout}}
TimeoutStartSec={{.StartTimeout.Seconds}}
{{- end}}
Type={{.App.Daemon}}
{{- if .Remain}}
RemainAfterExit={{.Remain}}
{{- end}}
{{- if .App.BusName}}
BusName={{.App.BusName}}
{{- end}}
{{- if .App.WatchdogTimeout}}
WatchdogSec={{.App.WatchdogTimeout.Seconds}}
{{- end}}
{{- if .KillMode}}
KillMode={{.KillMode}}
{{- end}}
{{- if .KillSignal}}
KillSignal={{.KillSignal}}
{{- end}}
{{- if .OOMAdjustScore }}
OOMScoreAdjust={{.OOMAdjustScore}}
{{- end}}
{{- if not .App.Sockets}}

[Install]
WantedBy={{.ServicesTarget}}
{{- end}}
`
	var templateOut bytes.Buffer
	tmpl := template.New("service-wrapper")
	tmpl.Funcs(template.FuncMap{
		"stringsJoin": strings.Join,
	})
	t := template.Must(tmpl.Parse(serviceTemplate))

	restartCond := appInfo.RestartCond.String()
	if restartCond == "" {
		restartCond = snap.RestartOnFailure.String()
	}

	// use score -900+vitalityRank, where vitalityRank starts at 1
	// and considering snapd itself has OOMScoreAdjust=-900
	const baseOOMAdjustScore = -900
	var oomAdjustScore int
	if opts.VitalityRank > 0 {
		oomAdjustScore = baseOOMAdjustScore + opts.VitalityRank
	}

	var remain string
	if appInfo.Daemon == "oneshot" {
		// any restart condition other than "no" is invalid for oneshot daemons
		restartCond = "no"
		// If StopExec is present for a oneshot service than we also need
		// RemainAfterExit=yes
		if appInfo.StopCommand != "" {
			remain = "yes"
		}
	}
	var killMode string
	if !appInfo.StopMode.KillAll() {
		killMode = "process"
	}

	wrapperData := struct {
		App *snap.AppInfo

		Restart            string
		WorkingDir         string
		StopTimeout        time.Duration
		StartTimeout       time.Duration
		ServicesTarget     string
		PrerequisiteTarget string
		MountUnit          string
		Remain             string
		KillMode           string
		KillSignal         string
		OOMAdjustScore     int
		Before             []string
		After              []string

		Home    string
		EnvVars string
	}{
		App: appInfo,

		Restart:        restartCond,
		StopTimeout:    serviceStopTimeout(appInfo),
		StartTimeout:   time.Duration(appInfo.StartTimeout),
		Remain:         remain,
		KillMode:       killMode,
		KillSignal:     appInfo.StopMode.KillSignal(),
		OOMAdjustScore: oomAdjustScore,

		Before: genServiceNames(appInfo.Snap, appInfo.Before),
		After:  genServiceNames(appInfo.Snap, appInfo.After),

		// systemd runs as PID 1 so %h will not work.
		Home: "/root",
	}
	switch appInfo.DaemonScope {
	case snap.SystemDaemon:
		wrapperData.ServicesTarget = systemd.ServicesTarget
		wrapperData.PrerequisiteTarget = systemd.PrerequisiteTarget
		wrapperData.MountUnit = filepath.Base(systemd.MountUnitPath(appInfo.Snap.MountDir()))
		wrapperData.WorkingDir = appInfo.Snap.DataDir()
		wrapperData.After = append(wrapperData.After, "snapd.apparmor.service")
	case snap.UserDaemon:
		wrapperData.ServicesTarget = systemd.UserServicesTarget
		// FIXME: ideally use UserDataDir("%h"), but then the
		// unit fails if the directory doesn't exist.
		wrapperData.WorkingDir = appInfo.Snap.DataDir()
	default:
		panic("unknown snap.DaemonScope")
	}

	// Add extra "After" targets
	if wrapperData.PrerequisiteTarget != "" {
		wrapperData.After = append([]string{wrapperData.PrerequisiteTarget}, wrapperData.After...)
	}
	if wrapperData.MountUnit != "" {
		wrapperData.After = append([]string{wrapperData.MountUnit}, wrapperData.After...)
	}

	if err := t.Execute(&templateOut, wrapperData); err != nil {
		// this can never happen, except we forget a variable
		logger.Panicf("Unable to execute template: %v", err)
	}

	return templateOut.Bytes()
}

func genServiceSocketFile(appInfo *snap.AppInfo, socketName string) []byte {
	socketTemplate := `[Unit]
# Auto-generated, DO NOT EDIT
Description=Socket {{.SocketName}} for snap application {{.App.Snap.InstanceName}}.{{.App.Name}}
{{- if .MountUnit}}
Requires={{.MountUnit}}
After={{.MountUnit}}
{{- end}}
X-Snappy=yes

[Socket]
Service={{.ServiceFileName}}
FileDescriptorName={{.SocketInfo.Name}}
ListenStream={{.ListenStream}}
{{- if .SocketInfo.SocketMode}}
SocketMode={{.SocketInfo.SocketMode | printf "%04o"}}
{{- end}}

[Install]
WantedBy={{.SocketsTarget}}
`
	var templateOut bytes.Buffer
	t := template.Must(template.New("socket-wrapper").Parse(socketTemplate))

	socket := appInfo.Sockets[socketName]
	listenStream := renderListenStream(socket)
	wrapperData := struct {
		App             *snap.AppInfo
		ServiceFileName string
		SocketsTarget   string
		MountUnit       string
		SocketName      string
		SocketInfo      *snap.SocketInfo
		ListenStream    string
	}{
		App:             appInfo,
		ServiceFileName: filepath.Base(appInfo.ServiceFile()),
		SocketsTarget:   systemd.SocketsTarget,
		SocketName:      socketName,
		SocketInfo:      socket,
		ListenStream:    listenStream,
	}
	switch appInfo.DaemonScope {
	case snap.SystemDaemon:
		wrapperData.MountUnit = filepath.Base(systemd.MountUnitPath(appInfo.Snap.MountDir()))
	case snap.UserDaemon:
		// nothing
	default:
		panic("unknown snap.DaemonScope")
	}

	if err := t.Execute(&templateOut, wrapperData); err != nil {
		// this can never happen, except we forget a variable
		logger.Panicf("Unable to execute template: %v", err)
	}

	return templateOut.Bytes()
}

func generateSnapSocketFiles(app *snap.AppInfo) (*map[string][]byte, error) {
	if err := snap.ValidateApp(app); err != nil {
		return nil, err
	}

	socketFiles := make(map[string][]byte)
	for name, socket := range app.Sockets {
		socketFiles[socket.File()] = genServiceSocketFile(app, name)
	}
	return &socketFiles, nil
}

func renderListenStream(socket *snap.SocketInfo) string {
	s := socket.App.Snap
	listenStream := socket.ListenStream
	switch socket.App.DaemonScope {
	case snap.SystemDaemon:
		listenStream = strings.Replace(listenStream, "$SNAP_DATA", s.DataDir(), -1)
		// TODO: when we support User/Group in the generated
		// systemd unit, adjust this accordingly
		serviceUserUid := sys.UserID(0)
		runtimeDir := s.UserXdgRuntimeDir(serviceUserUid)
		listenStream = strings.Replace(listenStream, "$XDG_RUNTIME_DIR", runtimeDir, -1)
		listenStream = strings.Replace(listenStream, "$SNAP_COMMON", s.CommonDataDir(), -1)
	case snap.UserDaemon:
		listenStream = strings.Replace(listenStream, "$SNAP_USER_DATA", s.UserDataDir("%h"), -1)
		listenStream = strings.Replace(listenStream, "$SNAP_USER_COMMON", s.UserCommonDataDir("%h"), -1)
		// FIXME: find some way to share code with snap.UserXdgRuntimeDir()
		listenStream = strings.Replace(listenStream, "$XDG_RUNTIME_DIR", fmt.Sprintf("%%t/snap.%s", s.InstanceName()), -1)
	default:
		panic("unknown snap.DaemonScope")
	}
	return listenStream
}

func generateSnapTimerFile(app *snap.AppInfo) ([]byte, error) {
	timerTemplate := `[Unit]
# Auto-generated, DO NOT EDIT
Description=Timer {{.TimerName}} for snap application {{.App.Snap.InstanceName}}.{{.App.Name}}
{{- if .MountUnit}}
Requires={{.MountUnit}}
After={{.MountUnit}}
{{- end}}
X-Snappy=yes

[Timer]
Unit={{.ServiceFileName}}
{{ range .Schedules }}OnCalendar={{ . }}
{{ end }}
[Install]
WantedBy={{.TimersTarget}}
`
	var templateOut bytes.Buffer
	t := template.Must(template.New("timer-wrapper").Parse(timerTemplate))

	timerSchedule, err := timeutil.ParseSchedule(app.Timer.Timer)
	if err != nil {
		return nil, err
	}

	schedules := generateOnCalendarSchedules(timerSchedule)

	wrapperData := struct {
		App             *snap.AppInfo
		ServiceFileName string
		TimersTarget    string
		TimerName       string
		MountUnit       string
		Schedules       []string
	}{
		App:             app,
		ServiceFileName: filepath.Base(app.ServiceFile()),
		TimersTarget:    systemd.TimersTarget,
		TimerName:       app.Name,
		Schedules:       schedules,
	}
	switch app.DaemonScope {
	case snap.SystemDaemon:
		wrapperData.MountUnit = filepath.Base(systemd.MountUnitPath(app.Snap.MountDir()))
	case snap.UserDaemon:
		// nothing
	default:
		panic("unknown snap.DaemonScope")
	}

	if err := t.Execute(&templateOut, wrapperData); err != nil {
		// this can never happen, except we forget a variable
		logger.Panicf("Unable to execute template: %v", err)
	}

	return templateOut.Bytes(), nil
}

func makeAbbrevWeekdays(start time.Weekday, end time.Weekday) []string {
	out := make([]string, 0, 7)
	for w := start; w%7 != (end + 1); w++ {
		out = append(out, time.Weekday(w % 7).String()[0:3])
	}
	return out
}

// daysRange generates a string representing a continuous range between given
// day numbers, which due to compatiblilty with old systemd version uses a
// verbose syntax of x,y,z instead of x..z
func daysRange(start, end uint) string {
	var buf bytes.Buffer
	for i := start; i <= end; i++ {
		buf.WriteString(strconv.FormatInt(int64(i), 10))
		if i < end {
			buf.WriteRune(',')
		}
	}
	return buf.String()
}

// generateOnCalendarSchedules converts a schedule into OnCalendar schedules
// suitable for use in systemd *.timer units using systemd.time(7)
// https://www.freedesktop.org/software/systemd/man/systemd.time.html
// XXX: old systemd versions do not support x..y ranges
func generateOnCalendarSchedules(schedule []*timeutil.Schedule) []string {
	calendarEvents := make([]string, 0, len(schedule))
	for _, sched := range schedule {
		days := make([]string, 0, len(sched.WeekSpans))
		for _, week := range sched.WeekSpans {
			abbrev := strings.Join(makeAbbrevWeekdays(week.Start.Weekday, week.End.Weekday), ",")

			if week.Start.Pos == timeutil.EveryWeek && week.End.Pos == timeutil.EveryWeek {
				// eg: mon, mon-fri, fri-mon
				days = append(days, fmt.Sprintf("%s *-*-*", abbrev))
				continue
			}
			// examples:
			// mon1 - Mon *-*-1..7 (Monday during the first 7 days)
			// fri1 - Fri *-*-1..7 (Friday during the first 7 days)

			// entries below will make systemd timer expire more
			// frequently than the schedule suggests, however snap
			// runner evaluates current time and gates the actual
			// action
			//
			// mon1-tue - *-*-1..7 *-*-8 (anchored at first
			// Monday; Monday happens during the 7 days,
			// Tuesday can possibly happen on the 8th day if
			// the month started on Tuesday)
			//
			// mon-tue1 - *-*~1 *-*-1..7 (anchored at first
			// Tuesday; matching Monday can happen on the
			// last day of previous month if Tuesday is the
			// 1st)
			//
			// mon5-tue - *-*~1..7 *-*-1 (anchored at last
			// Monday, the matching Tuesday can still happen
			// within the last 7 days, or on the 1st of the
			// next month)
			//
			// fri4-mon - *-*-22-31 *-*-1..7 (anchored at 4th
			// Friday, can span onto the next month, extreme case in
			// February when 28th is Friday)
			//
			// XXX: since old versions of systemd, eg. 229 available
			// in 16.04 does not support x..y ranges, days need to
			// be enumerated like so:
			// Mon *-*-1..7 -> Mon *-*-1,2,3,4,5,6,7
			//
			// XXX: old systemd versions do not support the last n
			// days syntax eg, *-*~1, thus the range needs to be
			// generated in more verbose way like so:
			// Mon *-*~1..7 -> Mon *-*-22,23,24,25,26,27,28,29,30,31
			// (22-28 is the last week, but the month can have
			// anywhere from 28 to 31 days)
			//
			startPos := week.Start.Pos
			endPos := startPos
			if !week.AnchoredAtStart() {
				startPos = week.End.Pos
				endPos = startPos
			}
			startDay := (startPos-1)*7 + 1
			endDay := (endPos) * 7

			if week.IsSingleDay() {
				// single day, can use the 'weekday' filter
				if startPos == timeutil.LastWeek {
					// last week of a month, which can be
					// 22-28 in case of February, while
					// month can have between 28 and 31 days
					days = append(days,
						fmt.Sprintf("%s *-*-%s", abbrev, daysRange(22, 31)))
				} else {
					days = append(days,
						fmt.Sprintf("%s *-*-%s", abbrev, daysRange(startDay, endDay)))
				}
				continue
			}

			if week.AnchoredAtStart() {
				// explore the edge cases first
				switch startPos {
				case timeutil.LastWeek:
					// starts in the last week of the month and
					// possibly spans into the first week of the
					// next month;
					// month can have between 28 and 31
					// days
					days = append(days,
						// trailing 29-31 that are not part of a full week
						fmt.Sprintf("*-*-%s", daysRange(29, 31)),
						fmt.Sprintf("*-*-%s", daysRange(1, 7)))
				case 4:
					// a range in the 4th week can span onto
					// the next week, which is either 28-31
					// or in extreme case (eg. February with
					// 28 days) 1-7 of the next month
					days = append(days,
						// trailing 29-31 that are not part of a full week
						fmt.Sprintf("*-*-%s", daysRange(29, 31)),
						fmt.Sprintf("*-*-%s", daysRange(1, 7)))
				default:
					// can possibly spill into the next week
					days = append(days,
						fmt.Sprintf("*-*-%s", daysRange(startDay+7, endDay+7)))
				}

				if startDay < 28 {
					days = append(days,
						fmt.Sprintf("*-*-%s", daysRange(startDay, endDay)))
				} else {
					// from the end of the month
					days = append(days,
						fmt.Sprintf("*-*-%s", daysRange(startDay-7, endDay-7)))
				}
			} else {
				switch endPos {
				case timeutil.LastWeek:
					// month can have between 28 and 31
					// days, add trailing 29-31 that are not
					// part of a full week
					days = append(days, fmt.Sprintf("*-*-%s", daysRange(29, 31)))
				case 1:
					// possibly spans from the last week of the
					// previous month and ends in the first week of
					// current month
					days = append(days, fmt.Sprintf("*-*-%s", daysRange(22, 31)))
				default:
					// can possibly spill into the previous week
					days = append(days,
						fmt.Sprintf("*-*-%s", daysRange(startDay-7, endDay-7)))
				}
				if endDay < 28 {
					days = append(days,
						fmt.Sprintf("*-*-%s", daysRange(startDay, endDay)))
				} else {
					days = append(days,
						fmt.Sprintf("*-*-%s", daysRange(startDay-7, endDay-7)))
				}
			}
		}

		if len(days) == 0 {
			// no weekday spec, meaning the timer runs every day
			days = []string{"*-*-*"}
		}

		startTimes := make([]string, 0, len(sched.ClockSpans))
		for _, clocks := range sched.ClockSpans {
			// use expanded clock spans
			for _, span := range clocks.ClockSpans() {
				when := span.Start
				if span.Spread {
					length := span.End.Sub(span.Start)
					if length < 0 {
						// span Start wraps around, so we have '00:00.Sub(23:45)'
						length = -length
					}
					if length > 5*time.Minute {
						// replicate what timeutil.Next() does
						// and cut some time at the end of the
						// window so that events do not happen
						// directly one after another
						length -= 5 * time.Minute
					}
					when = when.Add(randutil.RandomDuration(length))
				}
				if when.Hour == 24 {
					// 24:00 for us means the other end of
					// the day, for systemd we need to
					// adjust it to the 0-23 hour range
					when.Hour -= 24
				}

				startTimes = append(startTimes, when.String())
			}
		}

		for _, day := range days {
			if len(startTimes) == 0 {
				// current schedule is days only
				calendarEvents = append(calendarEvents, day)
				continue
			}

			for _, startTime := range startTimes {
				calendarEvents = append(calendarEvents, fmt.Sprintf("%s %s", day, startTime))
			}
		}
	}
	return calendarEvents
}

type RestartServicesFlags struct {
	Reload bool
}

// Restart or reload services; if reload flag is set then "systemctl reload-or-restart" is attempted.
func RestartServices(svcs []*snap.AppInfo, flags *RestartServicesFlags, inter interacter, tm timings.Measurer) error {
	sysd := systemd.New(systemd.SystemMode, inter)

	for _, srv := range svcs {
		// they're *supposed* to be all services, but checking doesn't hurt
		if !srv.IsService() {
			continue
		}

		var err error
		timings.Run(tm, "restart-service", fmt.Sprintf("restart service %q", srv), func(nested timings.Measurer) {
			if flags != nil && flags.Reload {
				err = sysd.ReloadOrRestart(srv.ServiceName())
			} else {
				// note: stop followed by start, not just 'restart'
				err = sysd.Restart(srv.ServiceName(), 5*time.Second)
			}
		})
		if err != nil {
			// there is nothing we can do about failed service
			return err
		}
	}
	return nil
}

// QueryDisabledServices returns a list of all currently disabled snap services
// in the snap.
func QueryDisabledServices(info *snap.Info, pb progress.Meter) ([]string, error) {
	// save the list of services that are in the disabled state before unlinking
	// and thus removing the snap services
	snapSvcStates, err := ServicesEnableState(info, pb)
	if err != nil {
		return nil, err
	}

	disabledSnapSvcs := []string{}
	// add all disabled services to the list
	for svc, isEnabled := range snapSvcStates {
		if !isEnabled {
			disabledSnapSvcs = append(disabledSnapSvcs, svc)
		}
	}

	// sort for easier testing
	sort.Strings(disabledSnapSvcs)

	return disabledSnapSvcs, nil
}<|MERGE_RESOLUTION|>--- conflicted
+++ resolved
@@ -203,16 +203,12 @@
 // are services. Service units will be started in the order provided by the
 // caller.
 func StartServices(apps []*snap.AppInfo, disabledSvcs []string, flags *StartServicesFlags, inter interacter, tm timings.Measurer) (err error) {
-<<<<<<< HEAD
 	if flags == nil {
 		flags = &StartServicesFlags{}
 	}
-	systemSysd := systemd.New(dirs.GlobalRootDir, systemd.SystemMode, inter)
-	userSysd := systemd.New(dirs.GlobalRootDir, systemd.GlobalUserMode, inter)
-=======
+
 	systemSysd := systemd.New(systemd.SystemMode, inter)
 	userSysd := systemd.New(systemd.GlobalUserMode, inter)
->>>>>>> 6cded564
 	cli := client.New()
 
 	var disableEnabledServices func()
@@ -395,13 +391,8 @@
 	// TODO: remove once services get enabled on start and not when created.
 	preseeding := opts.Preseeding
 
-<<<<<<< HEAD
-	sysd := systemd.New(dirs.GlobalRootDir, systemd.SystemMode, inter)
-
-=======
 	// note, sysd is not used when preseeding
 	sysd := systemd.New(systemd.SystemMode, inter)
->>>>>>> 6cded564
 	var written []string
 	var writtenSystem, writtenUser bool
 
@@ -476,29 +467,6 @@
 			}
 			written = append(written, path)
 		}
-<<<<<<< HEAD
-=======
-
-		if app.Timer != nil || len(app.Sockets) != 0 {
-			// service is socket or timer activated, not during the
-			// boot
-			continue
-		}
-		// XXX: this may become quadratic, optimize.
-		// When preseeding services get enabled in doMarkPresseeded instead at
-		// the moment.
-		if strutil.ListContains(disabledSvcs, app.Name) || preseeding {
-			continue
-		}
-
-		toEnable = append(toEnable, app)
-	}
-
-	// this is no-op when preseeding because of empty toEnable list
-	disableEnabledServices, err = enableServices(toEnable, inter)
-	if err != nil {
-		return err
->>>>>>> 6cded564
 	}
 
 	if !preseeding {
