--- conflicted
+++ resolved
@@ -27,23 +27,6 @@
 	"strconv"
 )
 
-<<<<<<< HEAD
-var (
-	FindUid       = findUid
-	FindGid       = findGid
-	FindUidGetent = findUidGetent
-	FindGidGetent = findGidGetent
-)
-
-// The builtin os/user functions only look at /etc/passwd and /etc/group and
-// nothing configured via nsswitch.conf, like extrausers. findUid() and
-// findGid() continue this behavior where findUidGetent() and findGidGetent()
-// will perform a 'getent <database> <name>'
-
-// findUid returns the identifier of the given UNIX user name with no getent
-// fallback
-func findUid(username string) (uint64, error) {
-=======
 // FindUid returns the identifier of the given UNIX user name with no getent
 // fallback
 func FindUid(username string) (uint64, error) {
@@ -94,7 +77,6 @@
 }
 
 var findUidNoGetentFallback = func(username string) (uint64, error) {
->>>>>>> e6c3f452
 	myuser, err := user.Lookup(username)
 	if err != nil {
 		return 0, err
@@ -103,13 +85,7 @@
 	return strconv.ParseUint(myuser.Uid, 10, 64)
 }
 
-<<<<<<< HEAD
-// findGid returns the identifier of the given UNIX group name with no getent
-// fallback
-func findGid(groupname string) (uint64, error) {
-=======
 var findGidNoGetentFallback = func(groupname string) (uint64, error) {
->>>>>>> e6c3f452
 	group, err := user.LookupGroup(groupname)
 	if err != nil {
 		return 0, err
@@ -118,77 +94,6 @@
 	return strconv.ParseUint(group.Gid, 10, 64)
 }
 
-<<<<<<< HEAD
-// getent returns the identifier of the given UNIX user or group name as
-// determined by the specified database
-func getent(name string, database string) (uint64, error) {
-	if database != "passwd" && database != "group" {
-		return 0, fmt.Errorf(`unsupported getent database "%q"`, database)
-	}
-
-	cmdStr := []string{
-		"getent",
-		database,
-		name,
-	}
-	cmd := exec.Command(cmdStr[0], cmdStr[1:]...)
-	output, err := cmd.CombinedOutput()
-	if err != nil {
-		// according to getent(1) the exit value of "2" means:
-		//    One or more supplied key could not be found in
-		//    the database.
-		exitCode, _ := ExitCode(err)
-		if exitCode == 2 {
-			if database == "passwd" {
-				return 0, user.UnknownUserError(name)
-			}
-			return 0, user.UnknownGroupError(name)
-		}
-		return 0, fmt.Errorf("cannot run getent: %v", err)
-	}
-
-	// passwd has 7 entries and group 4. In both cases, parts[2] is the id
-	parts := bytes.Split(output, []byte(":"))
-	if len(parts) < 4 {
-		return 0, fmt.Errorf("malformed entry: %q", output)
-	}
-
-	return strconv.ParseUint(string(parts[2]), 10, 64)
-}
-
-// findUidGetent returns the identifier of the given UNIX user name with
-// getent fallback
-func findUidGetent(username string) (uint64, error) {
-	// first do the cheap os/user lookup
-	myuser, err := FindUid(username)
-	if err == nil {
-		// found it!
-		return myuser, nil
-	} else if _, ok := err.(user.UnknownUserError); !ok {
-		// something weird happened with the lookup, just report it
-		return 0, err
-	}
-
-	// user unknown, let's try getent
-	return getent(username, "passwd")
-}
-
-// findGidGetent returns the identifier of the given UNIX group name with
-// getent fallback
-func findGidGetent(groupname string) (uint64, error) {
-	// first do the cheap os/user lookup
-	group, err := FindGid(groupname)
-	if err == nil {
-		// found it!
-		return group, nil
-	} else if _, ok := err.(user.UnknownGroupError); !ok {
-		// something weird happened with the lookup, just report it
-		return 0, err
-	}
-
-	// group unknown, let's try getent
-	return getent(groupname, "group")
-=======
 // findUidWithGetentFallback returns the identifier of the given UNIX user name with
 // getent fallback
 func findUidWithGetentFallback(username string) (uint64, error) {
@@ -223,5 +128,4 @@
 		// something weird happened with the lookup, just report it
 		return 0, err
 	}
->>>>>>> e6c3f452
 }