--- conflicted
+++ resolved
@@ -241,13 +241,8 @@
 	//  bootloaders list all possible bootloaders by their constructor
 	//  function.
 	bootloaders = []bootloaderNewFunc{
-<<<<<<< HEAD
-		newGrub,
-		newUboot,
-=======
 		newUboot,
 		newGrub,
->>>>>>> bfe307cf
 		newAndroidBoot,
 		newLk,
 	}
@@ -334,11 +329,7 @@
 }
 
 // ForGadget returns a bootloader matching a given gadget by inspecting the
-<<<<<<< HEAD
-// contents of gadget directory or en error if no matching bootloader is found.
-=======
 // contents of gadget directory or an error if no matching bootloader is found.
->>>>>>> bfe307cf
 func ForGadget(gadgetDir, rootDir string, opts *Options) (Bootloader, error) {
 	for _, blNew := range bootloaders {
 		bl := blNew(rootDir, opts)
