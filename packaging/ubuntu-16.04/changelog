<<<<<<< HEAD
snapd (2.45.2) UNRELEASED; urgency=medium

  * placeholder changelog

 -- Michael Vogt <michael.vogt@ubuntu.com>  Wed, 15 Jul 2020 16:43:03 +0200
=======
snapd (2.45.2) xenial; urgency=medium

  * SECURITY UPDATE: sandbox escape vulnerability on snapctl xdg-open
    implementation
    - usersession/userd/launcher.go: remove XDG_DATA_DIRS environment
      variable modification when calling the system xdg-open. Patch
      thanks to James Henstridge
    - packaging/ubuntu-16.04/snapd.postinst: ensure "snap userd" is
      restarted. Patch thanks to Michael Vogt
    - CVE-2020-11934
    - LP: #1880085
  * SECURITY UPDATE: arbitrary code execution vulnerability on core
    devices with access to physical removable media
    - devicestate: Disable/restrict cloud-init after seeding.
    - CVE-2020-11933
    - LP: #1879530

 -- Michael Vogt <michael.vogt@ubuntu.com>  Fri, 10 Jul 2020 20:06:29 +0200
>>>>>>> bfd7c333

snapd (2.45.1) xenial; urgency=medium

  * New upstream release, LP: #1875071
    - data/selinux: allow checking /var/cache/app-info
    - cmd/snap-confine: add support for libc6-lse
    - interfaces: miscellaneous policy updates xlv
    - snap-bootstrap: remove sealed key file on reinstall
    - interfaces-ssh-keys: Support reading /etc/ssh/ssh_config.d/
    - gadget: make ext4 filesystems with or without metadata checksum
    - interfaces/fwupd: allow bind mount to /boot on core
    - tests: cherry-pick test fixes from master
    - snap/squashfs: also symlink snap Install with uc20 seed snap dir
      layout
    - interfaces/serial-port: add NXP SC16IS7xx (ttySCX) to allowed
      devices
    - snap,many: mv Open to snapfile pkg to support add'l options to
      Container methods
    - interfaces/builtin/desktop: do not mount fonts cache on distros
      with quirks
    - devicestate, sysconfig: revert support for cloud.cfg.d/ in the
      gadget
    - data/completion, packaging: cherry-pick zsh completion
    - state: log task errors in the journal too
    - devicestate: do not report "ErrNoState" for seeded up
    - interfaces/desktop: silence more /var/lib/snapd/desktop/icons
      denials
    - packaging/fedora: disable FIPS compliant crypto for static
      binaries
    - packaging: stop depending on python-docutils

 -- Michael Vogt <michael.vogt@ubuntu.com>  Fri, 05 Jun 2020 15:13:49 +0200

snapd (2.45) xenial; urgency=medium

  * New upstream release, LP: #1875071
    - o/devicestate: support doing system action reboots from recover
      mode
    - vendor: update to latest secboot
    - tests: not fail when boot dir cannot be determined
    - configcore: only reload journald if systemd is new enough
    - cmd/snap-bootstrap/initramfs-mounts: append uuid to ubuntu-data
      when decrypting
    - tests/lib/prepare.sh: delete patching of the initrd
    - cmd/snap: coldplug auto-import assertions from all removable
      devices
    - cmd/snap: fix the order of positional parameters in help output
    - c/snap-bootstrap: port mount state mocking to the new style on
      master
    - cmd/snap-bootstrap/initramfs-mounts: add sudoers to dirs to copy
      as well
    - o/devicestate,cmd/snap-bootstrap: seal to recover mode cmdline,
      unlock in recover mode initramfs
    - progress: tweak multibyte label unit test data
    - gadget: fix fallback device lookup for 'mbr' type structures
    - progress: fix progress bar with multibyte duration units
    - many: use /run/mnt/data over /run/mnt/ubuntu-data for uc20
    - many: put the sealed keys in a directory on seed for tidiness
    - cmd/snap-bootstrap: measure epoch and model before unlocking
      encrypted data
    - o/configstate: core config handler for persistent journal
    - bootloader/uboot: use secondary ubootenv file boot.sel for uc20
    - packaging: add "$TAGS" to dh_auto_test for debian packaging
    - tests: ensure $cache_dir is actually available
    - secboot,cmd/snap-bootstrap: add model to pcr protection profile
    - devicestate: do not use snap-boostrap in devicestate to install
    - tests: fix a typo in nested.sh helper
    - devicestate: add support for cloud.cfg.d config from the gadget
    - cmd/snap-bootstrap: cleanups, naming tweaks
    - testutil: add NewDBusTestConn
    - snap-bootstrap: lock access to sealed keys
    - overlord/devicestate: preserve the current model inside ubuntu-
      boot
    - interfaces/apparmor: use differently templated policy for non-core
      bases
    - seccomp: add get_tls, io_pg* and *time64/*64 variants for existing
      syscalls
    - cmd/snap-bootstrap/initramfs-mounts: mount ubuntu-seed first,
      other misc changes
    - o/snapstate: tweak "waiting for restart" message
    - boot: store model model and grade information in modeenv
    - interfaces/firewall-control: allow -legacy and -nft for core20
    - boot: enable makeBootable20RunMode for EnvRefExtractedKernel
      bootloaders
    - boot/bootstate20: add EnvRefExtractedKernelBootloader bootstate20
      implementation
    - daemon: fix error message from `snap remove-user foo` on classic
    - overlord: have a variant of Mock that can take a state.State
    - tests: 16.04 and 18.04 now have mediating pulseaudio (again)
    - seed: clearer errors for missing essential snapd or core snap
    - cmd/snap-bootstrap/initramfs-mounts: support
      EnvRefExtractedKernelBootloader's
    - gadget, cmd/snap-bootstrap: MBR schema support
    - image: improve/adjust DownloadSnap doc comment
    - asserts: introduce ModelGrade.Code
    - tests: ignore user-12345 slice and service
    - image,seed/seedwriter: support redirect channel aka default
      tracks
    - bootloader: use binary.Read/Write
    - tests: uc20 nested suite part II
    - tests/boot: refactor to make it easier for new
      bootloaderKernelState20 impl
    - interfaces/openvswitch: support use of ovs-appctl
    - snap-bootstrap: copy auth data from real ubuntu-data in recovery
      mode
    - snap-bootstrap: seal and unseal encryption key using tpm
    - tests: disable special-home-can-run-classic-snaps due to jenkins
      repo issue
    - packaging: fix build on Centos8 to support BUILDTAGS
    - boot/bootstate20: small changes to bootloaderKernelState20
    - cmd/snap: Implement a "snap routine file-access" command
    - spread.yaml: switch back to latest/candidate for lxd snap
    - boot/bootstate20: re-factor kernel methods to use new interface
      for state
    - spread.yaml,tests/many: use global env var for lxd channel
    - boot/bootstate20: fix bug in try-kernel cleanup
    - config: add system.store-certs.[a-zA-Z0-9] support
    - secboot: key sealing also depends on secure boot enabled
    - httputil: fix client timeout retry tests
    - cmd/snap-update-ns: handle EBUSY when unlinking files
    - cmd/snap/debug/boot-vars: add opts for setting dir and/or uc20
      vars
    - secboot: add tpm support helpers
    - tests/lib/assertions/developer1-pi-uc20.model: use 20/edge for
      kernel and gadget
    - cmd/snap-bootstrap: switch to a 64-byte key for unlocking
    - tests: preserve size for centos images on spread.yaml
    - github: partition the github action workflows
    - run-checks: use consistent "Checking ..." style messages
    - bootloader: add efi pkg for reading efi variables
    - data/systemd: do not run snapd.system-shutdown if finalrd is
      available
    - overlord: update tests to work with latest go
    - cmd/snap: do not hide debug boot-vars on core
    - cmd/snap-bootstrap: no error when not input devices are found
    - snap-bootstrap: fix partition numbering in create-partitions
    - httputil/client_test.go: add two TLS version tests
    - tests: ignore user@12345.service hierarchy
    - bootloader, gadget, cmd/snap-bootstrap: misc cosmetic things
    - tests: rewrite timeserver-control test
    - tests: fix racy pulseaudio tests
    - many: fix loading apparmor profiles on Ubuntu 20.04 with ZFS
    - tests: update snap-preseed --reset logic to accommodate for 2.44
      change
    - cmd/snap: don't wait for system key when stopping
    - sandbox/cgroup: avoid making arrays we don't use
    - osutil: mock proc/self/mountinfo properly everywhere
    - selinux: export MockIsEnforcing; systemd: use in tests
    - tests: add 32 bit machine to GH actions
    - tests/session-tool: kill cron session, if any
    - asserts: it should be possible to omit many snap-ids if allowed,
      fix
    - boot: cleanup more things, simplify code
    - github: skip spread jobs when corresponding label is set
    - dirs: don't depend on osutil anymore, mv apparmor vars to apparmor
      pkg
    - tests/session-tool: add session-tool --dump
    - github: allow cached debian downloads to restore
    - tests/session-tool: session ordering is non-deterministic
    - tests: enable unit tests on debian-sid again
    - github: move spread to self-hosted workers
    - secboot: import secboot on ubuntu, provide dummy on !ubuntu
    - overlord/devicestate: support for recover and run modes
    - snap/naming: add validator for snap security tag
    - interfaces: add case for rootWritableOverlay + NFS
    - tests/main/uc20-create-partitions: tweaks, renames, switch to
      20.04
    - github: port CLA check to Github Actions
    - interfaces/many: miscellaneous policy updates xliv
    - configcore,tests: fix setting watchdog options on UC18/20
    - tests/session-tool: collect information about services on startup
    - tests/main/uc20-snap-recovery: unbreak, rename to uc20-create-
      partitions
    - state: add state.CopyState() helper
    - tests/session-tool: stop anacron.service in prepare
    - interfaces: don't use the owner modifier for files shared via
      document portal
    - systemd: move the doc comments to the interface so they are
      visible
    - cmd/snap-recovery-chooser: tweaks
    - interfaces/docker-support: add overlayfs file access
    - packaging: use debian/not-installed to ignore snap-preseed
    - travis.yml: disable unit tests on travis
    - store: start splitting store.go and store_test.go into subtopic
      files
    - tests/session-tool: stop cron/anacron from meddling
    - github: disable fail-fast as spread cannot be interrupted
    - github: move static checks and spread over
    - tests: skip "/etc/machine-id" in "writablepaths" test
    - snap-bootstrap: store encrypted partition recovery key
    - httputil: increase testRetryStrategy max timelimit to 5s
    - tests/session-tool: kill leaking closing session
    - interfaces: allow raw access to USB printers
    - tests/session-tool: reset failed session-tool units
    - httputil: increase httpclient timeout in
      TestRetryRequestTimeoutHandling
    - usersession: extend timerange in TestExitOnIdle
    - client: increase timeout in client tests to 100ms
    - many: disentagle release and snapdenv from sandbox/*
    - boot: simplify modeenv mocking to always write a modeenv
    - snap-bootstrap: expand data partition on install
    - o/configstate: add backlight option for core config
    - cmd/snap-recovery-chooser: add recovery chooser
    - features: enable robust mount ns updates
    - snap: improve TestWaitRecovers test
    - sandbox/cgroup: add ProcessPathInTrackingCgroup
    - interfaces/policy: fix comment in recent new test
    - tests: make session tool way more robust
    - interfaces/seccomp: allow passing an address to setgroups
    - o/configcore: introduce core config handlers (3/N)
    - interfaces: updates to login-session-observe, network-manager and
      modem-manager interfaces
    - interfaces/policy/policy_test.go: add more tests'allow-
      installation: false' and we grant based on interface attributes
    - packaging: detect/disable broken seed in the postinst
    - cmd/snap-confine/mount-support-nvidia.c: add libnvoptix as nvidia
      library
    - tests: remove google-tpm backend from spread.yaml
    - tests: install dependencies with apt using --no-install-recommends
    - usersession/userd: add zoommtg url support
    - snap-bootstrap: fix disk layout sanity check
    - snap: add `snap debug state --is-seeded` helper
    - devicestate: generate warning if seeding fails
    - config, features: move and rename config.GetFeatureFlag helper to
      features.Flag
    - boot, overlord/devicestate, daemon:  implement requesting boot
      into a given recovery system
    - xdgopenproxy: forward requests to the desktop portal
    - many: support immediate reboot
    - store: search v2 tweaks
    - tests: fix cross build tests when installing dependencies
    - daemon: make POST /v2/systems/<label> root only
    - tests/lib/prepare.sh: use only initrd from the kernel snap
    - cmd/snap,seed: validate full seeds (UC 16/18)
    - tests/main/user-session-env: stop the user session before deleting
      the test-zsh user
    - overlord/devicestate, daemon: record the seed current system was
      installed from
    - gadget: SystemDefaults helper function to convert system defaults
      config into a flattened map suitable for FilesystemOnlyApply.
    - many: comment or avoid cryptic snap-ids in tests
    - tests: add LXD_CHANNEL environment
    - store: support for search API v2
    - .github: register a problem matcher to detect spread failures
    - seed: add Info() method for seed.Snap
    - github: always run the "Discard spread workers" step, even if the
      job fails
    - github: offload self-hosted workers
    - cmd/snap: the model command needs just a client, no waitMixin
    - github: combine tests into one workflow
    - github: fix order of go get caches
    - tests: adding more workers for ubuntu 20.04
    - boot,overlord: rename operating mode to system mode
    - config: add new Transaction.GetPristine{,Maybe}() function
    - o/devicestate: rename readMaybe* to maybeRead*
    - github: cache Debian dependencies for unit tests
    - wrappers: respect pre-seeding in error path
    - seed: validate UC20 seed system label
    - client, daemon, overlord/devicestate: request system action API
      and stubs
    - asserts,o/devicestate: support model specified alternative serial-
      authority
    - many: introduce naming.WellKnownSnapID
    - o/configcore: FilesystemOnlyApply method for early configuration
      of core (1/N)
    - github: run C unit tests
    - github: run spread tests on PRs only
    - interfaces/docker-support: make containerd abstract socket more
      generic
    - tests: cleanup security-private-tmp properly
    - overlord/devicestate,boot: do not hold to the originally read
      modeenv
    - dirs: rm RunMnt; boot: add vars for early boot env layout;
      sysconfig: take targetdir arg
    - cmd/snap-bootstrap/initramfs-mounts/tests: use dirs.RunMnt over
      s.runMnt
    - tests: add regression test for MAAS refresh bug
    - errtracker: add missing mocks
    - github: apt-get update before installing build-deps
    - github: don't fail-fast
    - github: run spread via github actions
    - boot,many: add modeenv.WriteTo, make Write take no args
    - wrappers: fix timer schedules that are days only
    - tests/main/snap-seccomp-syscalls: install gperf
    - github: always checkout to snapcore/snapd
    - github: add prototype workflow running unit tests
    - many: improve comments, naming, a possible TODO
    - client: use Assert when checking for error
    - tests: ensure sockets target is ready in session agent spread
      tests
    - osutil: do not leave processes behind after the test run
    - tests: update proxy-no-core to match latest CDN changes
    - devicestate,sysconfig: support "cloud.cfg.d" in uc20 for grade:
      dangerous
    - cmd/snap-failure,tests: try to make snap-failure more robust
    - many: fix packages having mistakenly their copyright as doc
    - many: enumerate system seeds, return them on the /v2/systems API
      endpoint
    - randutil: don't consume kernel entropy at init, just mix more info
      to try to avoid fleet collisions
    - snap-bootstrap: add creationSupported predicate for partition
      types
    - tests: umount partitions which are not umounted after remount
      gadget
    - snap: run gofmt -s
    - many: improve environment handling, fixing duplicate entries
    - boot_test: add many boot robustness tests for UC20 kernel
      MarkBootSuccessul and SetNextBoot
    - overlord: remove unneeded overlord.MockPruneInterval() mocks
    - interfaces/greengrass-support: fix typo
    - overlord,timings,daemon: separate timings from overlord/state
    - tests: enable nested on core20 and test current branch
    - snap-bootstrap: remove created partitions on reinstall
    - boot: apply Go 1.10 formatting
    - apparmor: use rw for uuidd request to default and remove from
      elsewhere
    - packaging: add README.source for debian
    - tests: cleanup various uc20 boot tests from previous PR
    - devicestate: disable cloud-init by default on uc20
    - run-checks: tweak formatting checks
    - packaging,tests: ensure debian-sid builds without vendor/
    - travis.yml: run unit tests with go/master as well* travis.yml: run
      unit tests with go/master as well
    - seed: make Brand() part of the Seed interface
    - cmd/snap-update-ns: ignore EROFS from rmdir/unlink
    - daemon: do a forceful server shutdown if we hit a deadline
    - tests/many: don't use StartLimitInterval anymore, unify snapd-
      failover variants, build snapd snap for UC16 tests
    - snap-seccomp: robustness improvements
    - run-tests: disable -v for go test to avoid spaming the logs
    - snap: whitelist lzo as support compression for snap pack
    - snap: tweak comment in Install() for overlayfs detection
    - many: introduce snapdenv.Preseeding instead of release.PreseedMode
    - client, daemon, overlord/devicestate: structures and stubs for
      systems API
    - o/devicestate: delay the creation of mark-seeded task until
      asserts are loaded
    - data/selinux, tests/main/selinux: cleanup tmpfs operations in the
      policy, updates
    - interfaces/greengrass-support: add new 1.9 access
    - snap: do not hardlink on overlayfs
    - boot,image: ARM kernel extract prepare image
    - interfaces: make gpio robust against not-existing gpios in /sys
    - cmd/snap-preseed: handle --reset flag
    - many: introduce snapdenv to present common snapd env options
    - interfaces/kubernetes-support: allow autobind to journald socket
    - snap-seccomp: allow mprotect() to unblock the tests
    - tests/lib/reset: workaround unicode dot in systemctl output
    - interfaces/udisks2: also allow Introspection on
      /org/freedesktop/UDisks/**
    - snap: introduce Container.RandomAccessFile
    - o/ifacestate, api: implementation of snap disconnect --forget
    - cmd/snap: make the portal-info command search for the network-
      status interface
    - interfaces: work around apparmor_parser slowness affecting uio
    - tests: fix/improve failing spread tests
    - many: clean separation of bootenv mocking vs mock bootloader kinds
    - tests: mock prune ticker in overlord tests to reduce wait times
    - travis: disable arm64 again
    - httputil: add support for extra snapd certs
    - travis.yml: run unit tests on arm64 as well
    - many: fix a pair of ineffectual assignments
    - tests: add uc20 kernel snap upgrade managers test, fix
      bootloadertest bugs
    - o/snapstate: set base in SnapSetup on snap revert
    - interfaces/{docker,kubernetes}-support: updates for lastest k8s
    - cmd/snap-exec: add test case for LP bug 1860369
    - interfaces: make the network-status interface implicit on
      classic
    - interfaces: power control interfaceIt is documented in the
      kernel
    - interfaces: miscellaneous policy updates
    - cmd/snap: add a "snap routine portal-info" command
    - usersession/userd: add "apt" to the white list of URL schemes
      handled by xdg-open
    - interfaces/desktop: allow access to system prompter interface
    - devicestate: allow encryption regardless of grade
    - tests: run ipv6 network-retry test too
    - tests: test that after "remove-user" the system is unmanaged
    - snap-confine: unconditionally add /dev/net/tun to the device
      cgroup
    - snapcraft.yaml: use sudo -E and remove workaround
    - interfaces/audio_playback: Fix pulseaudio config access
    - ovelord/snapstate: update only system wide fonts cache
    - wrappers: import /etc/environment in all services
    - interfaces/u2f: Add Titan USB-C key
    - overlord, taskrunner: exit on task/ensure error when preseeding
    - tests: add session-tool, a su / sudo replacement
    - wrappers: add mount unit dependency for snapd services on core
      devices
    - tests: just remove user when the system is not managed on create-
      user-2 test
    - snap-preseed: support for preseeding of snapd and core18
    - boot: misc UC20 changes
    - tests: adding arch-linux execution
    - packaging: revert "work around review-tools and snap-confine"
    - netlink: fix panic on arm64 with the new rawsockstop codewith a
      nil Timeval panics
    - spread, data/selinux: add CentOS 8, update policy
    - tests: updating checks to new test account for snapd-test snaps
    - spread.yaml: mv opensuse 15.1 to unstable
    - cmd/snap-bootstrap,seed: verify only in-play snaps
    - tests: use ipv4 in retry-network to unblock failing master
    - data/systemd: improve the description
    - client: add "Resume" to DownloadOptions and new test
    - tests: enable snapd-failover on uc20
    - tests: add more debug output to the snapd-failure handling
    - o/devicestate: unset recovery_system when done seeding

 -- Michael Vogt <michael.vogt@ubuntu.com>  Tue, 12 May 2020 17:17:57 +0200

snapd (2.44.5) xenial; urgency=medium

  * New upstream release, LP: #1864808
    - spread.yaml: adding more workers for ubuntu 20.04
    - packaging: stop depending on python-docutils on opensuse
    - spread.yaml: do not run ubuntu-core-20-64 with snapd 2.44, snapd
      is not recent enough to drive ubuntu-core-20
    - spread.yaml: Preserve size for centos images on spread.yaml
    - spread.yaml: use non-uefi enabled image for uc20
    - tests: ensure $cache_dir is actually available
    - tests: disable preseed tests, they work in master but require too
      much cherry-picking here
    - travis.yml: remove go/master unit tests from 2.44

 -- Michael Vogt <michael.vogt@ubuntu.com>  Thu, 30 Apr 2020 09:09:22 +0200

snapd (2.44.4) xenial; urgency=medium

  * New upstream release, LP: #1864808
    - packaging/fedora: disable FIPS compliant crypto for static
      binaries
    - interfaces/firewall-control: allow -legacy and -nft for core20
    - seccomp: add get_tls, io_pg* and *time64/*64 variants for existing
      syscalls
    - tests: 16.04 and 18.04 now have mediating pulseaudio
    - tests: ignore user@12345.service hierarchy

 -- Michael Vogt <michael.vogt@ubuntu.com>  Wed, 29 Apr 2020 08:32:56 +0200

snapd (2.44.3) xenial; urgency=medium

  * New upstream release, LP: #1864808
    - tests: fix racy pulseaudio tests
    - many: fix loading apparmor profiles on Ubuntu 20.04 with ZFS
    - tests: update snap-preseed --reset logic
    - tests: backport partition fixes
    - cmd/snap: don't wait for system key when stopping
    - interfaces/many: miscellaneous policy updates xliv
    - tests/main/uc20-snap-recovery: use 20.04 system
    - tests: skip "/etc/machine-id" in "writablepaths
    - interfaces/docker-support: add overlays file access

 -- Michael Vogt <michael.vogt@ubuntu.com>  Fri, 10 Apr 2020 16:57:25 +0200

snapd (2.44.2) xenial; urgency=medium

  * New upstream release, LP: #1864808
    - packaging: detect/disable broken seeds in the postinst
    - cmd/snap,seed: validate full seeds (UC 16/18)
    - snap: add `snap debug state --is-seeded` helper
    - devicestate: generate warning if seeding fails
    - store: support for search API v2
    - cmd/snap-seccomp/syscalls: update the list of known syscalls
    - snap/cmd: the model command needs just a client, no waitMixin
    - tests: cleanup security-private-tmp properly
    - wrappers: fix timer schedules that are days only
    - tests: update proxy-no-core to match latest CDN changes
    - cmd/snap-failure,tests: make snap-failure more robust
    - tests, many: don't use StartLimitInterval anymore, unify snapd-
      failover variants, build snapd snap for UC16 tests

 -- Michael Vogt <michael.vogt@ubuntu.com>  Thu, 02 Apr 2020 09:51:34 +0200

snapd (2.44.1) xenial; urgency=medium

  * New upstream release, LP: #1864808
    - randutil: switch back to setting up seed with lower entropy data
    - interfaces/greengrass-support: fix typo
    - packaging,tests: ensure debian-sid builds without vendor/
    - travis.yml: run unit tests with go/master as well
    - cmd/snap-update-ns: ignore EROFS from rmdir/unlink

 -- Michael Vogt <michael.vogt@ubuntu.com>  Sat, 21 Mar 2020 18:32:12 +0100

snapd (2.44) xenial; urgency=medium

  * New upstream release, LP: #1864808
    - daemon: do a forceful serer shutdown if we hit a deadline
    - snap: whitelist lzo as support compression for snap pack
    - data/selinux: update policy to allow more ops
    - interfaces/greengrass-support: add new 1.9 access
    - snap: do not hardlink on overlayfs
    - cmd/snap-preseed: handle --reset flag
    - interfaces/kubernetes-support: allow autobind to journald socket
    - snap-seccomp: allow mprotect() to unblock the tests
    - tests/lib/reset: workaround unicode dot in systemctl output
    - interfaces: work around apparmor_parser slowness affecting uio
    - interfaces/udisks2: also allow Introspection on
      /org/freedesktop/UDisks2/**
    - tests: mock prune ticker in overlord tests to reduce wait times
    - interfaces/{docker,kubernetes}-support: updates for lastest k8s
    - interfaces: miscellaneous policy updates
    - interfaces/audio_playback: Fix pulseaudio config access
    - overlord: disable Test..AbortShortlyAfterStartOfOperation for 2.44
    - ovelord/snapstate: update only system wide fonts cache
    - wrappers: import /etc/environment in all services
    - interfaces/u2f: Add Titan USB-C key
    - overlord, taskrunner: exit on task/ensure error when preseeding
    - overlord/snapstate/backend: update snapd services contents in unit
      tests
    - wrappers: add mount unit dependency for snapd services on core
      devices
    - Revert "tests: remove /tmp/snap.* left over by other tests"
    - Revert "packaging: work around review-tools and snap-confine"
    - netlink: fix panic on arm64 with the new rawsockstop code
    - spread, data/selinux: add CentOS 8, update policy
    - spread.yaml: mv opensuse tumbleweed to unstable too
    - spread.yaml: mv opensuse 15.1 to unstable
    - tests: use ipv4 in retry-network to unblock failing master
    - data/systemd: improve the description
    - tests/lib/prepare.sh: simplify, combine code paths
    - tests/main/user-session-env: add test verifying environment
      variables inside the user session
    - spread.yaml: make qemu ubuntu-core-20-64 use ubuntu-20.04-64
    - run-checks: SKIP_GMFMT really skips formatting checks
    - tests: enable more tests for UC20/UC18
    - tests: remove tmp dir for snap not-test-snapd-sh on security-
      private-tmp test
    - seed,cmd/snap-bootstrap: introduce seed.Snap.EssentialType,
      simplify bootstrap code
    - snapstate: do not restart in undoLinkSnap unless on first install
    - cmd/snap-bootstrap: subcommand to detect UC chooser trigger
    - cmd/snap-bootstrap/initramfs-mounts: mount the snapd snap in run-
      mode too
    - cmd/libsnap, tests: fix C unit tests failing as non-root
    - cmd/snap-bootstrap: verify kernel snap is in modeenv before
      mounting it
    - tests: adding amazon linux to google backend
    - cmd/snap-failure/snapd: rm snapd.socket, reset snapd.socket failed
      status
    - client: add support for "ResumeToken", "HeaderPeek" to download
    - build: enable type: snapd
    - tests: rm -rf /tmp/snap.* in restore
    - cmd/snap-confine: deny snap-confine to load nss libs
    - snapcraft.yaml: add comments, rename snapd part to snapd-deb
    - boot: write current_kernels in bootstate20, makebootable
    - packaging: work around review-tools and snap-confine
    - tests: skipping interfaces-openvswitch on centos due to package is
      not available
    - packaging,snap-confine: stop being setgid root
    - cmd/snap-confine: bring /var/lib/dhcp from host, if present
    - store: rely on CommandFromSystemSnap to find xdelta3
    - tests: bump sleep time of the new overlord tests
    - cmd/snap-preseed: snapd version check for the target
    - netlink: fix/support stopping goroutines reading netlink raw
      sockets
    - tests: reset PS1 before possibly interactive dash
    - overlord, state: don't abort changes if spawn time before
      StartOfOperationTime (2/2)
    - snapcraft.yaml: add python3-apt, tzdata as build-deps for the
      snapd snap
    - tests: ask tar to speak English
    - tests: using google storage when downloading ubuntu cloud images
      from gce
    - Coverity produces false positives for code like this:
    - many: maybe restart & security backend options
    - o/standby: add SNAPD_STANDBY_WAIT to control standby in
      development
    - snap: use the actual staging snap-id for snapd
    - cmd/snap-bootstrap: create a new parser instance
    - snapcraft.yaml: use build-base and adopt-info, rm builddeb
      plugin
    - tests: set StartLimitInterval in snapd failover test
    - tests: disable archlinux system
    - tests: add preseed test for classic
    - many, tests: integrate all preseed bits and add spread tests
    - daemon: support resuming downloads
    - tests: use Filename() instead of filepath.Base(sn.MountFile())
    - tests/core: add swapfiles test
    - interfaces/cpu-control: allow to control cpufreq tunables
    - interfaces: use commonInteface for desktopInterface
    - interfaces/{desktop-legacy,unity7}: adjust for new ibus socket
      location
    - snap/info: add Filename
    - bootloader: make uboot a RecoveryAwareBootloader
    - gadget: skip update when mounted filesystem content is identical
    - systemd: improve is-active check for 'failed' services
    - boot: add current_kernels to modeenv
    - o/devicestate: StartOfOperationTime helper for Prune (1/2)
    - tests: detect LXD launching i386 containers
    - tests: move main/ubuntu-core-* tests to core/ suite
    - tests: remove snapd in ubuntu-core-snapd
    - boot: enable base snap updates in bootstate20
    - tests: Fix core revert channel after 2.43 has been released to
      stable
    - data/selinux: unify tabs/spaces
    - o/ifacestate: move ResolveDisconnect to ifacestate
    - spread: move centos to stable systems
    - interfaces/opengl: allow datagrams to nvidia-driver
    - httputil: add NoNetwork(err) helper, spread test and use in serial
      acquire
    - store: detect if server does not support http range headers
    - test/lib/user: add helper lib for doing things for and as a user
    - overlord/snapstate, wrappers: undo of snapd on core
    - tests/main/interfaces-pulseaudio: use custom pulseaudio script,
      set kill timeout
    - store: add support for resume in DownloadStream
    - cmd/snap: implement 'snap remove-user'
    - overlord/devicestate: fix preseed unit tests on systems not using
      /snap
    - tests/main/static: ldd in glibc 2.31 logs to stderr now
    - run-checks, travis: allow skipping spread jobs by adding a label
    - tests: add new backend which includes images with tpm support
    - boot: use constants for boot status values
    - tests: add "core" suite for UC specific tests
    - tests/lib/prepare: use a local copy of uc20 initramfs skeleton
    - tests: retry mounting the udisk2 device due to timing issue
    - usersession/client: add a client library for the user session
      agent
    - o/devicestate: Handle preseed mode in the firstboot mode (core16
      only for now).
    - boot: add TryBase and BaseStatus to modeenv; use in snap-bootstrap
    - cmd/snap-confine: detect base transitions on core16
    - boot: don't use "kernel" from the modeenv anymore
    - interfaces: add uio interface
    - tests: repack the initramfs + kernel snap for UC20 spread tests
    - interfaces/greengrass-support: add /dev/null ->
      /proc/latency_stats mount
    - httputil: remove workaround for redirect handling in go1.7
    - httputil: remove go1.6 transport workaround
    - snap: add `snap pack --compression=<comp>` options
    - tests/lib/prepare: fix hardcoded loopback device names for UC
      images
    - timeutil: add a unit test case for trivial schedule
    - randutil,o/snapstate,-mkauthors.sh: follow ups to randutil
      introduction
    - dirs: variable with distros using alternate snap mount
    - many,randutil: centralize and streamline our random value
      generation
    - tests/lib/prepare-restore: Revert "Continue on errors updating or
      installing dependencies"
    - daemon: Allow clients to call /v2/logout via Polkit
    - dirs: manjaro-arm is like manjaro
    - data, packaging: Add sudoers snippet to allow snaps to be run with
      sudo
    - daemon, store: better expose single action errors
    - tests: switch mount-ns test to differential data set
    - snapstate: refactor things to add the re-refresh task last
    - daemon: drop support for the DELETE method
    - client: move to /v2/users; implement RemoveUser
    - boot: enable UC20 kernel extraction and bootState20 handling
    - interfaces/policy: enforce plug-names/slot-names constraints
    - asserts: parse plug-names/slot-names constraints
    - daemon: make users result more consistent
    - cmd/snap-confine,tests: support x.y.z nvidia version
    - dirs: fixlet for XdgRuntimeDirGlob
    - boot: add bootloader options to coreKernel
    - o/auth,daemon: do not remove unknown user
    - tests: tweak and enable tests on ubuntu 20.04
    - daemon: implement user removal
    - cmd/snap-confine: allow snap-confine to link to libpcre2
    - interfaces/builtin: Allow NotificationReplied signal on
      org.freedesktop.Notifications
    - overlord/auth: add RemoveUserByName
    - client: move user-related things to their own files
    - boot: tweak kernel cmdline helper docstring
    - osutil: implement deluser
    - gadget: skip update when raw structure content is unchanged
    - boot, cmd/snap, cmd/snap-bootstrap: move run mode and system label
      detection to boot
    - tests: fix revisions leaking from snapd-refresh test
    - daemon: refactor create-user to a user action & hide behind a flag
    - osutil/tests: check there are no leftover symlinks with
      AtomicSymlink
    - grub: support atomically renaming kernel symlinks
    - osutil: add helpers for creating symlinks and renaming in an
      atomic manner
    - tests: add marker tag for core 20 test failure
    - tests: fix gadget-update-pc test leaking snaps
    - tests: remove revision leaking from ubuntu-core-refresh
    - tests: remove revision leaking from remodel-kernel
    - tests: disable system-usernames test on core20
    - travis, tests, run-checks: skip nakedret
    - tests: run `uc20-snap-recovery-encrypt` test on 20.04-64 as well
    - tests: update mount-ns test tables
    - snap: disable auto-import in uc20 install-mode
    - tests: add a command-chain service test
    - tests: use test-snapd-upower instead of upower
    - data/selinux: workaround incorrect fonts cache labeling on RHEL7
    - spread.yaml: fix ubuntu 19.10 and 20.04 names
    - debian: check embedded keys for snap-{bootstrap,preseed} too
    - interfaces/apparmor: fix doc-comments, unnecessary code
    - o/ifacestate,o/devicestatate: merge gadget-connect logic into
      auto-connect
    - bootloader: add ExtractedRunKernelImageBootloader interface,
      implement in grub
    - tests: add spread test for hook permissions
    - cmd/snap-bootstrap: check device size before boostrapping and
      produce a meaningful error
    - cmd/snap: add ability to register "snap routine" commands
    - tests: add a test demonstrating that snaps can't access the
      session agent socket
    - api: don't return connections referring to non-existing
      plugs/slots
    - interfaces: refactor path() from raw-volume into utils with
      comments for old
    - gitignore: ignore snap files
    - tests: skip interfaces-network-manager on arm devices
    - o/devicestate: do not create perfTimings if not needed inside
      ensureSeed/Operational
    - tests: add ubuntu 20.04 to the tests execution and remove
      tumbleweed from unstable
    - usersession: add systemd user instance service control to user
      session agent
    - cmd/snap: print full channel in 'snap list', 'snap info'
    - tests: remove execution of ubuntu 19.04 from google backend
    - cmd/snap-boostrap: add mocking for fakeroot
    - tests/core18/snapd-failover: collect more debug info
    - many: run black formatter on all python files
    - overlord: increase settle timeout for slow machines
    - httputil: use shorter timeout in TestRetryRequestTimeoutHandling
    - store, o/snapstate: send default-tracks header, use
      RedirectChannel
    - overlord/standby: fix possible deadlock in standby test
    - cmd/snap-discard-ns: fix pattern for .info files
    - boot: add HasModeenv to Device
    - devicestate: do not allow remodel between core20 models
    - bootloader,snap: misc tweaks
    - store, overlord/snapstate, etc: SnapAction now returns a []…Result
    - snap-bootstrap: create encrypted partition
    - snap: remove "host" output from `snap version`
    - tests: use snap remove --purge flag in most of the spread tests
    - data/selinux, test/main/selinux-clean: update the test to cover
      more scenarios
    - many: drop NameAndRevision, use snap.PlaceInfo instead
    - boot: split MakeBootable tests into their own file
    - travis-ci: add go import path
    - boot: split MakeBootable implementations into their own file
    - tests: enable a lot of the tests of main on uc20
    - packaging, tests: stop services in prerm
    - tests: enable regression suite on core20
    - overlord/snapstate: improve snapd snap backend link unit tests
    - boot: implement SetNextBoot in terms of bootState.setNext
    - wrappers: write and undo snapd services on core
    - boot,o/devicestate: refactor MarkBootSuccessful over bootState
    - snap-bootstrap: mount the correct snapd snap to /run/mnt/snapd
    - snap-bootstrap: refactor partition creation
    - tests: use new snapd.spread-tests-run-mode-tweaks.service unit
    - tests: add core20 tests
    - boot,o/snapstate: SetNextBoot/LinkSnap return whether to reboot,
      use the information
    - tests/main/snap-sign: add test for non-stdin signing
    - snap-bootstrap: trigger udev after filesystem creation
    - boot,overlord: introduce internal abstraction bootState and use it
      for InUse/GetCurrentBoot
    - overlord/snapstate: tracks are now sticky
    - cmd: sign: add filename param
    - tests: remove "test-snapd-tools" in smoke/sandbox on restore
    - cmd/snap, daemon: stop over-normalising channels
    - tests: fix classic-ubuntu-core-transition-two-cores after refactor
      of MATCH -v
    - packaging: ship var/lib/snapd/desktop/applications in the pkg
    - spread: drop copr repo with F30 build dependencies
    - tests: use test-snapd-sh snap instead of test-snapd-tools - Part 3
    - tests: fix partition creation test
    - tests: unify/rename services-related spread tests to start with
      services- prefix
    - test: extract code that modifies "writable" for test prep
    - systemd: handle preseed mode
    - snap-bootstrap: read only stdout when parsing the sfdisk json
    - interfaces/browser-support: add more product/vendor paths
    - boot: write compat UC16 bootvars in makeBootable20RunMode
    - devicestate: avoid adding mockModel to deviceMgrInstallModeSuite
    - devicestate: request reboot after successful doSetupRunSystem()
    - snapd.core-fixup.sh: do not run on UC20 at all
    - tests: unmount automounted snap-bootstrap devices
    - devicestate: run boot.MakeBootable in doSetupRunSystem
    - boot: copy kernel/base to data partition in makeBootable20RunMode
    - tests: also check nested lxd container
    - run-checks: complain about MATCH -v
    - boot: always return the trivial boot participant in ephemeral mode
    - o/devicestate,o/snapstate: move the gadget.yaml checkdrive-by: use
      gadget.ReadInfoFromSnapFile in checkGadgetRemodelCompatible
    - snap-bootstrap: append new partitions
    - snap-bootstrap: mount filesystems after creation
    - snapstate: do not try to detect rollback in ephemeral modes
    - snap-bootstrap: trigger udev for new partitions
    - cmd/snap-bootstrap: xxx todos about kernel cross-checks
    - tests: avoid mask rsyslog service in case is not enabled on the
      system
    - tests: fix use of MATCH -v
    - cmd/snap-preseed: update help strings
    - cmd/snap-bootstrap: actually parse snapd_recovery_system label
    - bootstrap: reduce runmode mounts from 5 to 2 steps.
    - lkenv.go: adjust for new location of include file
    - snap: improve squashfs.ReadFile() error
    - systemd: fix uc20 shutdown
    - boot: write modeenv when creating the run mode
    - boot,image: add skeleton boot.makeBootable20RunMode
    - cmd/snap-preseed: add snap-preseed executable
    - overlord,boot: follow ups to #7889 and #7899
    - interfaces/wayland: Add access to Xwayland's shm files
    - o/hookstate/ctlcmd: fix command name in snapctl -h
    - daemon,snap: remove screenshot deprecation notice
    - overlord,o/snapstate: make sure we never leave config behind
    - many: pass consistently boot.Device state to boot methods
    - run-checks: check multiline string blocks in
      restore/prepare/execute sections of spread tests
    - intrefaces: login-session-control - added missing dbus commands
    - tests/main/parallel-install-remove-after: parallel installs should
      not break removal
    - overlord/snapstate: tweak assumes error hint
    - overlord: replace DeviceContext.OldModel with GroundContext
    - devicestate: use httputil.ShouldRetryError() in
      prepareSerialRequest
    - tests: replace "test-snapd-base-bare" with real "bare" base snap
    - many: pass a Model to the gadget info reading functions
    - snapstate: relax gadget constraints in ConfigDefaults Et al.
    - devicestate: only run ensureBootOk() in "run" mode
    - tests/many: quiet lxc launching, file pushing
    - tests: disable apt-hooks test until it can be properly fixed
    - tests: 16.04 and 18.04 now have mediating pulseaudio

 -- Michael Vogt <michael.vogt@ubuntu.com>  Tue, 17 Mar 2020 20:55:47 +0100

snapd (2.43.3) xenial; urgency=medium

  * New upstream release, LP: #1856159
    - interfaces/opengl: allow datagrams to nvidia-driver
    - httputil: add NoNetwork(err) helper, spread test and use
      in serial acquire
    - interfaces: add uio interface
    - interfaces/greengrass-support: 'aws-iot-greengrass' snap fails to
      start due to apparmor deny on mounting of "/proc/latency_stats".
    - data, packaging: Add sudoers snippet to allow snaps to be run with
      sudo

 -- Michael Vogt <michael.vogt@ubuntu.com>  Wed, 12 Feb 2020 14:59:15 +0100

snapd (2.43.2) xenial; urgency=medium

  * New upstream release, LP: #1856159
    - cmd/snap-confine: Revert #7421 (unmount /writable from snap view)
    - overlord/snapstate: fix for re-refresh bug
    - tests, run-checks, many: fix nakedret issues
    - data/selinux: workaround incorrect fonts cache labeling on RHEL7
    - tests: use test-snapd-upower instead of upower
    - overlord: increase overall settle timeout for slow arm boards

 -- Michael Vogt <michael.vogt@ubuntu.com>  Tue, 28 Jan 2020 15:50:25 +0100

snapd (2.43.1) xenial; urgency=medium

  * New upstream release, LP: #1856159
    - devicestate: use httputil.ShouldRetryError() in prepareSerialRequest
    - overlord/standby: fix possible deadlock in standby test
    - cmd/snap-discard-ns: fix pattern for .info files
    - overlord,o/snapstate: make sure we never leave config behind
    - data/selinux: update policy to cover more cases
    - snap: remove "host" output from `snap version`

 -- Michael Vogt <michael.vogt@ubuntu.com>  Tue, 14 Jan 2020 20:30:07 +0100

snapd (2.43) xenial; urgency=medium

  * New upstream release, LP: #1856159
    - snap: default to "--direct" in `snap known`
    - packaging: ship var/lib/snapd/desktop/applications in the
      pkg
    - tests: cherry-pick fixes for  snap-set-core-config/ubuntu-core-
      config-defaults-once
    - tests: use test-snapd-sh snap instead of test-snapd-tools
    - tests: rename "test-snapd-sh" in smoke test to test-snapd-sandbox
    - tests: fix partition creation test
    - packaging: fix incorrect changelog entry
    - Revert "tests: 16.04 and 18.04 now have mediating pulseaudio"
    - tests: 16.04 and 18.04 now have mediating pulseaudio
    - interfaces: include hooks in plug/slot apparmor label
    - interfaces: add raw-volume interface for access to partitions
    - image: set recovery system label when creating the image
    - cmd/snapd-generator: fix unit name for non /snap mount locations
    - boot,bootloader: setup the snap recovery system bootenv
    - seed: support ModeSnaps(mode) for mode != "run"
    - seed: fix seed location of local but asserted snaps
    - doc: HACKING.md change autopkgtest-trusty-amd64.img name
    - interfaces/seccomp: parallelize seccomp backend setup
    - cmd/snap-bootstrap: mount ubuntu-data tmpfs, in one go with kernel
      & base
    - interfaces: add audio-playback/record and pulseaudio spread tests
    - apparmor: allow 'r'
      /sys/kernel/mm/transparent_hugepage/hpage_pmd_size
    - cmd/snap-mgmt, packaging/postrm: stop and remove socket units when
      purging
    - tests: use test-snapd-sh snap instead of test-snapd-tools
    - snap-confine: raise egid before calling setup_private_mount()
    - tests: fix fwupd version regular expression
    - snap-bootstrap: parse seed if either kernel or base are not
      mounted
    - tests: check for SELinux denials in interfaces-kvm spread test
    - tests: run snap-set-core-config on all core devices
    - selinux: update policy to allow modifications related to kmod
      backend
    - o/hookstate/ctlcmd: snapctl is-connected command
    - devicestate: add missing test for failing task setup-run-system
    - gadget: add missing test for duplicate detection of roles
    - tests/cmd/snapctl: unset SNAP_CONTEXT for the suite
    - snap/pack, cmd_pack: 'snap pack --check-skeleton' checks
      interfaces
    - gitignore: ignore visual studio code directory
    - snap-bootstrap: implement "run" mode in snap-bootstrap initramfs-
      mounts
    - interfaces/apparmor: handle pre-seeding mode
    - devicestate: implement creating partitions in "install" mode
    - seed: support extra snaps on top of Core 20 dangerous models
    - tests: cache snaps also for ubuntu core and add new snaps to cache
    - snap-bootstrap: support auto-detect device in create-partitions
    - tests: fix partitioning test debug message
    - tests: prevent partitioning test errors
    - cmd/snap-bootstrap: stub out snap.SanitizePlugsSlots for real
    - gadget: extract and export new DiskFromPartition() helper
    - snap-bootstrap: force partition table operations
    - HACKING.md: add nvidia options to configure example
    - tests: move the watchdog timeout to 2s to make the tests work in
      rpi
    - tests: demand silence from check_journalctl_log
    - tests: fix the channels checks done on nested tests
    - tests: reduce the complexity of the test-snapd-sh snap
    - snap/squashfs, osutil: verify files/dirs can be accessed by
      mksquashfs when building a snap
    - boot: add boot.Modeenv.Kernel support
    - devicestate: ensure system installation
    - tests: apply change on permissions to serial port on hotplug test
    - cmd/snap-update-ns: adjust debugging output for usability
    - devicestate: add reading of modeenv to uc20 firstboot code
    - tests/lib/prepare: drop workarounds for rpmbuild rewriting /bin/sh
    - cmd/snap-bootstrap: write /var/lib/snapd/modeenv to the right
      place
    - boot: add boot.Modeenv.Base support
    - overlord/snapstate: install task edges
    - cmd/snap-bootstrap: some small naming and code org tweaks
    - snap-bootstrap: remove SNAPPY_TESTING check, we use it for real
      now
    - interfaces: remove leftover reservedForOS
    - snap-bootstrap: write /run/mnt/ubuntu-data/var/lib/snapd/modeenv
    - osutil/mount: optimize flagOptSearch some more
    - devicestate: read modeenv early and store in devicestate
    - interfaces: add login-session-observe for who, {fail,last}log and
      loginctl
    - tests: add Ubuntu Eoan to google-sru backend
    - osutil/mount: de-duplicate code to use a list
    - interfaces: remove reservedForOS from commonInterface
    - interfaces/browser-support: allow reading status of huge pages
    - interfaces: update system-backup tests to not check for sanitize
      errors related to os
    - interfaces: add system-backup interface
    - osutil/mount: add {Unm,M}outFlagsToOpts helpers
    - snap-bootstrap: make cmdline parsing robust
    - overlord/patch: normalize tracking channel in state
    - boot: add boot.Modeenv that can read/write the UC20 modeenv files
    - bootloader: add new bootloader.InstallBootConfig()
    - many: share single implementation to list needed default-providers
    - snap-bootstrap: implement "snap-bootstrap initramfs-mounts"
    - seccomp: allow chown 'snap_daemon:root' and 'root:snap_daemon'
    - osutil: handle "rw" mount flag in ParseMountEntry
    - overlord/ifacestate: report bad plug/slots with warnings on snap
      install
    - po: sync translations from launchpad
    - tests: cleanup most test snaps icons, they were anyway in the
      wrong place
    - seed: fix confusing pre snapd dates in tests
    - many: make ValidateBasesAndProviders signature simpler/canonical
    - snap-bootstrap: set expected filesystem labels
    - testutil, many: make MockCommand() create prefix of absolute paths
    - tests: improve TestDoPrereqRetryWhenBaseInFlight to fix occasional
      flakiness.
    - seed: proper support for optional snaps for Core 20 models
    - many: test various kinds of overriding for the snapd snap in Core
      20
    - cmd/snap-failure: passthrough snapd logs, add informational
      logging
    - cmd/snap-failure: fallback to snapd from core, extend tests
    - configcore: fix missing error propagation
    - devicestate: rename ensureSeedYaml -> ensureSeeded
    - tests: adding fedora 31
    - tests: restart the snapd service in the snapd-failover test
    - seed: Core 20 seeds channel overrides support for grade dangerous
    - cmd: fix the get command help message
    - tests: enable degraded test on arch linux after latest image
      updates
    - overlord/snapstate: don't re-enable and start disabled services on
      refresh, etc.
    - seed: support in Core 20 seeds local unasserted snaps for model
      snaps
    - snap-bootstrap: add go-flags cmdline parsing and tests
    - gadget: skip fakeroot if not needed
    - overlord/state: panic in MarkEdge() if task is nil
    - spread: fix typo in spread suite
    - overlord: mock device serial in gadget remodel unit tests
    - tests: fix spread shellcheck and degraded tests to unbreak master
    - spread, tests: openSUSE Tumbleweed to unstable systems, update
      system-usernames on Amazon Linux 2
    - snap: extract printInstallHint in cmd_download.go
    - cmd: fix a pair of typos
    - release: preseed mode flag
    - cmd/snap-confine: tracking processes with classic confinement
    - overlord/ifacestate: remove automatic connections if plug/slot
      missing
    - o/ifacestate,interfaces,interfaces/policy: slots-per-plug: *
    - tests/lib/state: snapshot and restore /var/snap during the tests
    - overlord: add base->base remodel undo tests and fixes
    - seed: test and improve Core 20 seed handling errors
    - asserts: add "snapd" type to valid types in the model assertion
    - snap-bootstrap: check gadget versus disk partitions
    - devicestate: add support for gadget->gadget remodel
    - snap/snapenv: preserve XDG_RUNTIME_DIR for classic confinement
    - daemon: parse and reject invalid channels in snap ops
    - overlord: add kernel remodel undo tests and fix undo
    - cmd/snap: support (but warn) using deprecated multi-slash channel
    - overlord: refactor mgrsSuite and extract kernelSuite
    - tests/docker-smoke: add minimal docker smoke test
    - interfaces: extend the fwupd slot to be implicit on classic
    - cmd/snap: make 'snap list' shorten latest/$RISK to $RISK
    - tests: fix for journalctl which is failing to restart
    - cmd/snap,image: initial support for Core 20 in prepare-image with
      test
    - cmd/snap-confine: add support for parallel instances of classic
      snaps, global mount ns initialization
    - overlord: add kernel rollback across reboots manager test and
      fixes
    - o/devicestate: the basics of Core 20 firstboot support with test
    - asserts: support and parsing for slots-per-plug/plugs-per-slotSee
      https://forum.snapcraft.io/t/plug-slot-declaration-rules-greedy-
      plugs/12438
    - parts/plugins: don't xz-compress a deb we're going to discard
    - cmd/snap: make completion skip hidden commands (unless overridden)
    - many: load/consume Core 20 seeds (aka recovery systems)
    - tests: add netplan test on ubuntu core
    - seed/internal: doc comment fix and drop handled TODOs
    - o/ifacestate: unify code into
      autoConnectChecker.addAutoConnectionsneed to change to support
      slots-per-plugs: *
    - many: changes to testing in preparation of Core 20 seed consuming
      code
    - snapstate,devicestate: make OldModel() available in DeviceContext
    - tests: opensuse tumbleweed has similar issue than arch linux with
      snap --strace
    - client,daemon: pass sha3-384 in /v2/download to the client
    - builtin/browser_support.go: allow monitoring process memory
      utilization (used by chromium)
    - overlord/ifacestate: use SetupMany in setupSecurityByBackend
    - tests: add 14.04 canonical-livepatch test
    - snap: make `snap known --remote` use snapd if available
    - seed: share auxInfo20 and makeSystemSnap via internal
    - spread: disable secondary compression for deltas
    - interfaces/content: workaround for renamed target
    - tests/lib/gendevmodel: helper tool for generating developer model
      assertions
    - tests: tweak wording in mount-ns test
    - tests: don't depend on GNU time
    - o/snapstate, etc: SnapState.Channel -> TrackingChannel, and a
      setter
    - seed/seedwriter: support writing Core 20 seeds (aka recovery
      systems)
    - snap-recovery: rename to "snap-bootstrap"
    - managers: add remodel undo test for new required snaps case
    - client: add xerrors and wrap errors coming from "client"
    - tests: verify host is not affected by mount-ns tests
    - tests: configure the journald service for core systems
    - cmd/snap, store: include snapcraft.io page URL in snap info output
    - cmd/cmdutil: version helper
    - spread: enable bboozzoo/snapd-devel-deps COPR repo for getting
      golang-x-xerrors
    - interfaces: simplify AddUpdateNS and emit
    - interfaces/policy: expand cstrs/cstrs1 to
      altConstraints/constraints
    - overlord/devicestate: check snap handler for gadget remodel
      compatibility
    - snap-recovery: deploy gadget content when creating partitions
    - gadget: skip structures with MBR role during remodel
    - tests: do not use lsblk in uc20-snap-recovery test
    - overlord/snapstate: add LastActiveDisabledServices,
      missingDisabledServices
    - overlord/devicestate: refactor and split into per-functionality
      files, drop dead code
    - tests: update mount-ns after addition of /etc/systemd/user
    - interfaces/pulseaudio: adjust to manually connect by default
    - interfaces/u2f-devices: add OnlyKey to devices list
    - interfaces: emit update-ns snippets to function
    - interfaces/net-setup-{observe,control}: add Info D-Bus method
      accesses
    - tests: moving ubuntu-19.10-64 from google-unstable to google
      backend
    - gadget: rename existing and add new helpers for checking
      filesystem/partition presence
    - gadget, overlord/devicestate: add support for customized update
      policy, add remodel policy
    - snap-recovery: create filesystems as defined in the gadget
    - tests: ignore directories for go modules
    - policy: implement CanRemove policy for the snapd type
    - overlord/snapstate: skip catalog refresh if unseeded
    - strutil: add OrderedSet
    - snap-recovery: add minimal binary so that we can use spread on it
    - gadget, snap/pack: perform extended validation of gadget metadata
      and contents
    - timeutil: fix schedules with ambiguous nth weekday spans
    - interfaces/many: allow k8s/systemd-run to mount volume subPaths
      plus cleanups
    - client: add KnownOptions to Know() and support remote assertions
    - tests: check the apparmor_parser when the file exists on snap-
      confine test
    - gadget: helper for volume compatibility checks
    - tests: update snap logs to match for multiple lines for "running"
    - overlord: add checks for bootvars in
      TestRemodelSwitchToDifferentKernel
    - snap-install: add ext4,vfat creation support
    - snap-recovery: remove "usedPartitions" from sfdisk.Create()
    - image,seed: hide Seed16/Snap16, use seed.Open in image_test.go
    - cmd/snap: Sort tasks in snap debug timings output by lanes and
      ready-time.
    - snap-confine.apparmor.in: harden pivot_root until we have full
      mediation
    - gadget: refactor ensureVolumeConsistency
    - gadget: add a public helper for parsing gadget metadata
    - many: address issues related to explicit/implicit channels for
      image building
    - overlord/many: switch order of check snap parameters
    - cmd/snap-confine: remove leftover condition from capability world
    - overlord: set fake serial in TestRemodelSwitchToDifferentKernel
    - overlord/many: extend check snap callback to take snap container
    - recovery-tool: add sfdisk wrapper
    - tests: launch the lxd images following the pattern
      ubuntu:${VERSION_ID}
    - sandbox/cgroup: move freeze/thaw code
    - gadget: accept system-seed role and ubuntu-data label
    - test/lib/names.sh: make backslash escaping explicit
    - spread: generate delta when using google backend
    - cmd/snap-confine: remove loads of dead code
    - boot,dirs,image: various refinements in the prepare-image code
      switched to seedwriter
    - spread: include mounts list in task debug output
    - .gitignore: pair of trivial changes
    - image,seed/seedwriter: switch image to use seedwriter.Writer
    - asserts: introduce explicit support for grade for Core 20 models
    - usersession: drive by fixes for things flagged by unused or
      gosimple
    - spread.yaml: exclude vendor dir
    - sandbox/cgroup, overlord/snapstate: move helper for listing pids
      in group to the cgroup package
    - sandbox/cgroup: refactor process cgroup helper to support v2 and
      named hierarchies
    - snap-repair: error if run as non-root
    - snap: when running `snap repair` without arguments, show hint
    - interfaces: add cgroup-version to system-key
    - snap-repair: add missing check in TestRepairBasicRun
    - tests: use `snap model` instead of `snap known model` in tests
    - daemon: make /v2/download take snapRevisionOptions
    - snap-repair: add additional comment about trust in runner.Verify()
    - client: add support to use the new "download" API
    - interfaces: bump system-key version (and keep on bumping)
    - interfaces/mount: account for cgroup version when reporting
      supported features
    - tests: change regex to validate access to cdn during snap
      download
    - daemon: change /v2/download API to take "snap-name" as input
    - release: make forced dev mode look at cgroupv2 support
    - seed/seedwriter: support for extra snaps
    - wrappers/services.go: add disabled svc list arg to AddSnapServices
    - overlord/snapstate: add SetTaskSnapSetup helper + unit tests
    - cmd/libsnap: use cgroup.procs instead of tasks
    - tests: fix snapd-failover test for core18 tests on boards
    - overlord/snapstate/policy, etc: introduce policy, move canRemove
      to it
    - seed/seedwriter: cleanups and small left over todos* drive-by: use
      testutil.FilePresent consistently
    - cmd/snap: update 'snap find' help because it's no longer narrow
    - seed/seedwriter,snap/naming: support classic models
    - cmd/snap-confine: unmount /writable from snap view
    - spread.yaml: exclude automake cacheThe error message is looks like
      this:dpkg-source: info: local changes detected, the modified files
      are:
    - interfaces/openvswitch: allow access to other openvswitch sockets
    - cmd/model: don't show model with display-name inline w/ opts
    - daemon: add a 'prune' debug action
    - client: add doTimeout to http.Client{Timeout}
    - interfaces/seccomp: query apparmor sandbox helper rather than
      aggregate info
    - sandbox/cgroup: avoid dependency on dirs
    - seed/seedwriter,snap: support local snaps
    - overlord/snapstate: fix undo on firstboot seeding.
    - usersession: track connections to session agent for exit on idle
      and peer credential checks
    - tests: fix ubuntu-core-device-reg test for arm devices on core18
    - sandbox/seccomp: move the remaining sandbox bits to a
      corresponding sandbox package
    - osutil: generalize SyncDir with FileState interface
    - daemon, client, cmd/snap: include architecture in 'snap version'
    - daemon: allow /v2/assertions/{assertType} to query store
    - gadget: do not fail the update when old gadget snap is missing
      bare content
    - sandbox/selinux: move SELinux related bits from 'release' to
      'sandbox/selinux'
    - tests: add unit test for gadget defaults with a multiline string
    - overlord/snapstate: have more context in the errors about
      prerequisites
    - httputil: set user agent for CONNECT
    - seed/seedwriter: resolve channels using channel.Resolve* for snaps
    - run-checks: allow overriding gofmt binary, show gofmt diff
    - asserts,seed/seedwriter: follow snap type sorting in the model
      assertion snap listings
    - daemon: return "snapname_rev.snap" style when using /v2/download
    - tests: when the backend is external skip the loop waiting for snap
      version
    - many: move AppArmor probing code under sandbox/apparmor
    - cmd: add `snap debug boot-vars` that dumps the current bootvars
    - tests: skip the ubuntu-core-upgrade on arm devices on core18
    - seed/seedwriter: implement WriteMeta and tree16 corresponding code
    - interfaces/docker-support,kubernetes-support: misc updates for
      strict k8s
    - tests: restart the journald service while preparing the test
    - tests/cmd/debug_state: make the test output TZ independent
    - interfaces/kubernetes-support: allow use of /run/flannel
    - seed/seedwriter: start of Writer and internal policy16/tree16
    - sandbox/cgroup, usersession/userd: move cgroup related helper to a
      dedicated package
    - tests: move "centos-7" to unstable systems
    - snapstate: add missing tests for checkGadgetOrKernel
    - docs: Update README.md
    - snapcraft: set license to GPL-3.0
    - interfaces/wayland: allow a confined server running in a user
      session to work with Qt, GTK3 & SDL2 clients
    - selinux: move the package under sandbox/selinux
    - interfaces/udev: account for cgroup version when reporting
      supported features
    - store, ..., client: add a "website" field
    - sanity: sanity check cgroup probing
    - snapstate: increase settleTimeout in
      TestRemodelSwitchToDifferentKernel
    - packaging: remove obsolete usr.lib.snapd.snap-confine in postinst
    - data/selinux: allow snapd/snap to do statfs() on the cgroup
      mountpoint
    - usersession/userd: make sure to export DBus interfaces before
      requesting a name
    - data/selinux: allow snapd to issue sigkill to journalctl
    - docs: Add Code of Conduct
    - store: download propagates options to delta download
    - tests/main/listing: account for dots in ~pre suffix

 -- Michael Vogt <michael.vogt@ubuntu.com>  Thu, 09 Jan 2020 17:14:51 +0100

snapd (2.42.5) xenial; urgency=medium

  * New upstream release, LP: #1853244
    - snap-confine: revert, with comment, explicit unix deny for nested
      lxd
    - Disable mount-ns test on 16.04. It is too flaky currently.

 -- Michael Vogt <michael.vogt@ubuntu.com>  Fri, 06 Dec 2019 14:10:56 +0100

snapd (2.42.4) xenial; urgency=medium

  * New upstream release, LP: #1853244
    - overlord/snapstate: make sure configuration defaults are applied
      only once

 -- Michael Vogt <michael.vogt@ubuntu.com>  Thu, 28 Nov 2019 06:48:26 +0100

snapd (2.42.3) xenial; urgency=medium

  * New upstream release, LP: #1853244
    - overlord/snapstate: pick up system defaults when seeding the snapd
      snap
    - cmd/snap-update-ns: fix overlapping, nested writable mimic
      handling
    - interfaces: misc updates for u2f-devices, browser-support,
      hardware-observe, et al
    - tests: reset failing "fwupd-refresh.service" if needed
    - tests/main/gadget-update-pc: use a program to modify gadget yaml
    - snap-confine: suppress noisy classic snap file_inherit denials

 -- Michael Vogt <michael.vogt@ubuntu.com>  Wed, 27 Nov 2019 12:41:07 +0100

snapd (2.42.2) xenial; urgency=medium

  * New upstream release, LP: #1853244
    - interfaces/lxd-support: Fix on core18
    - tests/main/system-usernames: Amazon Linux 2 comes with libseccomp
      2.4.1 now
    - snap-seccomp: add missing clock_getres_time64
    - cmd/snap-seccomp/syscalls: update the list of known
      syscalls
    - sandbox/seccomp: accept build ID generated by Go toolchain
    - interfaces: allow access to ovs bridge sockets

 -- Michael Vogt <michael.vogt@ubuntu.com>  Wed, 20 Nov 2019 08:09:15 +0100

snapd (2.42.1) xenial; urgency=medium

  * New upstream release, LP: #1846181
    - interfaces: de-duplicate emitted update-ns profiles
    - packaging: tweak handling of usr.lib.snapd.snap-confine
    - interfaces: allow introspecting network-manager on core
    - tests/main/interfaces-contacts-service: disable on openSUSE
      Tumbleweed
    - tests/lib/lxd-snapfuse: restore mount changes introduced by LXD
    - snap: fix default-provider in seed validation
    - tests: update system-usernames test now that opensuse-15.1 works
    - overlord: set fake sertial in TestRemodelSwitchToDifferentKernel
    - gadget: rename "boot{select,img}" -> system-boot-{select,image}
    - tests: listing test, make accepted snapd/core versions consistent

 -- Michael Vogt <michael.vogt@ubuntu.com>  Wed, 30 Oct 2019 13:17:43 +0100

snapd (2.42) xenial; urgency=medium

  * New upstream release, LP: #1846181
    - tests: disable {contacts,calendar}-service tests on debian-sid
    - tests/main/snap-run: disable strace test cases on Arch
    - cmd/system-shutdown: include correct prototype for die
    - snap/naming: add test for hook name connect-plug-i2c
    - cmd/snap-confine: allow digits in hook names
    - gadget: do not fail the update when old gadget snap is missing
      bare content
    - tests: disable {contacts,calendar}-service tests on Arch Linux
    - tests: move "centos-7" to unstable systems
    - interfaces/docker-support,kubernetes-support: misc updates for
      strict k8s
    - packaging: remove obsolete usr.lib.snapd.snap-confine in
      postinst
    - tests: add test that ensures our snapfuse binary actually works
    - packaging: use snapfuse_ll to speed up snapfuse performance
    - usersession/userd: make sure to export DBus interfaces before
      requesting a name
    - data/selinux: allow snapd to issue sigkill to journalctl
    - store: download propagates options to delta download
    - wrappers: allow snaps to install icon theme icons
    - debug: state-inspect debugging utility
    - sandbox/cgroup: introduce cgroup wrappers package
    - snap-confine: fix return value checks for udev functions
    - cmd/model: output tweaks, add'l tests
    - wrappers/services: add ServicesEnableState + unit tests
    - tests: fix newline and wrong test name pointed out in previous PRs
    - tests: extend mount-ns test to handle mimics
    - run-checks, tests/main/go: allow gofmt checks to be skipped on
      19.10
    - tests/main/interfaces-{calendar,contacts}-service: disable on
      19.10
    - tests: part3 making tests work on ubuntu-core-18
    - tests: fix interfaces-timeserver-control on 19.10
    - overlord/snapstate: config revision code cleanup and extra tests
    - devicestate: allow remodel to different kernels
    - overlord,daemon: adjust startup timeout via EXTEND_TIMEOUT_USEC
      using an estimate
    - tests/main/many: increase kill-timeout to 5m
    - interfaces/kubernetes-support: allow systemd-run to ptrace read
      unconfined
    - snapstate: auto transition on experimental.snapd-snap=true
    - tests: retry checking until the written file on desktop-portal-
      filechooser
    - tests: unit test for a refresh failing on configure hook
    - tests: remove mount_id and parent_id from mount-ns test data
    - tests: move classic-ubuntu-core-transition* to nightly
    - tests/mountinfo-tool: proper formatting of opt_fields
    - overlord/configstate: special-case "null" in transaction Changes()
    - snap-confine: fallback gracefully on a cgroup v2 only system
    - tests: debian sid now ships new seccomp, adjust tests
    - tests: explicitly restore after using LXD
    - snapstate: make progress reporting less granular
    - bootloader: little kernel support
    - fixme: rename ubuntu*architectures to dpkg*architectures
    - tests: run dbus-launch inside a systemd unit
    - channel: introduce Resolve and ResolveLocked
    - tests: run failing tests on ubuntu eoan due to is now set as
      unstable
    - systemd: detach rather than unmount .mount units
    - cmd/snap-confine: add unit tests for sc_invocation, cleanup memory
      leaks in tests
    - boot,dirs,image: introduce boot.MakeBootable, use it in image
      instead of ad hoc code
    - cmd/snap-update-ns: clarify sharing comment
    - tests/overlord/snapstate: refactor for cleaner test failures
    - cmd/snap-update-ns: don't propagate detaching changes
    - interfaces: allow reading mutter Xauthority file
    - cmd/snap-confine: fix /snap duplication in legacy mode
    - tests: fix mountinfo-tool filtering when used with rewriting
    - seed,image,o/devicestate: extract seed loading to seed/seed16.go
    - many: pass the rootdir and options to bootloader.Find
    - tests: part5 making tests work on ubuntu-core-18
    - cmd/snap-confine: keep track of snap instance name and the snap
      name
    - cmd: unify die() across C programs
    - tests: add functions to make an abstraction for the snaps
    - packaging/fedora, tests/lib/prepare-restore: helper tool for
      packing sources for RPM
    - cmd/snap: improve help and error msg for snapshot commands
    - hookstate/ctlcmd: fix snapctl set help message
    - cmd/snap: don't append / to snap name just because a dir exists
    - tests: support fastly-global.cdn.snapcraft.io url on proxy-no-core
      test
    - tests: add --quiet switch to retry-tool
    - tests: add unstable stage for travis execution
    - tests: disable interfaces-timeserver-control on 19.10
    - tests: don't guess in is_classic_confinement_supported
    - boot, etc: simplify BootParticipant (etc) usage
    - tests: verify retry-tool not retrying missing commands
    - tests: rewrite "retry" command as retry-tool
    - tests: move debug section after restore
    - cmd/libsnap-confine-private, cmd/s-c: use constants for
      snap/instance name lengths
    - tests: measure behavior of the device cgroup
    - boot, bootloader, o/devicestate: boot env manip goes in boot
    - tests: enabling ubuntu 19.10-64 on spread.yaml
    - tests: fix ephemeral mount table in left over by prepare
    - tests: add version-tool for comparing versions
    - cmd/libsnap: make feature flag enum 1<<N style
    - many: refactor boot/boottest and move to bootloader/bootloadertest
    - tests/cross/go-build: use go list rather than shell trickery
    - HACKING.md: clarify where "make fmt" is needed
    - osutil: make flock test more robust
    - features, overlord: make parallel-installs exported, export flags
      on startup
    - overlord/devicestate:  support the device service returning a
      stream of assertions
    - many: add snap model command, add /v2/model, /v2/model/serial REST
      APIs
    - debian: set GOCACHE dir during build to fix FTBFS on eoan
    - boot, etc.: refactor boot to have a lookup with different imps
    - many: add the start of Core 20 extensions support to the model
      assertion
    - overlord/snapstate: revert track-risk behavior change and
      validation on install
    - cmd/snap,image,seed:  move image.ValidateSeed to
      seed.ValidateFromYaml
    - image,o/devicestate,seed: oops, make sure to clear seedtest
      helpers
    - tests/main/snap-info: update check.py for test-snapd-tools 2.0
    - tests: moving tests to nightly suite
    - overlord/devicestate,seed:  small step, introduce
      seed.LoadAssertions and use it from firstboot
    - snapstate: add comment to checkVersion vs strutil.VersionCompare
    - tests: add unit tests for cmd_whoami
    - tests: add debug section to interfaces-contacts-service
    - many: introduce package seed and seedtest
    - interfaces/bluez: enable communication between bluetoothd and
      meshd via dbus
    - cmd/snap: fix snap switch message
    - overlord/snapstate: check channel names on install
    - tests: check snap_daemon user and group on system-usernames-
      illegal test are not created
    - cmd/snap-confine: fix group and permission of .info files
    - gadget: do not error on gadget refreshes with multiple volumes
    - snap: use deterministic paths to find the built deb
    - tests: just build snapd commands on go-build test
    - tests: re-enable mount-ns test on classic
    - tests: rename fuse_support to fuse-support
    - tests: move restore-project-each code to existing function
    - tests: simplify interfaces-account-control test
    - i18n, vendor, packaging: drop github.com/ojii/gettext.go, use
      github.com/snapcore/go-gettext
    - tests: always say 'restore: |'
    - tests: new test to check the output after refreshing/reverting
      core
    - snapstate: validate all system-usernames before creating them
    - tests: fix system version check on listing test for external
      backend
    - tests: add check for snap_daemon user/group
    - tests: don't look for lxcfs in mountinfo
    - tests: adding support for arm devices on ubuntu-core-device-reg
      test
    - snap: explicitly forbid trying to parallel install from seed
    - tests: remove trailing spaces from shell scripts
    - tests: remove locally installed revisions of core
    - tests: fix removal of snaps on ubuntu-core
    - interfaces: support Tegra display drivers
    - tests: move interfaces-contacts-service to /tmp
    - interfaces/network-manager: allow using
      org.freedesktop.DBus.ObjectManager
    - tests: restore dpkg selections after upgrade-from-2.15 test
    - tests: pass --remove to userdel on core
    - snap/naming: simplify SnapSet somewhat
    - devicestate/firstboot: check for missing bases early
    - httputil: rework protocol error detection
    - tests: unmount fuse connections only if not initially mounted
    - snap: prevent duplicated snap name and snap files when parsing
      seed.yaml
    - tests: re-implement user tool in python
    - image: improve/tweak some warning/error messages
    - cmd/libsnap-confine-private: add checks for parallel instances
      feature flag
    - tests: wait_for_service shows status after actual first minute
    - sanity: report proper errror when fuse is needed but not available
    - snap/naming: introduce SnapRef, Snap, and SnapSet
    - image: support prepare-image --classic for snapd snap only
      imagesConsequently:
    - tests/main/mount-ns: account for clone_children in cpuset cgroup
      on 18.04
    - many:  merging asserts.Batch Precheck with CommitTo and other
      clarifications
    - devicestate: add missing test for remodeling possibly removing
      required flag
    - tests: use user-tool to remove test user in the non-home test
    - overlord/configstate: sort patch keys to have deterministic order
      with snap set
    - many: generalize assertstate.Batch to asserts.Batch, have
      assertstate.AddBatch
    - gadget, overlord/devicestate: rename Position/Layout
    - store, image, cmd: make 'snap download' leave partials
    - httputil: improve http2 PROTOCOL_ERROR detection
    - tests: add new "user-tool" helper and use in system-user tests
    - tests: clean up after NFS tests
    - ifacestate: optimize auto-connect by setting profiles once after
      all connects
    - hookstate/ctlcmd: snapctl unset command
    - tests: allow test user XDG_RUNTIME_DIR to phase out
    - tests: cleanup "snap_daemon" user in system-usernames-install-
      twice
    - cmd/snap-mgmt: set +x on startup
    - interfaces/wayland,x11: allow reading an Xwayland Xauth file
    - many: move channel parsing to snap/channel
    - check-pr-title.py: allow {} in pr prefix
    - tests: spam test logs less while waiting for systemd unit to stop
    - tests: remove redundant activation check for snapd.socket
      snapd.service
    - tests: trivial snapctl test cleanup
    - tests: ubuntu 18.10 removed from the google-sru backend on the
      spread.yaml
    - tests: add new cases into arch_test
    - tests: clean user and group for test system-usernames-install-
      twice
    - interfaces: k8s worker node updates
    - asserts: move Model to its own model.go
    - tests: unmount binfmt_misc on cleanup
    - tests: restore nsdelegate clobbered by LXD
    - cmd/snap: fix snap unset help string
    - tests: unmount fusectl after testing
    - cmd/snap: fix remote snap info for parallel installed snaps

 -- Michael Vogt <michael.vogt@ubuntu.com>  Tue, 01 Oct 2019 11:24:41 +0200

snapd (2.41) xenial; urgency=medium

  * New upstream release, LP: #1840740
    - overlord/snapstate: revert track-risk behavior
    - tests: fix snap info test
    - httputil: rework protocol error detection
    - gadget: do not error on gadget refreshes with multiple volumes
    - i18n, vendor, packaging: drop github.com/ojii/gettext.go, use
      github.com/snapcore/go-gettext
    - snapstate: validate all system-usernames before creating them
    - mkversion.sh: fix version from git checkouts
    - interfaces/network-{control,manager}: allow 'k' on
      /run/resolvconf/**
    - interfaces/wayland,x11: allow reading an Xwayland Xauth file
    - interfaces: k8s worker node updates
    - debian: re-enable systemd environment generator
    - many: create system-usernames user/group if both don't exist
    - packaging: fix symlink for snapd.session-agent.socket
    - tests: change cgroups so that LXD doesn't have to
    - interfaces/network-setup-control: allow dbus netplan apply
      messages
    - tests: add /var/cache/snapd to the snapd state to prevent error on
      the store
    - tests: add test for services disabled during refresh hook
    - many: simpler access to snap-seccomp version-info
    - snap: cleanup some tests, clarify some errorsThis is a follow up
      from work on system usernames:
    - osutil: add osutil.Find{Uid,Gid}
    - tests: use a different archive based on the spread backend on go-
      build test
    - cmd/snap-update-ns: fix pair of bugs affecting refresh of snap
      with layouts
    - overlord/devicestate: detect clashing concurrent (ongoing, just
      finished) remodels or changes
    - interfaces/docker-support: declare controls-device-cgroup
    - packaging: fix removal of old apparmor profile
    - store: use track/risk for "channel" name when parsing store
      details
    - many: allow 'system-usernames' with libseccomp > 2.4 and golang-
      seccomp > 0.9.0
    - overlord/devicestate, tests: use gadget.Update() proper, spread
      test
    - overlord/configstate/configcore: allow setting start_x=1 to enable
      CSI camera on RPi
    - interfaces: remove BeforePrepareSlot from commonInterface
    - many: support system-usernames for 'snap_daemon' user
    - overlord/devicestate,o/snapstate: queue service commands before
      mark-seeded and other final tasks
    - interfaces/mount: discard mount ns on backend Remove
    - packaging/fedora: build on RHEL8
    - overlord/devicestate: support seeding a classic system with the
      snapd snap and no core
    - interfaces: fix test failure in gpio_control_test
    - interfaces, policy: remove sanitize helpers and use minimal policy
      check
    - packaging: use %systemd_user_* macros to enable session agent
      socket according to presets
    - snapstate, store: handle 429s on catalog refresh a little bit
      better
    - tests: part4 making tests work on ubuntu-core-18
    - many: drop snap.ReadGadgetInfo wrapper
    - xdgopenproxy: update test API to match upstream
    - tests: show why sbuild failed
    - data/selinux: allow mandb_t to search /var/lib/snapd
    - tests: be less verbose when checking service status
    - tests: set sbuild test as manual
    - overlord: DeviceCtx must find the remodel context for a remodel
      change
    - tests: use snap info --verbose to check for base
    - sanity: unmount squashfs with --lazy
    - overlord/snapstate: keep current track if only risk is specified
    - interfaces/firewall-control: support nft routing expressions and
      device groups
    - gadget: support for writing symlinks
    - tests: mountinfo-tool fail if there are no matches
    - tests: sync journal log before start the test
    - cmd/snap, data/completion: improve completion for 'snap debug'
    - httputil: retry for http2 PROTOCOL_ERROR
    - Errata commit: pulseaudio still auto-connects on classic
    - interfaces/misc: updates for k8s 1.15 (and greengrass test)
    - tests: set GOTRACEBACK=1 when running tests
    - cmd/libsnap: don't leak memory in sc_die_on_error
    - tests: improve how the system is restored when the upgrade-
      from-2.15 test fails
    - interfaces/bluetooth-control: add udev rules for BT_chrdev devices
    - interfaces: add audio-playback/audio-record and make pulseaudio
      manually connect
    - tests: split the sbuild test in 2 depending on the type of build
    - interfaces: add an interface granting access to AppStream metadata
    - gadget: ensure filesystem labels are unique
    - usersession/agent: use background context when stopping the agent
    - HACKING.md: update spread section, other updates
    - data/selinux: allow snap-confine to read entries on nsfs
    - tests: respect SPREAD_DEBUG_EACH on the main suite
    - packaging/debian-sid: set GOCACHE to a known writable location
    - interfaces: add gpio-control interface
    - cmd/snap: use showDone helper with 'snap switch'
    - gadget: effective structure role fallback, extra tests
    - many: fix unit tests getting stuck
    - tests: remove installed snap on restore
    - daemon: do not modify test data in user suite
    - data/selinux: allow read on sysfs
    - packaging/debian: don't md5sum absent files
    - tests: remove test-snapd-curl
    - tests: remove test-snapd-snapctl-core18 in restore
    - tests: remove installed snap in the restore section
    - tests: remove installed test snap
    - tests: correctly escape mount unit path
    - cmd/Makefile.am: support building with the go snap
    - tests: work around classic snap affecting the host
    - tests: fix typo "current"
    - overlord/assertstate: add Batch.Precheck to check for the full
      validity of the batch before Commit
    - tests: restore cpuset clone_children clobbered by lxd
    - usersession: move userd package to usersession/userd
    - tests: reformat and fix markdown in snapd-state.md
    - gadget: select the right updater for given structure
    - tests: show stderr only if it exists
    - sessionagent: add a REST interface with socket activation
    - tests: remove locally installed core in more tests
    - tests: remove local revision of core
    - packaging/debian-sid: use correct apparmor Depends for Debian
    - packaging/debian-sid: merge debian upload changes back into master
    - cmd/snap-repair: make sure the goroutine doesn't stick around on
      timeout
    - packaging/fedora: github.com/cheggaaa/pb is no longer used
    - configstate/config: fix crash in purgeNulls
    - boot, o/snapst, o/devicest: limit knowledge of boot vars to boot
    - client,cmd/snap: stop depending on status/status-code in the JSON
      responses in client
    - tests: unmount leftover /run/netns
    - tests: switch mount-ns test to manual
    - overlord,daemon,cmd/snapd:  move expensive startup to dedicated
      StartUp methods
    - osutil: add EnsureTreeState helper
    - tests: measure properties of various  mount namespaces
    - tests: part2 making tests work on ubuntu-core-18
    - interfaces/policy: minimal policy check for replacing
      sanitizeReservedFor helpers (1/2)
    - interfaces: add an interface that grants access to the PackageKit
      service
    - overlord/devicestate: update gadget update handlers and mocks
    - tests: add mountinfo-tool --ref-x1000
    - tests: remove lxd / lxcfs if pre-installed
    - tests: removing support for ubuntu cosmic on spread test suite
    - tests: don't leak /run/netns mount
    - image: clean up the validateSuite
    - bootloader: remove "Dir()" from Bootloader interface
    - many: retry to reboot if snapd gets restarted before expected
      reboot
    - overlord: implement re-registration remodeling
    - cmd: revert PR#6933 (tweak of GOMAXPROCS)
    - cmd/snap: add snap unset command
    - many: add Client-User-Agent to "SnapAction" install API call
    - tests: first part making tests run on ubuntu-core-18
    - hookstate/ctlcmd: support hidden commands in snapctl
    - many: replace snapd snap name checks with type checks (3/4)
    - overlord: mostly stop needing Kernel/CoreInfo, make GadgetInfo
      consider a DeviceContext
    - snapctl: handle unsetting of config options with "!"
    - tests: move core migration snaps to tests/lib/snaps dir
    - cmd/snap: handle unsetting of config options with "!"
    - cmd/snap, etc: add health to 'snap list' and 'snap info'
    - gadget: use struct field names when intializing data in mounted
      updater unit tests
    - cmd/snap-confine: bring /lib/firmware from the host
    - snap: set snapd snap type (1/4)
    - snap: add checks in validate-seed for missing base/default-
      provider
    - daemon: replace shutdownServer with net/http's native shutdown
      support
    - interfaces/builtin: add exec "/bin/runc" to docker-support
    - gadget: mounted filesystem updater
    - overlord/patch: simplify conditions for re-applying sublevel
      patches for level 6
    - seccomp/compiler: adjust test case names and comment for later
      changes
    - tests: fix error doing snap pack running failover test
    - tests: don't preserve size= when rewriting mount tables
    - tests: allow reordering of rewrite operations
    - gadget: main update routine
    - overlord/config: normalize nulls to support config unsetting
      semantics
    - snap-userd-autostart: don't list as a startup application on the
      GUI
    - tests: renumber snap revisions as seen via writable
    - tests: change allocation for mount options
    - tests: re-enable ns-re-associate test
    - tests: mountinfo-tool allow many --refs
    - overlord/devicestate: implement reregRemodelContext with the
      essential re-registration logic
    - tests: replace various numeric mount options
    - gadget: filesystem image writer
    - tests: add more unit tests for mountinfo-tool
    - tests: introduce mountinfo-tool --ref feature
    - tests: refactor mountinfo-tool rewrite state
    - tests: allow renumbering mount namespace identifiers
    - snap: refactor and explain layout blacklisting
    - tests: renumber snap revisions as seen via hostfs
    - daemon, interfaces, travis: workaround build ID with Go 1.9, use
      1.9 for travis tests
    - cmd/libsnap: add sc_error_init_{simple,api_misuse}
    - gadget: make raw updater handle shifted structures
    - tests/lib/nested: create WORK_DIR before accessing it
    - cmd/libsnap: rename SC_LIBSNAP_ERROR to SC_LIBSNAP_DOMAIN
    - cmd,tests: forcibly discard mount namespace when bases change
    - many: introduce healthstate, run check-health
      post-(install/refresh/try/revert)
    - interfaces/optical-drive: add scsi-generic type 4 and 5 support
    - cmd/snap-confine: exit from helper when parent dies

 -- Michael Vogt <michael.vogt@ubuntu.com>  Fri, 30 Aug 2019 08:56:16 +0200

snapd (2.40) xenial; urgency=medium

  * New upstream release, LP: #1836327
    - overlord/patch: simplify conditions for re-applying sublevel
      patches for level 6
    - cmd,tests: forcibly discard mount namespace when bases change
    - cmd/snap-confine: handle device cgroup before pivot
    - cmd/snap-apparmor-service: quit if there are no profiles
    - cmd/snap, image: add --target-directory and --basename to 'snap
      download'
    - interfaces: add jack1 implicit classic interface
    - interfaces: miscellaneous policy updates
    - daemon: classic confinement is not supported on core
    - interfaces: bluetooth-control: add mtk BT device node
    - cmd/snap-seccomp: initial support for negative arguments with
      uid/gid caching
    - snap-confine: move seccomp load after permanent privilege drop
    - tests: new profiler snap used to track cpu and memory for snapd
      and snap commands
    - debian: make maintainer scripts do nothing on powerpc
    - gadget: mounted filesystem writer
    - cmd/snap: use padded checkers for snapshot output
    - bootloader: switch to bootloader_test style testing
    - gadget: add a wrapper for generating partitioned images with
      sfdisk
    - tests/main/snap-seccomp-syscalls: add description
    - tests: continue executing on errors either updating the repo db or
      installing dependencies
    - cmd/snap-seccomp/syscalls: add io_uring syscalls
    - systemd: add InstanceMode enumeration to control which systemd
      instance to control
    - netutil: extract socket activation helpers from daemon package.
    - interfaces: spi: update regex rules to accept spi nodes like
      spidev12345.0
    - gadget: fallback device lookup
    - many: add strutil.ElliptLeft, use it for shortening cohorts
    - wrappers: allow sockets under $XDG_RUNTIME_DIR
    - gadget: add wrapper for creating and populating filesystems
    - gadget: add writer for offset-write
    - gadget: support relative symlinks in device lookup
    - snap, snapstate: additional validation of base field
    - many: fix some races and missing locking, make sure UDevMonitor is
      stopped
    - boot: move ExtractKernelAssets
    - daemon, snap: screenshots _only_ shows the deprecation notice,
      from 2.39
    - osutil: add a workaround for overlayfs apparmor as it is used on
      Manjaro
    - snap: introduce GetType() function for snap.Info
    - tests: update systems to be used for during sru validation
    - daemon: increase `shutdownTimeout` to 25s to deal with slow
      HW
    - interfaces/network-manager: move deny ptrace to the connected slot
    - interfaces: allow locking of pppd files
    - cmd/snap-exec: fix snap completion for classic snaps with non
      /usr/lib/snapd libexecdir
    - daemon: expose pprof endpoints
    - travis: disable snap pack on OSX
    - client, cmd/snap: expose the new cohort options for snap ops
    - overlord/snapstate: tweak switch summaries
    - tests: reuse the image created initially for nested tests
      execution
    - tests/lib/nested: tweak assert disk prepare step
    - daemon, overlord/snapstate: support leave-cohort
    - tests/main/appstream-id: collect debug info
    - store,daemon: add client-user-agent support to store.SnapInfo
    - tests: add check for invalid PR titles in the static checks
    - tests: add snap-tool for easier access to internal tools
    - daemon: unexport file{Response,Stream}
    - devicestate: make TestUpdateGadgetOnClassicErrorsOut less racy
    - tests: fix test desktop-portal-filechooser
    - tests: sort commands from DumpCommands in the dumpDbHook
    - cmd/snap: add unit test for "advise-snap --dump-db".
    - bootloader: remove extra mock bootloader implementation
    - daemon: tweak for "add api endpoint for download" PR
    - packaging: fix reproducible build error
    - tests: synchronize journal logs before check logs
    - tests: fix snap service watchdog test
    - tests: use more readable test directory names
    - tests/regression/lp-1805485: update test description
    - overlord: make changes conflict with remodel
    - tests: make sure the snapshot unit test uses a snapshot time
      relative to Now()
    - tests: revert "tests: stop catalog-update/apt-hooks test for now"
    - tests: mountinfo-tool --one prints matches on failure
    - data/selinux: fix policy for snaps with bases and classic snaps
    - debian: fix building on eoan by tweaking golang build-deps
    - packaging/debian-sid: update required golang version to 1.10
    - httputil: handle "no such host" error explicitly and do not retry
      it
    - overlord/snapstate, & fallout: give Install a *RevisionOptions
    - cmd/snap: don't run install on 'snap --help install'
    - gadget: raw/bare structure writer and updater
    - daemon, client, cmd/snap: show cohort key in snap info --verbose
    - overlord/snapstate: add update-gadget task when needed, block
      other changes
    - image: turn a missing default content provider into an error
    - overlord/devicestate: update-gadget-assets task handler with
      stubbed gadget callbacks
    - interface: builtin: avahi-observe/control: update label for
      implicit slot
    - tests/lib/nested: fix multi argument copy_remote
    - tests/lib/nested: have mkfs.ext4 use a rootdir instead of mounting
      an image
    - packaging: fix permissions powerpc docs dir
    - overlord: mock store to avoid net requests
    - debian: rework how we run autopkgtests
    - interface: builtin: avahi-observe/control: allow slots
      implementation also by app snap on classic system
    - interfaces: builtin: utils: add helper function to identify system
      slots
    - interfaces: add missing adjtimex to time-control
    - overlord/snapstate, snap: support base = "none"
    - daemon, overlord/snapstate: give RevisionOptions a CohortKey
    - data/selinux: permit init_t to remount snappy_snap_t
    - cmd/snap: test for a friendly error on 'okay' without 'warnings'
    - cmd/snap: support snap debug timings --startup=.. and measure
      loadState time
    - advise-snap: add --dump-db which dumps the command database
    - interfaces/docker-support: support overlayfs on ubuntu core
    - cmd/okay: Remove err message when warning file not exist
    - devicestate: disallow removal of snaps used in booting early
    - packaging: fix build-depends on powerpc
    - tests: run spread tests on opensuse leap 15.1
    - strutil/shlex: fix ineffassign
    - cmd/snapd: ensure GOMAXPROCS is at least 2
    - cmd/snap-update-ns: detach unused mount points
    - gadget: record gadget root directory used during positioning
    - tests: force removal to prevent restore fails when directory
      doesn't exist on lp-1801955 test
    - overlord: implement store switch remodeling
    - tests: stop using ! for naive negation in shell scripts
    - snap,store,daemon,client: send new "Snap-Client-User-Agent" header
      in Search()
    - osutil: now that we require golang-1.10, use user.LookupGroup()
    - spread.yaml,tests: change MATCH and REBOOT to cmds
    - packaging/fedora: force external linker to ensure static linking
      and -extldflags use
    - timings: tweak the conditional for ensure timings
    - timings: always store ensure timings as long as they have an
      associated change
    - cmd/snap: tweak the output of snap debug timings --ensure=...
    - overlord/devicestate: introduce remodel kinds and
      contextsregistrationContext:
    - snaptest: add helper for mocking snap with contents
    - snapstate: allow removal of non-model kernels
    - tests: change strace parameters on snap-run test to avoid the test
      gets stuck
    - gadget: keep track of the index where structure content was
      defined
    - cmd/snap-update-ns: rename leftover ctx to upCtx
    - tests: add "not" command
    - spread.yaml: use "snap connections" in debug
    - tests: fix how strings are matched on auto-refresh-retry test
    - spread-shellcheck: add support for variants and environment
    - gadget: helper for shifting structure start position
    - cmd/snap-update-ns: add several TODO comments
    - cmd/snap-update-ns: rename ctx to upCtx
    - spread.yaml: make HOST: usage shellcheck-clean
    - overlord/snapstate, daemon: snapstate.Switch now takes a
      RevisionOption
    - tests: add mountinfo-tool
    - many: make snapstate.Update take *RevisionOptions instead of chan,
      rev
    - tests/unit/spread-shellcheck: temporary workaround for SC2251
    - daemon: refactor user ops to api_users
    - cmd/snap, tests: refactor info to unify handling of 'direct' snaps
    - cmd/snap-confine: combine sc_make_slave_mount_ns into caller
    - cmd/snap-update-ns: use "none" for propagation changes
    - cmd/snap-confine: don't pass MS_SLAVE along with MS_BIND
    - cmd/snap, api, snapstate: implement "snap remove --purge"
    - tests: new hotplug test executed on ubuntu core
    - tests: running tests on fedora 30
    - gadget: offset-write: fix validation, calculate absolute position
    - data/selinux: allow snap-confine to do search on snappy_var_t
      directories
    - daemon, o/snapstate, store: support for installing from cohorts
    - cmd/snap-confine: do not mount over non files/directories
    - tests: validates snapd from ppa
    - overlord/configstate: don't panic on invalid configuration
    - gadget: improve device lookup, add helper for mount point lookup
    - cmd/snap-update-ns: add tests for executeMountProfileUpdate
    - overlord/hookstate: don't run handler unless hooksup.Always
    - cmd/snap-update-ns: allow changing mount propagation
    - systemd: workaround systemctl show quirks on older systemd
      versions
    - cmd/snap: allow option descriptions to start with the command
    - many: introduce a gadget helper for locating device matching given
      structure
    - cmd/snap-update-ns: fix golint complaints about variable names
    - cmd/snap: unit tests for debug timings
    - testutil: support sharing-related mount flags
    - packaging/fedora: Merge changes from Fedora Dist-Git and drop EOL
      Fedora releases
    - cmd/snap: support for --ensure argument for snap debug timings
    - cmd,sandbox: tweak seccomp version info handling
    - gadget: record sector size in positioned volume
    - tests: make create-user test support managed devices
    - packaging: build empty package on powerpc
    - overlord/snapstate: perform hard refresh check
    - gadget: add volume level update checks
    - cmd/snap: mangle descriptions that have indent > terminal width
    - cmd/snap-update-ns: rename applyFstab to executeMountProfileUpdate
    - cmd/snap-confine: unshare per-user mount ns once
    - tests: retry govendor sync
    - tests: avoid removing snaps which are cached to speed up the
      prepare on boards
    - tests: fix how the base snap are deleted when there are multiple
      to deleted on reset
    - cmd/snap-update-ns: merge apply functions
    - many: introduce assertstest.SigningAccounts and AddMany test
      helpers
    - interfaces: special-case "snapd" in sanitizeSlotReservedForOS*
      helpers
    - cmd/snap-update-ns: make apply{User,System}Fstab identical
    - gadget: introduce checkers for sanitizing structure updates
    - cmd/snap-update-ns: move apply{Profile,{User,System}Fstab} to same
      file
    - overlord/devicestate: introduce registrationContext
    - cmd/snap-update-ns: add no-op load/save current user profile logic
    - devicestate: set "new-model" on the remodel change
    - devicestate: use deviceCtx in checkGadgetOrKernel
    - many: use a fake assertion model in the device contexts for tests
    - gadget: fix handling of positioning constrains for structures of
      MBR role
    - snap-confine: improve error when running on a not /home homedir
    - devicestate: make Remodel() return a state.Change
    - many: make which store to use contextualThis reworks
      snapstate.Store instead of relying solely on DeviceContext,
      because:
    - tests: enable tests on centos 7 again
    - interfaces: add login-session-control interface
    - tests: extra debug for snapshot-basic test
    - overlord,overlord/devicestate: do without GadgetInfo/KernelInfo in
      devicestate
    - gadget: more validation checks for legacy MBR structure type &
      role
    - osutil: fix TestReadBuildGo test in sbuild
    - data: update XDG_DATA_DIRS via the systemd environment.d mechanism
      too
    - many: do without device state/assertions accessors based on state
      only outside of devicestate/tests
    - interfaces/dbus: fix unit tests when default snap mount dir is not
      /snap
    - tests: add security-seccomp to verify seccomp with arg filtering
    - snapshotstate: disable automatic snapshots on core for now
    - snapstate: auto-install snapd when needed
    - overlord/ifacestate: update static attributes of "content"
      interface
    - interfaces: add support for the snapd snap in the dbus backend*
    - overlord/snapstate: tweak autorefresh logic if network is not
      available
    - snapcraft: also include ld.so.conf from libc in the snapcraft.yml
    - snapcraft.yaml: fix links ld-linux-x86-64.so.2/ld64.so.2
    - overlord: pass a DeviceContext to the checkSnap implementations
    - daemon: add RootOnly flag to commands
    - many:  make access to the device model assertion etc contextual
      via a DeviceCtx hook/DeviceContext interface
    - snapcraft.yaml: include libc6 in snapd
    - tests: reduce snapcraft leftovers from PROJECT_PATH,  temp disable
      centos
    - overlord: make the store context composably backed by separate
      backends for device asserts/info etc.
    - snapstate: revert "overlord/snapstate: remove PlugsOnly"
    - osutil,cmdutil: move CommandFromCore and make it use the snapd
      snap (if available)
    - travis: bump Go version to 1.10.x
    - cmd/snap-update-ns: remove instanceName argument from applyProfile
    - gadget: embed volume in positioned volume, rename fields
    - osutil: use go build-id when no gnu build-id is available
    - snap-seccomp: add 4th field to version-info for golang-seccomp
      features
    - cmd/snap-update-ns: merge computeAndSaveSystemChanges into
      applySystemFstab
    - cmd/snap, client, daemon, store: create-cohort
    - tests: give more time until nc returns on appstream test
    - tests: run spread tests on ubuntu 19.04
    - gadget: layout, smaller fixes
    - overlord: update static attrs when reloading connections
    - daemon: verify snap instructions for multi-snap requests
    - overlord/corecfg: make expiration of automatic snapshots
      configurable (4/4)
    - cmd/snap-update-ns: pass MountProfileUpdate to
      apply{System,User}Fstab
    - snap: fix interface bindings on implicit hooks
    - tests: improve how snaps are cached
    - cmd/snap-update-ns: formatting tweaks
    - data/selinux: policy tweaks
    - cmd/snap-update-ns: move locking to the common layer
    - overlord: use private YAML inside several tests
    - cmd/snap, store, image: support for cohorts in "snap download"
    - overlord/snapstate: add timings to critical task handlers and the
      backend
    - cmd: add `snap debug validate-seed <path>` cmd
    - state: add possible error return to TaskSet.Edge()
    - snap-seccomp: use username regex as defined in osutil/user.go
    - osutil: make IsValidUsername public and fix regex
    - store: serialize the acquisition of device sessions
    - interfaces/builtin/desktop: fonconfig v6/v7 cache handling on
      Fedora
    - many: move Device/SetDevice to devicestate, start of making them
      pluggable in storecontext
    - overlord/snapstate: remove PlugsOnly
    - interfaces/apparmor: allow running /usr/bin/od
    - spread: add qemu:fedora-29-64
    - tests: make test parallel-install-interfaces work for boards with
      pre-installed snaps
    - interfaces/builtin/intel_mei: fix /dev/mei* AppArmor pattern
    - spread.yaml: add qemu:centos-7-64
    - overlord/devicestate: extra measurements related to
      populateStateFromSeed
    - cmd/snap-update-ns: move Assumption to {System,User}ProfileUpdate
    - cmd/libsnap: remove fringe error function
    - gadget: add validation of cross structure overlap and offset
      writes
    - cmd/snap-update-ns: refactor of profile application (3/N)
    - data/selinux: tweak the policy for runuser and s-c, interpret
      audit entries
    - tests: fix spaces issue in the base snaps names to remove during
      reset phase
    - tests: wait for man db cache is updated before after install snapd
      on Fedora
    - tests: extend timeout of sbuild test

 -- Michael Vogt <michael.vogt@ubuntu.com>  Fri, 12 Jul 2019 10:40:08 +0200

snapd (2.39.3) xenial; urgency=medium

  * New upstream release, LP: #1827495
    - daemon: increase `shutdownTimeout` to 25s to deal with slow HW
    - spread: run tests against openSUSE 15.1
    - data/selinux: fix policy for snaps with bases and classic snaps

 -- Michael Vogt <michael.vogt@ubuntu.com>  Fri, 21 Jun 2019 09:06:01 +0200

snapd (2.39.2) xenial; urgency=medium

  * New upstream release, LP: #1827495
    - debian: rework how we run autopkgtests
    - interfaces/docker-support: add overlayfs accesses for ubuntu core
    - data/selinux: permit init_t to remount snappy_snap_t
    - strutil/shlex: fix ineffassign
    - packaging: fix build-depends on powerpc

 -- Michael Vogt <michael.vogt@ubuntu.com>  Wed, 05 Jun 2019 08:41:21 +0200

snapd (2.39.1) xenial; urgency=medium

  * New upstream release, LP: #1827495
    - spread: enable Fedora 30
    - cmd/snap-confine, data/selinux: cherry pick Fedora 30 fixes
    - tests/unit/spread-shellcheck: temporary workaround for SC2251
    - packaging: build empty package on powerpc
    - interfaces: special-case "snapd" in sanitizeSlotReservedForOS*
      helper
    - cmd/snap: mangle descriptions that have indent > terminal width
    - cmd/snap-confine: unshare per-user mount ns once
    - tests: avoid adding spaces to the base snaps names
    - systemd: workaround systemctl show quirks on older systemd
      versions

 -- Michael Vogt <michael.vogt@ubuntu.com>  Wed, 29 May 2019 12:08:43 +0200

snapd (2.39) xenial; urgency=medium

  * New upstream release, LP: #1827495
    - overlord/ifacestate: update static attributes of "content"
      interface
    - data/selinux: tweak the policy for runuser and s-c, interpret
      audit entries
    - snapshotstate: disable automatic snapshots on core for now
    - overlord/corecfg: make expiration of automatic snapshots
      configurable
    - snapstate: auto-install snapd when needed
    - interfaces: add support for the snapd snap in the dbus backend
    - overlord/snapstate: tweak autorefresh logic if network is not
      available
    - interfaces/apparmor: allow running /usr/bin/od
    - osutil,cmdutil: move CommandFromCore and make it use the snapd
      snap (if available)
    - daemon: also verify snap instructions for multi-snap requests
    - data/selinux: allow snap-confine to mount on top of bin
    - data/selinux: auto transition /var/snap to snappy_var_t
    - cmd: add `snap debug validate-seed <path>` cmd
    - interfaces/builtin/desktop: fonconfig v6/v7 cache handling on
      Fedora
    - interfaces/builtin/intel_mei: fix /dev/mei* AppArmor pattern
    - tests: make snap-connections test work on boards with snaps pre-
      installed
    - tests: check for /snap/core16/current in core16-provided-by-core
    - tests: run livepatch test on 18.04 as well
    - devicestate: deal correctly with the "required" flag on Remodel
    - snapstate,state: add TaskSet.AddAllWithEdges() and use in doUpdate
    - snapstate: add new NoReRefresh flag and use in Remodel()
    - many: allow core as a fallback for core16
    - snapcraft: build static fontconfig in the snapd snap
    - cmd/snap-confine: remove unused sc_open_snap_{update,discard}_ns
    - data/selinux: allow snapd to execute runuser under snappy_t
    - spread, tests: do not leave mislabeled files in restorecon test,
      attempt to catch similar files
    - interfaces: cleanup internal tool lookup in system-key
    - many: move auth.AuthContext to store.DeviceAndAuthContext, the
      implemention to a separate storecontext packageThis:
    - overlord/devicestate: measurements around ensure and related tasks
    - cmd: tweak internal tool lookup to accept more possible locations
    - overlord/snapstate,snapshotstate: create snapshot on snap removal
    - tests: run smoke tests on (almost) pristine systems
    - tests: system disable ssh for config defaults in gadget
    - cmd/debug: integrate new task timings with "snap debug timings"
    - tests/upgrade/basic, packaging/fedoar: restore SELinux context of
      /var/cache/fontconfig, patch pre-2.39 mount units
    - image: simplify prefer local logic  and fixes
    - tests/main/selinux-lxd: make sure LXD from snaps works cleanly
      with enforcing SELinux
    - tests: deny ioctl - TIOCSTI with garbage in high bits
    - overlord: factor out mocking of device service and gadget w.
      prepare-device for registration tests
    - data/selinux, tests/main/selinux-clean: fine tune the policy, make
      sure that no denials are raised
    - cmd/libsnap,osutil: fix parsing of mountinfo
    - ubuntu: disable -buildmode=pie on armhf to fix memory issue
    - overlord/snapstate: inhibit refresh for up to a week
    - cmd/snap-confine: prevent cwd restore permission bypass
    - overlord/ifacestate: introduce HotplugKey type use short key in
      change summaries
    - many: make Remodel() download everything first before installing
    - tests: fixes discovered debugging refresh-app-awareness
    - overlord/snapstate: track time of postponed refreshes
    - snap-confine: set rootfs_dir in sc_invocation struct
    - tests: run create-user on core devices
    - boot: add flag file "meta/force-kernel-extraction"
    - tests: add regression test for systemctl race fix
    - overlord/snapshotstate: helpers for snapshot expirations
    - overlord,tests: perform soft refresh check in doInstall
    - tests: enable tests that write /etc/{hostname,timezone} on core18
    - overlord/ifacestate: implement String() method of
      HotplugDeviceInfo for better logs/messages
    - cmd/snap-confine: move ubuntu-core fallback checks
    - testutil: fix MockCmd for shellcheck 0.5
    - snap, gadget: move gadget read/validation into separate package,
      tweak naming
    - tests: split travis spread execution in 2 jobs for ubuntu and non
      ubuntu systems
    - testutil: make mocked command work with shellcheck from snaps
    - packaging/fedora, tests/upgrade/basic: patch existing mount units
      with SELinux context on upgrade
    - metautil, snap: extract yaml value normalization to a helper
      package
    - tests: use apt via eatmydata
    - dirs,overlord/snapstate: add Soft and Hard refresh checks
    - cmd/snap-confine: allow using tools from snapd snap
    - cmd,interfaces: replace local helpers with cmd.InternalToolPath
    - tweak: fix "make hack" on Fedora
    - snap: add validation of gadget.yaml
    - cmd/snap-update-ns: refactor of profile application
    - cmd/snap,client,daemon,store: layout and sanity tweaks for
      find/search options
    - tests: add workaround for missing cache reset on older snapd
    - interfaces: deal with the snapd snap correctly for apparmor 2.13
    - release-tools: add debian-package-builder
    - tests: enable opensuse 15 and add force-resolution installing
      packages
    - timings: AddTag helper
    - testutil: run mocked commands through shellcheck
    - overlord/snapshotstate: support auto flag
    - client, daemon, store: search by common-id
    - tests: all the systems for google backend with 6 workers
    - interfaces: hotplug nested vm test, updated serial-port interface
      for hotplug.
    - sanity: use proper SELinux context when mounting squashfs
    - cmd/libsnap: neuter variables in cleanup functions
    - interfaces/adb-support: account for hubs on sysfs path
    - interfaces/seccomp: regenerate changed profiles only
    - snap: reject layouts to /lib/{firmware,modules}
    - cmd/snap-confine, packaging: support SELinux
    - selinux, systemd: support mount contexts for snap images
    - interfaces/builtin/opengl: allow access to Tegra X1
    - cmd/snap: make 'snap warnings' output yamlish
    - tests: add check to detect a broken snap on reset
    - interfaces: add one-plus devices to adb-support
    - cmd: prevent umask from breaking snap-run chain
    - tests/lib/pkgdb: allow downgrade when installing packages in
      openSUSE
    - cmd/snap-confine: use fixed private tmp directory
    - snap: tweak parsing errors of gadget updates
    - overlord/ifacemgr: basic measurements
    - spread: refresh metadata on openSUSE
    - cmd/snap-confine: pass sc_invocation instead of numerous args
      around
    - snap/gadget: introduce volume update info
    - partition,bootloader: rename 'partition' package to 'bootloader'
    - interfaces/builtin: add dev/pts/ptmx access to docker_support
    - tests: restore sbuild test
    - strutil: make SplitUnit public, allow negative numbers
    - overlord/snapstate,: retry less for auto-stuff
    - interfaces/builtin: add add exec "/" to docker-support
    - cmd/snap: fix regression of snap saved command
    - cmd/libsnap: rename C enum for feature flag
    - cmd: typedef mountinfo structures
    - tests/main/remodel: clean up before reverting the state
    - cmd/snap-confine: umount scratch dir using UMOUNT_NOFOLLOW
    - timings: add new helpers, Measurer interface and DurationThreshold
    - cmd/snap-seccomp: version-info subcommand
    - errortracker: fix panic in Report if db cannot be opened
    - sandbox/seccomp: a helper package wrapping calls to snap-seccomp
    - many: add /v2/model API, `snap remodel` CLI and spread test
    - tests: enable opensuse tumbleweed back
    - overlord/snapstate, store: set a header when auto-refreshing
    - data/selinux, tests: refactor SELinux policy, add minimal tests
    - spread: restore SELinux context when we mess with system files
    - daemon/api: filter connections with hotplug-gone=true
    - daemon: support returning assertion information as JSON with the
      "json" query parameter
    - cmd/snap: hide 'interfaces' command, show deprecation notice
    - timings: base API for recording timings in state
    - cmd/snap-confine: drop unused dependency on libseccomp
    - interfaces/apparmor: factor out test boilerplate
    - daemon: extract assertions api endpoint implementation into
      api_asserts.go
    - spread.yaml: bump delta reference
    - cmd/snap-confine: track per-app and per-hook processes
    - cmd/snap-confine: make sc_args helpers const-correct
    - daemon: move a function that was between an other struct and its
      methods
    - overlord/snapstate: fix restoring of "old-current" revision config
      in undoLinkSnap
    - cmd/snap, client, daemon, ifacestate: show a leading attribute of
      a connection
    - cmd/snap-confine: call sc_should_use_normal_mode once
    - cmd/snap-confine: populate enter_non_classic_execution_environment
    - daemon: allow downloading snaps blobs via .../file
    - cmd/snap-confine: introduce sc_invocation
    - devicestate: add initial Remodel support
    - snap: remove obsolete license-* fields in the yaml
    - cmd/libsnap: add cgroup-pids-support module
    - overlord/snapstate/backend: make LinkSnap clean up more
    - snapstate: only keep 2 snaps on classic
    - ctlcmd/tests: tests tweaks (followup to #6322)

 -- Michael Vogt <michael.vogt@ubuntu.com>  Fri, 03 May 2019 11:29:50 +0200

snapd (2.38.1) xenial; urgency=medium

  * New upstream release, LP: #1824394
    - tests: add workaround for missing cache reset on older snapd
    - ubuntu: disable -buildmode=pie on armhf to fix memory issue

 -- Michael Vogt <michael.vogt@ubuntu.com>  Thu, 11 Apr 2019 18:26:47 +0200

snapd (2.38) xenial; urgency=medium

  * New upstream release, LP: #1818648
    - overlord/snapstate,: retry less for auto-stuff
    - cmd/snap: fix regression of snap saved command
    - interfaces/builtin: add dev/pts/ptmx access to docker_support
    - overlord/snapstate, store: set a header when auto-refreshing
    - interfaces/builtin: add add exec "/" to docker-support
    - cmd/snap, client, daemon, ifacestate: show a leading attribute of
      a connection
    - interface: avahi-observe: Fixing socket permissions on 4.15
      kernels
    - tests: check that apt works before using it
    - apparmor: support AppArmor 2.13
    - snapstate: restart into the snapd snap on classic
    - overlord/snapstate: during refresh, re-refresh on epoch bump
    - cmd, daemon: split out the common bits of mapLocal and mapRemote
    - cmd/snap-confine: chown private /tmp to root.root
    - cmd/snap-confine: drop uid from random /tmp name
    - overlord/hookstate: apply pending transaction changes onto
      temporary configuration for snapctl get
    - cmd/snap: `snap connections` command
    - interfaces/greengrass_support: update accesses for GGC 1.8
    - cmd/snap, daemon: make the connectivity check use GET
    - interfaces/builtin,/udev: add spec support to disable udev +
      device cgroup and use it for greengrass
    - interfaces/intel-mei: small follow up tweaks
    - ifacestate/tests: fix/improve udev mon test
    - interfaces: add multipass-support interface
    - tests/main/high-user-handling: fix the test for Go 1.12
    - interfaces: add new intel-mei interface
    - systemd: decrease the checker counter before unlocking otherwise
      we can get spurious panics
    - daemon/tests: fix race in the disconnect conflict test
    - cmd/snap-confine: allow moving tasks to pids cgroup
    - tests: enable opensuse tumbleweed on spread
    - cmd/snap: fix `snap services` completion
    - ifacestate/hotplug: integration with udev monitor
    - packaging: build snapctl as a static binary
    - packaging/opensuse: move most logic to snapd.mk
    - overlord: fix ensure before slowness on Retry
    - overlord/ifacestate: fix migration of connections on upgrade from
      ubuntu-core
    - daemon, client, cmd/snap: debug GETs ask aspects, not actions
    - tests/main/desktop-portal-*: fix handling of python dependencies
    - interfaces/wayland: allow wayland server snaps function on classic
      too
    - daemon, client, cmd/snap: snap debug base-declaration
    - tests: run tests on opensuse leap 15.0 instead of 42.3
    - cmd/snap: fix error messages for snapshots commands if ID is not
      uint
    - interfaces/seccomp: increase filter precision
    - interfaces/network-manager: no peer label check for hostname1
    - tests: add a tests for xdg-desktop-portal integration
    - tests: not checking 'tracking channel' after refresh core on
      nested execution
    - tests: remove snapweb from tests
    - snap, wrappers: support StartTimeout
    - wrappers: Add an X-SnapInstanceName field to desktop files
    - cmd/snap: produce better output for help on subcommands
    - tests/main/nfs-support: use archive mode for creating fstab backup
    - many: collect time each task runs and display it with `snap debug
      timings <id>`
    - tests: add attribution to helper script
    - daemon: make ucrednetGet not loop
    - squashfs: unset SOURCE_DATE_EPOCH in the TestBuildDate test
    - features,cmd/libsnap: add new feature "refresh-app-awareness"
    - overlord: fix random typos
    - interfaces/seccomp: generate global seccomp profile
    - daemon/api: fix error case for disconnect conflict
    - overlord/snapstate: add some randomness to the catalog refresh
    - tests: disable trusty-proposed for now
    - tests: fix upgrade-from-2.15 with kernel 4.15
    - interfaces/apparmor: allow sending and receiving signals from
      ourselves
    - tests: split the test interfaces-many in 2 and remove snaps on
      restore
    - tests: use snap which takes 15 seconds to install on retryable-
      error test
    - packaging: avoid race in snapd.postinst
    - overlord/snapstate: discard mount namespace when undoing 1st link
      snap
    - cmd/snap-confine: allow writes to /var/lib/**
    - tests: stop catalog-update test for now
    - tests/main/auto-refresh-private: make sure to actually download
      with the expired macaroon
    - many: save media info when installing, show it when listing
    - userd: handle help urls which requires prepending XDG_DATA_DIRS
    - tests: fix NFS home mocking
    - tests: improve snaps-system-env test
    - tests: pre-cache core on core18 systems
    - interfaces/hotplug: renamed RequestedSlotSpec to ProposedSlot,
      removed Specification
    - debian: ensure leftover usr.lib.snapd.snap-confine is gone
    - image,cmd/snap,tests: introduce support for modern prepare-image
      --snap <snap>[=<channel>]
    - overlord/ifacestate: tweak logic for generating unique slot names
    - packaging: import debian salsa packaging work, add sbuild test and
      use in spead
    - overlord/ifacestate: hotplug-add-slot handler
    - image,cmd/snap:  simplify --classic-arch to --arch, expose
      prepare-image
    - tests: run test snap as user in the smoke test
    - cmd/snap: tweak man output to have no doubled up .TP lines
    - cmd/snap, overlord/snapstate: silently ignore classic flag when a
      snap is strictly confined
    - snap-confine: remove special handling of /var/lib/jenkins
    - cmd/snap-confine: handle death of helper process
    - packaging: disable systemd environment generator on 18.04
    - snap-confine: fix classic snaps for users with /var/lib/* homedirs
    - tests/prepare: prevent console-conf from running
    - image: bootstrapToRootDir => setupSeed
    - image,cmd/snap,tests:  introduce prepare-image --classic
    - tests: update smoke/sandbox test for armhf
    - client, daemon: introduce helper for querying snapd API for the
      list of slot/plug connections
    - cmd/snap-confine: refactor and cleanup of seccomp loading
    - snapstate, snap: allow update/switch requests with risk only
      channel to DTRT
    - interfaces: add network-manager-observe interface
    - snap-confine: increase locking timeout to 30s
    - snap-confine: fix incorrect "sanity timeout 3s" message
    - snap-confine: provide proper error message on sc_sanity_timeout
    - snapd,state: improve error message on state reading failure
    - interfaces/apparmor: deny inet/inet6 in snap-update-ns profile
    - snap: fix reexec from the snapd snap for classic snaps
    - snap: fix hook autodiscovery for parallel installed snaps
    - overlord/snapstate: format the refresh time for the log
    - cmd/snap-confine: add special case for Jenkins
    - snapcraft.yaml: fix XBuildDeb PATH for go-1.10
    - overlord/snapstate: validate instance names early
    - overlord/ifacestate: handler for hotplug-update-slot tasks
    - polkit: cast pid to uint32 to keep polkit happy for now
    - snap/naming: move various name validation helpers to separate
      package
    - tests: iterate getting journal logs to support delay on boards on
      daemon-notify test
    - cmd/snap: fix typo in cmd_wait.go
    - snap/channel: improve channel parsing
    - daemon, polkit: pid_t is signed
    - daemon: introduce /v2/connections snapd API endpoint
    - cmd/snap: small refactor of cmd_info's channel handling
    - overlord/snapstate: use an ad-hoc error when no results
    - cmd/snap: wrap "summary" better
    - tests: workaround missing go dependencies in debian-9
    - daemon: try to tidy up the icon stuff a little
    - interfaces: add display-control interface
    - snapcraft.yaml: fix snap building in launchpad
    - tests: update fedora 29 workers to speed up the whole testing time
    - interfaces: add u2f-devices interface and allow reading udev
      +power_supply:* in hardware-observe
    - cmd/snap-update-ns: save errno from strtoul
    - tests: interfaces tests normalization
    - many: cleanup golang.org/x/net/context
    - tests: add spread test for system dbus interface
    - tests: remove -o pipefail
    - interfaces: add block-devices interface
    - spread: enable upgrade suite on fedora
    - tests/main/searching: video section got renamed to photo-and-video
    - interfaces/home: use dac_read_search instead of dac_override with
      'read: all'
    - snap: really run the RunSuite
    - interfaces/camera: allow reading vendor/etc info from
      /run/udev/data/+usb:*
    - interfaces/dbus: be less strict about alternations for well-known
      names
    - interfaces/home: allow dac_override with 'read:
      all'
    - interfaces/pulseaudio: allow reading subdirectories of
      /etc/pulse
    - interfaces/system-observe: allow read on
      /proc/locks
    - run-checks: ensure we use go-1.10 if available
    - tests: get test-snapd-dbus-{provider,consumer} from the beta
      channel
    - interfaces/apparmor: mock presence of overlayfs root
    - spread: increase default kill-timeout to 30min
    - tests: simplify interfaces-contacts-service test
    - packaging/ubuntu: build with golang 1.10
    - ifacestate/tests: extra test for hotplug-connect handler
    - packaging: make sure that /var/lib/snapd/lib/glvnd is accounted
      for
    - overlord/snapstate/backend: call fontconfig helpers from the new
      'current'
    - kvm: load required kernel modules if necessary
    - cmd/snap: use a fake user for 'run' tests
    - tests: update systems for google sru backend
    - tests: fix install-snaps test by changing the snap info regex
    - interfaces: helpers for sorting plug/slot/connection refs
    - tests: moving core-snap-refresh-on-core test from main to nested
      suite
    - tests: fix daemon-notify test checking denials considering all the
      log lines
    - tests: skip lp-1802591 on "official" images
    - tests: fix listing tests to match "snap list --unicode=never"
    - debian: fix silly typo in the spread test invocation
    - interface: raw-usb: Adding ttyACM ttyACA permissions
    - tests: fix enable-disable-unit-gpio test on external boards
    - overlord/ifacestate: helper API to obtain the state of connections
    - tests: define new "tests/smoke" suite and use that for
      autopkgtests
    - cmd/snap-update-ns: explicitly check for return value from
      parse_arg_u
    - interfaces/builtin/opengl: allow access to NVIDIA VDPAU library
    - tests: auto-clean the test directory
    - cmd/snap: further tweak messaging; add a test
    - overlord/ifacestate: handler for hotplug-connect task
    - cmd/snap-confine: join freezer only after setting up user mount
    - cmd/snap-confine: don't preemptively create .mnt files
    - cmd/snap-update-ns: manually implement isspace
    - cmd/snap-update-ns: let the go parser know we are parsing -u
    - cmd/snap-discard-ns: fix name of user fstab files
    - snapshotstate: don't task.Log without the lock
    - tests: exclude some more slow tests from runs in autopkgtest
    - many: remove .user-fstab files from /run/snapd/ns
    - cmd/libsnap: pass --from-snap-confine when calling snap-update-ns
      as user
    - cmd/snap-update-ns: make freezer mockable
    - cmd/snap-update-ns: move XDG code to dedicated file
    - osutil: add helper for loading fstab from string
    - cmd/snap-update-ns: move existing code around, renaming some
      functions
    - overlord/configstate/configcore: support - and _ in cloud init
      field names
    - * cmd/snap-confine: use makedev instead of MKDEV
    - tests: review/fix the autopkgtest failures in disco
    - overlord: drop old v1 store api support from managers test
    - tests: new test for snapshots with more than 1 user

 -- Michael Vogt <michael.vogt@ubuntu.com>  Thu, 21 Mar 2019 10:55:27 +0100

snapd (2.37.4) xenial; urgency=medium

  * New upstream release, LP: #1817949
    - squashfs: unset SOURCE_DATE_EPOCH in the TestBuildDate test
    - overlord/ifacestate: fix migration of connections on upgrade from
      ubuntu-core
    - tests: fix upgrade-from-2.15 with kernel 4.15
    - interfaces/seccomp: increase filter precision
    - tests: remove snapweb from tests

 -- Michael Vogt <michael.vogt@ubuntu.com>  Wed, 27 Feb 2019 19:53:36 +0100

snapd (2.37.3) xenial; urgency=medium

  * New upstream release, LP: #1811233
    - interfaces/seccomp: generate global seccomp profile
    - overlord/snapstate: add some randomness to the catalog refresh
    - tests: add upgrade test from 2.15.2ubuntu1 -> current snapd
    - snap-confine: fix fallback to ubuntu-core
    - packaging: avoid race in snapd.postinst
    - overlord/snapstate: discard mount namespace when undoing 1st link
      snap
    - cmd/snap-confine: allow writes to /var/lib/** again
    - tests: stop catalog-update/apt-hooks test until the catlog refresh
      is randomized
    - debian: ensure leftover usr.lib.snapd.snap-confine is gone

 -- Michael Vogt <michael.vogt@ubuntu.com>  Mon, 18 Feb 2019 17:17:33 +0100

snapd (2.37.2) xenial; urgency=medium

  * New upstream release, LP: #1811233
    - cmd/snap, overlord/snapstate: silently ignore classic flag when a
      snap is strictly confined
    - snap-confine: remove special handling of /var/lib/jenkins
    - cmd/snap-confine: handle death of helper process gracefully
    - snap-confine: fix classic snaps for users with /var/lib/* homedirs
      like jenkins/postgres
    - packaging: disable systemd environment generator on 18.04
    - tests: update smoke/sandbox test for armhf
    - cmd/snap-confine: refactor and cleanup of seccomp loading
    - snap-confine: increase locking timeout to 30s
    - snap-confine: fix incorrect "sanity timeout 3s" message
    - snap: fix hook autodiscovery for parallel installed snaps
    - tests: iterate getting journal logs to support delay on boards on
      daemon-notify test
    - interfaces/apparmor: deny inet/inet6 in snap-update-ns profile
    - interfaces: add u2f-devices interface

 -- Michael Vogt <michael.vogt@ubuntu.com>  Wed, 06 Feb 2019 10:08:07 +0100

snapd (2.37.1) xenial; urgency=medium

  * New upstream release, LP: #1811233
    - cmd/snap-confine: add special case for Jenkins
    - tests: workaround missing go dependencies in debian-9
    - daemon, polkit: pid_t is signed
    - interfaces: add display-control interface
    - interfaces: add block-devices interface
    - tests/main/searching: video section got renamed to photo-and-video
    - interfaces/camera: allow reading vendor/etc info from
      /run/udev/data/+usb
    - interfaces/dbus: be less strict about alternations for well-known
      names
    - interfaces/home: allow dac_read_search with 'read: all'
    - interfaces/pulseaudio: allow reading subdirectories of
      /etc/pulse
    - interfaces/system-observe: allow read on
      /proc/locks
    - tests: get test-snapd-dbus-{provider,consumer} from the beta
      channel
    - interfaces/apparmor: mock presence of overlayfs root
    - packaging/{fedora,opensuse,ubuntu}: add /var/lib/snapd/lib/glvnd

 -- Michael Vogt <michael.vogt@ubuntu.com>  Tue, 29 Jan 2019 18:35:36 +0100

snapd (2.37) xenial; urgency=medium

  * New upstream release, LP: #1811233
    - snapd: fix race in TestSanityFailGoesIntoDegradedMode test
    - cmd: fix snap-device-helper to deal correctly with hooks
    - tests: various fixes for external backend
    - interface: raw-usb: Adding ttyACM[0-9]* as many serial devices
      have device node /dev/ttyACM[0-9]
    - tests: fix enable-disable-unit-gpio test on external boards
    - tests: define new "tests/smoke" suite and use that for
      autopkgtests
    - interfaces/builtin/opengl: allow access to NVIDIA VDPAU
      library
    - snapshotstate: don't task.Log without the lock
    - overlord/configstate/configcore: support - and _ in cloud init
      field names
    - cmd/snap-confine: use makedev instead of MKDEV
    - tests: review/fix the autopkgtest failures in disco
    - systemd: allow only a single daemon-reload at the same time
    - cmd/snap: only auto-enable unicode to a tty
    - cmd/snap: right-align revision and size in info's channel map
    - dirs, interfaces/builtin/desktop: system fontconfig cache path is
      different on Fedora
    - tests: fix "No space left on device" issue on amazon-linux
    - store: undo workaround for timezone-less released-at
    - store, snap, cmd/snap: channels have released-at
    - snap-confine: fix incorrect use "src" var in mount-support.c
    - release: support probing SELinux state
    - release-tools: display self-help
    - interface: add new `{personal,system}-files` interface
    - snap: give Epoch an Equal method
    - many: remove unused interface code
    - interfaces/many: use 'unsafe' with docker-support change_profile
      rules
    - run-checks: stop running HEAD of staticcheck
    - release: use sync.Once around lazy intialized state
    - overlord/ifacestate: include interface name in the hotplug-
      disconnect task summary
    - spread: show free space in debug output
    - cmd/snap: attempt to restore SELinux context of snap user
      directories
    - image: do not write empty etc/cloud
    - tests: skip snapd snap on reset for core systems
    - cmd/snap-discard-ns: fix umount(2) typo
    - overlord/ifacestate: hotplug-remove-slot task handler
    - overlord/ifacestate: handler for hotplug-disconnect task
    - ifacestate/hotplug: updateDevice helper
    - tests: reset snapd state on tests restore
    - interfaces: return security setup errors
    - overlord: make InstallMany work like UpdateMany, issuing a single
      request to get candidates
    - systemd/systemd.go: add missing tests for systemd.IsActive
    - overlord/ifacestate: addHotplugSeqWaitTask helper
    - cmd/snap-confine: refactor call to snap-update-ns --user-mounts
    - tests: new backend used to run upgrade test suite
    - travis: short circuit failures in static and unit tests travis job
    - cmd: automatically fix localized <option>s to <option>
    - overlord/configstate,features: expose features to snapd tools
    - selinux: package to query SELinux status and verify/restore file
      contexts
    - wrappers: use new systemd.IsActive in core18 early boot
    - cmd: add tests for lintArg and lintDesc
    - httputil: retry on temporary net errors
    - cmd/snap-confine: remove unused sc_discard_preserved_mount_ns
    - wrappers: only restart service in core18 when they are active
    - overlord/ifacestate: helpers for serializing hotplug changes
    - packaging/{fedora,opensuse}: own /var/lib/snapd/cookie
    - systemd: start snapd.autoimport.service in --no-block mode
    - data/selinux: fix syntax error in definition of snappy_admin
      interface
    - snap/info: bind global plugs/slots to implicit hooks
    - cmd/snap-confine: remove SC_NS_MNT_FILE
    - spread: record each tests/upgrade job
    - osutil: do not import dirs
    - cmd/snap-confine: fix typo "a pipe"
    - tests: make security-device-cgroups-{devmode,jailmode} work on arm
      devices
    - tests: force test-snapd-daemon-notify exit 0 when the interface is
      not connected
    - overlord/snapstate: run 'remove' hook before 'auto-disconnect'
    - centos: enable SELinux support on CentOS 7
    - apparmor: allow hard link to snap-specific semaphore files
    - tests/lib/pkgdb: disable weak deps on Fedora
    - release: detect too old apparmor_parser
    - tests: improve how the log is checked to see if the system is
      waiting for a reboot
    - cmd, dirs, interfaces/apparmor: update distro identification to
      support ID="archlinux"
    - spread, tests: add Fedora 29
    - cmd/snap-confine: refactor calling snapd tools into helper module
    - apparmor: allow snap-update-ns access to common devices
    - cmd/snap-confine: capture initialized per-user mount ns
    - tests: reduce verbosity around package installation
    - data: set KillMode=process for snapd
    - cmd/snap: handle DNS error gracefully
    - spread, tests: use checkpoints when dumping audit log
    - tests/lib/prepare: make sure that SELinux context of repacked core
      snap is controlled
    - testutils: split checkers, tweak tests
    - tests: fix for tests test-*-cgroup
    - spread: show AVC audits when debugging, start auditd on Fedora
    - spread: drop Fedora 27, add Fedora 29
    - tests/lib/reset: restore context of removed snapd directories
    - testutil: add File{Present,Absent} checkers
    - snap: add new `snap run --trace-exec`
    - tests: fix for failover test on how logs are checked
    - snapctl: add "services"
    - overlord/snapstate: use file timestamp to initialize timer
    - cmd/libsnap: introduce and use sc_strdup
    - interfaces: let NM access ifindex/ifupdown files
    - overlord/snapstate: on refresh, check new rev can read current
    - client, store: don't use store from client (use client from store)
    - tests/main/parallel-install-store: verify installation of more
      than one instance at a time
    - overlord: don't write system key if security setup fails
    - packaging/fedora/snapd.spec: fix bogus date in changelog
    - snapstate: update fontconfig caches on install
    - interfaces/apparmor/backend.go:411:38: regular expression does not
      contain any meta characters (SA6004)
    - asserts/header_checks.go:199:35: regular expression does not
      contain any meta characters (SA6004)
    - run staticcheck every time :-)
    - tests/lib/systemd-escape/main.go:46:14: printf-style function with
      dynamic first argument and no further arguments should use print-
      style function instead (SA1006)
    - tests/lib/fakestore/cmd/fakestore/cmd_run.go:66:15: the channel
      used with signal.Notify should be buffered (SA1017)
    - tests/lib/fakedevicesvc/main.go:55:15: the channel used with
      signal.Notify should be buffered (SA1017)
    - spdx/parser.go:30:1: only the first constant has an explicit type
      (SA9004)
    - overlord/snapstate/snapmgr.go:553:21: printf-style function with
      dynamic first argument and no further arguments should use print-
      style function instead (SA1006)
    - overlord/patch/patch3.go:44:70: printf-style function with dynamic
      first argument and no further arguments should use print-style
      function instead (SA1006)
    - cmd/snap/cmd_advise.go:200:2: empty branch (SA9003)
    - osutil/udev/netlink/conn.go:120:5: ineffective break statement.
      Did you mean to break out of the outer loop? (SA4011)
    - daemon/api.go:992:22: printf-style function with dynamic first
      argument and no further arguments should use print-style function
      instead (SA1006)
    - cmd/snapd/main.go:94:5: ineffective break statement. Did you mean
      to break out of the outer loop? (SA4011)
    - cmd/snap/cmd_userd.go:73:15: the channel used with signal.Notify
      should be buffered (SA1017)
    - cmd/snap/cmd_help.go:102:7: io.Writer.Write must not modify the
      provided buffer, not even temporarily (SA1023)
    - release: probe apparmor features lazily
    - overlord,daemon: mock security backends for testing
    - cmd/libsnap: move apparmor-support to libsnap
    - cmd: drop cruft from snap-discard-ns build rules
    - cmd/snap-confine: use snap-discard-ns ns to discard stale
      namespaces
    - cmd/snap-confine: handle mounted shared /run/snapd/ns
    - many: fix composite literals with unkeyed fields
    - dirs, wrappers, overlord/snapstate: make completion + bases work
    - tests: revert "tests: restore in restore, not prepare"
    - many: validate title
    - snap: make description maximum in runes, not bytes
    - tests: discard mount namespaces in reset.sh
    - tests/lib: sync cla check back from snapcraft
    - Revert "cmd/snap, tests/main/snap-info: highlight the current
      channel"
    - daemon: remove enableInternalInterfaceActions
    - mkversion: use "test -n" rather than "! test -z"
    - run-checks: assorted fixes
    - tests: restore in restore, not in prepare
    - cmd/snap: fix missing newline in "snap keys" error message
    - snap: epoch lists must contain no duplicate entries
    - interfaces/avahi_observe: Fix typo in comment
    - tests: add SPREAD_JOB to the description of
      systemd_create_and_start_unit
    - daemon, vendor: bump github.com/coreos/go-systemd/activation,
      handle API changes
    - Revert "cmd/snap-confine: don't allow mapping lib{uuid,blkid}"
    - packaging/fedora: use %_sysctldir macro
    - cmd/snap-confine: remove unneeded unshare
    - sanity: extend the kernel version check to cover CentOS/RHEL
      kernels
    - wrappers: remove all desktop files from a snap on removal
    - snap: add an explicit check for `epoch: null` loading
    - snap: check max description length in validate
    - spread, tests: add CentOS support
    - cmd/snap-confine: allow mapping more libc shards
    - cmd/snap-discard-ns: add support for --from-snap-confine
    - tests: make tinyproxy support systemd notify
    - tests: fix shellcheck
    - snap, store: rename `snap.Epoch`'s `Unset` to `IsZero`
    - store: add a test for a non-zero epoch refresh (with epoch bump)
    - store: v1 search doesn't send epoch, stop pretending it does
    - snap: make any "0" epoch be Unset, and marshalled to {[0],[0]}
    - overlord/snapstate: amend test should send local revision
    - tests: use mock-gpio.py in enable-disable-units-gpio test
    - snap: enforce minimal snap name len of 2
    - cmd/libsnap: add sc_verify_snap_lock
    - cmd/snap-update-ns: extra debugging of trespassing events
    - userd: force zenity width if the text displayed is long
    - overlord/snapstate, store: always send epochs
    - cmd/snap-confine,snap-update-ns: discard quirks
    - cmd/snap: add nanosleep to blacklisted syscalls when running with
      --strace
    - cmd/snap-update-ns, tests: clean trespassing paths
    - nvidia, interfaces/builtin: OpenCL fixes
    - ifacestate/hotplug: removeDevice helper
    - cmd: install snap-discard-ns in "make hack"
    - overlord/ifacestate: setup security backends phased by backends
      first
    - ifacestate/helpers: added SystemSnapName mapper helper method
    - overlord/ifacestate: set hotplug-key of the connection when
      connecting hotplug slots
    - snapd: allow snap-update-ns to read /proc/version
    - cmd: handle tumbleweed and leap in autogen.sh
    - interfaces/tests: MockHotplugSlot test helper
    - store,daemon: make UserInfo,LoginUser part of the store interface
    - overlord/ifacestate: use remapper when checking if system snap is
      installed
    - tests: fix how pinentry is prepared for new gpg v 2.1 and 2.2
    - packaging/arch: fix bash completions path
    - interfaces/builtin: add device-buttons interface for accessing
      events
    - tests, fakestore: extend refresh tests with parallel installed
      snaps
    - snap, store, overlord/snapshotstate: drop epoch pointers
    - snap: make Epoch default to {[0],[0]} on load from yaml
    - data/completion: pass documented arguments to completion functions
    - tests: skip opensuse from interfaces-openvswitch-support test
    - tests: simple reproducer for snap try and hooks bug
    - snapstate: do not allow classic mode for strict snaps
    - snap: make Epoch's MarshalJSON not simplify
    - store: remove unused currentSnap and currentSnapJSON
    - many: some small doc comment fixes in recent hotplug code
    - ifacestate/udevmonitor: added callback to signal end of
      enumeration
    - cmd/libsnap: add simplified feature flag checker
    - interfaces/opengl: add additional accesses for cuda
    - tests: add core18 only hooks test and fix running core18 only on
      classic
    - sanity, release, cmd/snap: refuse to try to do things on WSL.
    - cmd: make coreSupportsReExec faster
    - overlord/ifacestate: don't remove the dash when generating unique
      slot name
    - cmd/snap-seccomp: add full complement of ptrace constants
    - cmd: update autogen.sh for opensuse
    - interfaces/apparmor: allow access to /run/snap.$SNAP_INSTANCE_NAME
    - spread.yaml: add more systems to the autopkgtest and qemu backends
    - daemon: spool sideloaded snap into blob dir
      overlord/snapstate: address review feedback
    - packaging/opensuse: stop using golang-packaging
    - overlord/snapshots: survive an unknown user
    - wrappers: fix generating of service units with multiple `before`
      dependencies
    - data: run snapd.autoimport.service only after seeding
    - cmd/snap: unhide --name parameter to snap install, tweak help
      message
    - packaging/fedora: Merge changes from Fedora Dist-Git
    - tests/main/snap-service-after-before-install: verify after/before
      in snap install
    - overlord/ifacestate: mark connections disconnected by hotplug with
      hotplug-gone
    - ifacestate/ifacemgr: don't reload hotplug-gone connections on
      startup
    - tests: install dependencies during prepare
    - tests,store,daemon: ensure proxy settings are honored in
      auth/userinfo too
    - tests: core 18 does not support classic confinement
    - tests: add debug output for degraded test
    - strutil: make VersionCompare faster
    - overlord/snapshotstate/backend: survive missing directories
    - overlord/ifacestate: use map[string]*connState when passing conns
      around
    - tests: move fedora 28 to manual
    - overlord/snapshotstate/backend: be more verbose when
      SNAPPY_TESTING=1
    - tests: removing fedora 26 system from spread.yaml
    - tests: linode execution is not needed anymore
    - tests/lib: adjust to changed systemctl behaviour on debian-9
    - tests: fixes and new backend for tests on nested suite
    - strutil: let MatchCounter work with a nil regexp
    - ifacestate/helpers: findConnsForHotplugKey helper
    - many: move regexp.(Must)Compile out of non-init functions into
      variables
    - store: also make snaps downloaded via deltas 0600
    - snap: use Lstat to determine snap size, remove
      ReadSnapInfoExceptSize
    - interfaces/builtin: add adb-support interface
    - tests: fail if install_snap_local fails
    - strutil: add extra test to CommaSeparatedList as suggested by
      mborzecki
    - cmd/snap, daemon, strutil: use CommaSeparatedList to split a CSL
    - ifacestate: optimize disconnect hooks
    - cmd/snap-update-ns: parse the -u <uid> command line option
    - cmd/snap, tests: snapshots for all
    - client, cmd/daemon: allow disabling keepalive, improve degraded
      mode unit tests
    - snap: only show "next" refresh time if its after the hold time
    - overlord/snapstate: run tests for classic snaps even on systems
      that don't support classic
    - overlord/standby: fix a race between standby goroutine and stop
    - cmd/snap-exec: don't fail on some try mode snaps
    - cmd/snap, userd, testutil: tweak DBus tests to use private session
      bus connection
    - cmd: remove remnants of sc_should_populate_mount_ns
    - client, daemon, cmd/snap: indicate that services are socket/timer
      activated
    - cmd/snap-seccomp: only look for PTRACE_GETFPX?REGS where available
    - cmd/snap-confine: remove SC_NS_FAIL_GRACEFULLY
    - snap/pack, cmd/snap: allow specifying the filename of 'snap pack'
    - cmd/snap-discard-ns: add support for per-user mount namespaces
    - cmd/snap-confine: remove stale mount profile along stale namespace
    - data/apt: close stderr when calling snap in the apt install hook.
    - tests/main: fixes for the new shellcheck
    - testutil, cmd/snap: introduce and use testutil.EqualsWrapped and
      fly
    - tests: initial setup for testing current branch on nested vm and
      hotplug management
    - cmd: refactor IPC and lifecycle of the helper process
    - tests/main/parallel-install-store: the store has caught up, do not
      expect failures
    - overlord/snapstate, snap, wrappers: start services in the right
      order during install
    - interfaces/browser-support, cmd/snap-seccomp: Allow read-only
      ptrace, for the Breakpad crash reporter
    - snap,client: use a different exit code for retryable errors
    - overlord/ifacestate: don't conflict on own discard-snap tasks when
      refreshing & doing garbage collection
    - cmd/snap: tweak `snap services` output when there is no services
    - interfaces/many: updates to support k8s worker nodes
    - cmd/snap: gnome-software install via snap:// handler
    - overlord/many: cleanup use of snapName vs. instanceName
    - snapstate: add command-chain to supported featureset
    - daemon, snap: mark screenshots as deprecated
    - interfaces: fix decoding of json numbers for static/dynamic
      attributes* ifstate: fix decoding of json numbers
    - cmd/snap: try not to panic on error from "snap try"
    - tests: new cosmic image for spread tests on gce
    - interfaces/system-key: add parser mtime and only discover features
      on write
    - overlord/snapshotstate/backend: detect path to tar in unit tests
    - tests/unit/gccgo: drop gccgo unit tests
    - cmd: use relative file names in locking APIs
    - interfaces: fix NormalizeInterfaceAttributes, add tests
    - overlord/snapshotstate/backend: fall back on sudo when no runuser
    - cmd/snap-confine: reduce verbosity of debug and error messages
    - systemd: extend Status() to work for socket and timer units
    - interfaces: typo 'allows' for consistency with other ifaces
    - systemd,wrappers: don't start disabled services
    - ifacestate: simplify task chaining in ifacestate.Connect
    - tests: ensure that goa-daemon is off
    - snap/pack, snap/squashfs: remove extra copy before mksquashfs
    - cmd/snap: block 'snap help <cmd> --all'
    - asserts, image: ensure kernel, gadget, base and required-snaps use
      valid snap names
    - apparmor: add unit test for probeAppArmorParser and simplify code
    - interfaces/apparmor: conditionally add explicit deny rules for
      ptrace
    - po: sync translations from launchpad
    - osutil: tweak handling of error adduser errors
    - cmd: rename ns_group to mount_ns
    - tests/main/interfaces-accounts-service: more debugging
    - snap/pack, snap/squashfs: use type to determine mksquashfs args
    - data/systemd, wrappers: tweak system-shutdown helper for core18
    - tests: show list of processes when ifaces-accounts-service fails
    - tests: do not run degraded test in autopkgtest env
    - snap: overhaul validation error messages
    - ifacestate/hooks: only create interface hook tasks if hooks exist
    - osutil: workaround overlayfs on ubuntu 18.10
    - interfaces/home: don't allow snaps to write to $HOME/bin
    - interfaces: improve Attr error further
    - snapstate: tweak GetFeatureFlagBool() to have a default argument
    - many: cleanup remaining parallel installs TODOs
    - image: improve validation of extra snaps

 -- Michael Vogt <michael.vogt@ubuntu.com>  Wed, 16 Jan 2019 17:16:56 +0100

snapd (2.36.3) xenial; urgency=medium

  * New upstream release, LP: #1795590
    - wrappers: use new systemd.IsActive in core18 early boot
    - httputil: retry on temporary net errors
    - wrappers: only restart service in core18 when they are active
    - systemd: start snapd.autoimport.service in --no-block mode
    - data/selinux: fix syntax error in definition of snappy_admin
      interfacewhen installing selinux-policy-devel package.
    - centos: enable SELinux support on CentOS 7
    - cmd, dirs, interfaces/apparmor: update distro identification to
      support ID="archlinux"
    - apparmor: allow hard link to snap-specific semaphore files
    - overlord,apparmor: new syskey behaviour + non-ignored snap-confine
      profile errors
    - snap: add new `snap run --trace-exec` call
    - interfaces/backends: detect too old apparmor_parser

 -- Michael Vogt <michael.vogt@ubuntu.com>  Fri, 14 Dec 2018 07:30:58 +0100

snapd (2.36.2) xenial; urgency=medium

  * New upstream release, LP: #1795590
    - daemon, vendor: bump github.com/coreos/go-systemd/activation,
      handle API changes
    - snapstate: update fontconfig caches on install
    - overlord,daemon: mock security backends for testing
    - sanity, spread, tests: add CentOS
    - Revert "cmd/snap, tests/main/snap-info: highlight the current
      channel"
    - cmd/snap: add nanosleep to blacklisted syscalls when running with
      --strace
    - tests: add regression test for LP #1803535
    - snap-update-ns: fix trailing slash bug on trespassing error
    - interfaces/builtin/opengl: allow reading /etc/OpenCL/vendors
    - cmd/snap-confine: nvidia: pick up libnvidia-opencl.so
    - interfaces/opengl: add additional accesses for cuda

 -- Michael Vogt <michael.vogt@ubuntu.com>  Thu, 29 Nov 2018 10:48:29 +0100

snapd (2.36.1) xenial; urgency=medium

  * New upstream release, LP: #1795590
    - tests,snap-confine: add core18 only hooks test and fix running
      core18 only hooks on classic
    - interfaces/apparmor: allow access to
      /run/snap.$SNAP_INSTANCE_NAME
    - spread.yaml: add more systems to the autopkgtest and qemu backends
    - daemon: spool sideloaded snap into blob dir
    - wrappers: fix generating of service units with multiple `before`
      dependencies
    - data: run snapd.autoimport.service only after seeding
    - tests,store,daemon: ensure proxy settings are honored in
      auth/userinfo too
    - packaging/fedora: Merge changes from Fedora Dist-Git
    - tests/lib: adjust to changed systemctl behaviour on debian-9
    - tests/main/interfces-accounts-service: switch to busctl, more
      debugging
    - store: also make snaps downloaded via deltas 0600
    - cmd/snap-exec: don't fail on some try mode snaps
    - cmd/snap, userd, testutil: tweak DBus tests to use private session
      bus connection
    - tests/main: fixes for the new shellcheck
    - cmd/snap-confine: remove stale mount profile along stale namespace
    - data/apt: close stderr when calling snap in the apt install hook

 -- Michael Vogt <michael.vogt@ubuntu.com>  Fri, 09 Nov 2018 14:42:28 +0100

snapd (2.36) xenial; urgency=medium

  * New upstream release, LP: #1795590
    - overlord/snapstate, snap, wrappers: start services in the right
      order during install
    - tests: the store has caught up, drop gccgo test, update cosmic
      image
    - cmd/snap: try not to panic on error from "snap try"`--devmode`
    - overlord/ifacestate: don't conflict on own discard-snap tasks when
      refreshing & doing garbage collection
    - snapstate: add command-chain to supported featureset
    - daemon, snap: mark screenshots as deprecated
    - interfaces: fix decoding of json numbers for static/dynamic
      attributes
    - data/systemd, wrappers: tweak system-shutdown helper for core18
    - interfaces/system-key: add parser mtime and only discover features
      on write
    - interfaces: fix NormalizeInterfaceAttributes, add tests
    - systemd,wrappers: don't start disabled services
    - ifacestate/hooks: only create interface hook tasks if hooks exist
    - tests: do not run degraded test in autopkgtest env
    - osutil: workaround overlayfs on ubuntu 18.10
    - interfaces: include invalid type in Attr error
    - many: enable layouts by default
    - interfaces/default: don't scrub with change_profile with classic
    - cmd/snap: speed up unit tests
    - vendor, cmd/snap: refactor to accommodate the new less buggy go-
      flags
    - daemon: expose snapshots to the API
    - interfaces: updates for default, screen-inhibit-control, tpm,
      {hardware,system,network}-observe
    - interfaces/hotplug: rename HotplugDeviceKey method to HotplugKey,
      update test interface
    - interfaces/tests: use TestInterface instead of a custom local
      helper
    - overlord/snapstate: export getFeatureFlagBool.
    - osutil,asserts,daemon: support force password change in system-
      user assertion
    - snap, wrappers: support restart-delay, generate RestartSec=<value>
      in service units
    - tests/ifacestate: moved asserts-related mocking into helper
    - image: fetch device store assertion if available
    - many: enable AppArmor on Arch
    - interfaces/repo: two helper methods for hotplug
    - overlord/ifacestate: add hotplug slots with implicit slots
    - interfaces/hotplug: helpers and struct updates
    - tests: run the snapd tests on Ubuntu 18.10
    - snapstate: only report errors if there is an actual error
    - store: speedup unit tests
    - spread-shellcheck: fix interleaved error messages, tweaks
    - apparmor: create SnapAppArmorDir in setupSnapConfineReexec
    - ifacestate: implementation of defaultDeviceKey function for
      hotplug
    - cmd/snap-update-ns: remove empty placeholders used for mounting
    - snapshotstate: restore to current revision
    - tests/lib: rework the CLA checker
    - many: support and consider store friendly-stores when checking
      device scope constraints
    - overlord/snapstate: block parallel installs of snapd, core, base,
      kernel, gadget snaps
    - overlord/patch: patch for static plug/slot attributes
    - interfaces: honor static attributes when reloading conns
    - osutils: unit tests speedup; introduce «run-checks --short-
      unit».
    - systemd, wrappers: speed up wrappers unit tests
    - client: speedup unit tests
    - spread-shellcheck: use threads to parallelise
    - snap: validate plug and slot names
    - osutil, interfaces/apparmor: add and use of osutil.UnlinkMany
    - wrappers: do not depend on network.taget in socket units, tweak
      generated units
    - interfaces/apparmor: (un)load profiles in one apparmor_parser call
    - store: gracefully handle unexpected errors in 'action'
      response
    - cmd: put our manpages in section 8
    - overlord: don't make become-operational interfere with user
      requests
    - store: tweak unmatched refresh result error log
    - snap, client, daemon, store: use and expose "media" more
    - tests,cmd/snap-update-ns: add test showing mount update bug
      cmd/snap-update-ns: better detection of snapd-made tmpfs
    - tests: spread tests for aliases with parallel installed snaps
    - interfaces/seccomp: allow using statx by default
    - store: gracefully handle unexpected errors in 'action' response
    - overlord/snapshotstate: chown the tempdir
    - cmd/snap: attempt to start the document portal if running with a
      session bus
    - snap: detect layouts vs layout in snap.yaml
    - interfaces/apparmor: handle overlayfs snippet for snap-update-ns
    - snapcraft.yaml: set grade to stable
    - tests: shellchecks, final round
    - interfaces/apparmor: handle overlayfs snippet for snap-update-ns
    - snap: detect layouts vs layout in snap.yaml
    - overlord/snapshotstate: store epoch in snapshot, check on restore
    - cmd/snap: tweak UX of snap refresh --list
    - overlord/snapstate: improve consistency, use validateInfoAndFlags
      also in InstallPath
    - snap: give Epoch a CanRead helper
    - overlord/snapshotstate: small refactor of internal helpers
    - interfaces/builtin: adding missing permission to create
      /run/wpa_supplicant directory
    - interfaces/builtin: avahi interface update
    - client, daemon: support passing of 'unaliased' option when
      installing from local files
    - selftest: rename selftest.Run() to sanity.Check()
    - interfaces/apparmor: report apparmor support level and policy
    - ifacestate: helpers for generating slot names for hotplug
    - overlord/ifacestate: make sure to pass in the Model assertion when
      enforcing policies
    - overlord/snapshotstate: store the SnapID in snapshot, block
      restore if changed
    - interfaces: generalize writable mimic profile
    - asserts,interfaces/policy: add support for on-store/on-brand/on-
      model plug/slot rule constraints
    - many: fetch the device store assertion together and in the context
      of interpreting snap-declarations
    - tests: disable gccgo tests on 18.04 for now, until dh-golang vs
      gccgo is fixed
    - tests/main/parallel-install-services: add spread test for snaps
      with services
    - tests/main/snap-env: extend to cover parallel installations of
      snaps
    - tests/main/parallel-install-local: rename from *-sideload, extend
      to run snaps
    - cmd/snapd,daemon,overlord: without snaps, stop and wait for socket
    - cmd/snap: tame the help zoo
    - tests/main/parallel-install-store: run installed snap
    - cmd/snap: add a bunch of TRANSLATORS notes (and a little more
      i18n)
    - cmd: fix C formatting
    - tests: remove unneeded cleanup from layout tests
    - image: warn on missing default-providers
    - selftest: add test to ensure selftest.checks is up-to-date
    - interfaces/apparmor, interfaces/builtin: tweaks for parallel snap
      installs
    - userd: extend the list of supported XDG Desktop properties when
      autostarting user applications
    - cmd/snap-update-ns: enforce trespassing checks
    - selftest: actually run the kernel version selftest
    - snapd: go into degraded mode when the selftest fails
    - tests: add test that runs snapctl with a core18 snap
    - tests: add snap install hook with base: core18
    - overlord/{snapstate,assertstate}: parallel instances and
      refresh validation
    - interfaces/docker-support: add rules to read apparmor macros
    - tests: make nfs test available for more systems
    - tests: cleanup copy/paste dup in interfaces-network-setup-control
    - tests: using single sh snap in interface tests
    - overlord/snapstate: improve cleaup in mount-snap handler
    - tests: don't fail interfaces-bluez test if bluez is already
      installed
    - tests: find snaps just for edge and beta channels
    - daemon, snapstate: consistent snap list [--all] output with broken
      snaps
    - tests: fix listing to allow extra things in the notes column
    - cmd/snap: improve UX when removing specific snap revision
    - cmd/snap, tests/main/snap-info: highlight the current channel
    - interfaces/testiface: added TestHotplugInterface
    - snap: tweak commands
    - interfaces/hotplug: hotplug spec takes one slot definition
    - overlord/snapstate, snap: handle shared snap directories when
      installing/remove snaps with instance key
    - interfaces/opengl: misc accesses for VA-API
    - client, cmd/snap: expose warnings to the world
    - cmd/snap-update-ns: introduce trespassing state tracking
    - cmd/snap: commands no longer build their own client
    - tests: try to build cmd/snap for darwin
    - daemon: make error responders not printf when called with 1
      argument
    - many: return real snap name in API response
    - overlord/state: return latest LastAdded time in WarningsSummary
    - many: mount namespace mapping for parallel installs of snaps
    - ifacestate/autoconnect: do not self-conflict on setup-profiles if
      core-phase-2
    - client, cmd/snap: on !linux, exit when the client tries to Do
      something
    - tests: refactor for nested suite and tests fixed
    - tests: use lxd's waitready instead of polling lxd socket
    - ifacestate: don't initialize udev monitor until we have a system
      snap
    - interfaces: extra argument for static attrs in
      NewConnectedPlug/NewConnectedSlot
    - packaging/arch: sync packaging with AUR
    - snapstate/tests: serialize all appends in fake backend
    - snap-confine: make /lib/modules optional
    - cmd/snap: handle "snap interfaces core" better
    - store: move download tests into downloadSuite
    - tests,interfaces: run interfaces-account-control on UC18
    - tests: fix install snaps test by adding link to /snap
    - tests: fix for nested test suite
    - daemon: fix snap list --all with parallel snap instances
    - snapstate: refactor tests to use SetModel*
    - wrappers: fix snap services order in tests
    - many: provide salt for generating instance-key in store requests
    - ifacestate: fix hang when retrying content providers
    - snapd-env-generator: fix when PATH is empty or unset
    - overlord/assertstate: propagate TaskSnapSetup error
    - client: catch and expose logs errors
    - overlord: integrate device enumeration with udev monitor
    - daemon, overlord/state: warnings pipeline
    - tests: add publisher regex to fix the snap-info test pass on sru
    - cmd: use systemdsystemgeneratorsdir, cleanup automake complaints,
      tweaks
    - cmd/snap-update-ns: remove the unused Secure type
    - osutil, o/snapshotstate, o/sss/backend: quick fixes
    - tests: update the listing expression to support core from
      different channels
    - store: use stable instance key in store refresh requests
    - cmd/snap-update-ns: detach Mk{Prefix,{File,Dir,Symlink{,All}}}
    - overlord/patch: support for sublevel patches
    - tests: update prepare/restore for nightly suite
    - cmd/snap-update-ns: detach BindMount from the Secure type
    - cmd/snap-update-ns: re-factor pair of helpers to call fstatfs once
    - ifacestate: retry on "discard-snap" in autoconnect conflict check
    - cmd/snap-update-ns: separate OpenPath from the Secure struct
    - wrappers: remove Wants=network-online.target
    - tests: add new core16-base test
    - store: refactor tests so that they work as store_test package
    - many: add refresh.rate-limit core option
    - tests: run account-control test with different bases
    - tests: port proxy test to use python tinyproxy
    - overlord: introduce snapshotstate.
    - testutil: allow Fstatfs results to vary over time
    - snap-update-ns: add comments about the "deadcode" in bootstrap.go
    - overlord: add chg.Err() in testUpdateWithAutoconnectRetry
    - many: remove deadcode
    - tests: also run unit/gccgo in 18.04
    - tests: introduce a helper for installing local snaps with --name
    - tests: avoid removing core snap on reset
    - snap: use snap.SideInfo in test to fix build with gccgo
    - partition: remove unused runCommand
    - image: fix incorrect error when using local bases
    - overlord/snapstate: fix format
    - cmd: fix format
    - tests: setting "storage: preserve-size" just for amazon-linux
      system
    - tests: test for the hostname interface
    - interfaces/modem-manager: allow access to more USB strings
    - overlord: instantiate UDevMonitor
    - interfaces/apparmor: tweak naming, rename to AddLayout()
    - interfaces: take instance name in ifacetest.InstallSnap
    - snapcraft: do not use --dirty in mkversion
    - cmd: add systemd environment generator
    - devicestate: support getting (http) proxy from core config
    - many: rename ClientOpts to ClientOptions
    - prepare-image-grub-core18: remove image root in restore
    - overlord/ifacestate: remove "old-conn" from connect/undo connect
      handlers
    - packaging/fedora: Merge changes from Fedora Dist-Git
    - image: handle errors when downloadedSnapsInfoForBootConfig has no
      data
    - tests: use official core18 model assertion in tests
    - snap-confine: map /var/lib/extrausers into snaps mount-namespace
    - overlord,store: support proxy settings internally too
    - cmd/snap: bring back 'snap version'
    - interfaces/mount: tweak naming of things
    - strutil: fix MatchCounter to also work with buffer reuse
    - cmd,interfaces,tests: add /mnt to removable-media interface
    - systemd: do not run "snapd.snap-repair.service.in on firstboot
      bootstrap
    - snap/snapenv: drop some instance specific variables, use instance-
      specific ones for user locations
    - firstboot: sort by type when installing the firstboot snaps
    - cmd, cmd/snap: better support for non-linux
    - strutil: add new ParseByteSize
    - image: detect and error if bases are missing
    - interfaces/apparmor: do not downgrade confinement on arch with
      linux-hardened 4.17.4+
    - daemon: add pokeStateLock helper to the daemon tests
    - snap/squashfs: improve error message from Build on mksquashfs
      failure
    - tests: remove /etc/alternatives from dirs-not-shared-with-host
    - cmd: support re-exec into the "snapd" snap
    - spdx: remove "Other Open Source" from the support licenses
    - snap: add new type "TypeSnapd" and attach to the snapd snap
    - interfaces: retain order of inserted security backends
    - tests: spread test for parallel-installs desktop file handling
    - overlord/devicestate: use OpenSSL's PEM format when generating
      keys
    - cmd: remove --skip-command-chain from snap run and snap-exec
    - selftest: detect if apparmor is unusable and error
    - snap,snap-exec: support command-chain for hooks
    - tests: significantly reduce execution time for managers test
    - snapstate: use new "snap.ByType" sorting
    - overlord/snapstate: fix UpdateMany() to work with parallel
      instances
    - testutil: have File* checker produce more useful error output
    - overlord/ifacestate: introduce connectOpts
    - interfaces: parallel instances support, extend unit tests
    - tests: normalize tests
    - snapstate: make InstallPath() return *snap.Info too
    - snap: add ByType sorting
    - interfaces: add cifs-mount interface
    - tests: use file based markers in snap-service-stop-mode
    - osutil: reorg and stub out things to get it building on darwin
    - tests/main/layout: cleanup after the test
    - osutil/sys: small tweaks to let it build on darwin
    - daemon, overlord/snapstate: set instance name when installing from
      snap file
    - many: move Uname to osutil, for more DRY and easier porting.
    - cmd/snap: create snap user directory when running parallel
      installed snaps
    - cmd/snap-confine: switch to validation of SNAP_INSTANCE_NAME
    - tests: basic test for parallel installs from the store
    - image: download the gadget from the model.GadgetTrack()
    - snapstate: add support for gadget tracks in model assertion
    - image: add support for "gadget=track"
    - overlord: handle sigterm during shutdown better
    - tests: add the original function to fix the errors on new kernels
    - tests/main/lxd: pull lxd from candidate; reënable i386
    - wayland: add extra sockets that are used by older toolkits (e.g.
      gtk3)
    - asserts: add support for gadget tracks in the model assertion
    - overlord/snapstate: improve feature flag validation
    - tests/main/lxd: run ubuntu-16.04 only on 64 bit variant
    - interfaces: workaround for activated services and newer DBus
    - tests: get the linux-image-extra available for the current kernel
    - interfaces: add new "sysfs-name" to i2c interfaces code
    - interfaces: disconnect hooks
    - cmd/libsnap: unify detection of core/classic with go
    - tests: fix autopkgtest failures in cosmic
    - snap: fix advice json
    - overlord/snapstate: parallel snap install
    - store: backward compatible instance-key handling for non-instance
      snaps
    - interfaces: add screencast-legacy for video and audio recording
    - tests: skip unsupported architectures for fedora-base-smoke test
    - tests: avoid using the journalctl cursor when it has not been
      created yet
    - snapstate: ensure normal snaps wait for the "snapd" snap on
      refresh
    - tests: enable lxd again everywhere
    - tests: new test for udisks2 interface
    - interfaces: add cpu-control for setting CPU tunables
    - overlord/devicestate: fix tests, set seeded in registration
      through proxy tests
    - debian: add missing breaks on cosmic
    - devicestate: only run device-hook when fully seeded
    - seccomp: conditionally add socketcall() based on system and base
    - tests: new test for juju client observe interface
    - overlord/devicestate: DTRT w/a snap proxy to reach a serial vault
    - snapcraft: set version information for the snapd snap
    - cmd/snap, daemon: error out if trying to install a snap using
      empty name
    - hookstate: simplify some hook tests
    - cmd/snap-confine: extend security tag validation to cover instance
      names
    - snap: fix mocking of systemkey in snap-run tests
    - packaging/opensuse: fix static build of snap-update-ns and snap-
      exec
    - interfaces/builtin: addtl network-manager resolved DBus fix
    - udev: skip TestParseUdevEvent on ppc
    - interfaces: miscellaneous policy updates
    - debian: add tzdata to build-dep to ensure snapd builds correctly
    - cmd/libsnap-confine-private: intoduce helpers for validating snap
      instance name and instance key
    - snap,snap-exec: support command-chain for app
    - interfaces/builtin: network-manager resolved DBus changes
    - snap: tweak `snap wait` command
    - cmd/snap-update-ns: introduce validation of snap instance names
    - cmd/snap: fix some corner-case test setup weirdness
    - cmd,dirs: fix various issues discovered by a Fedora base snap
    - tests/lib/prepare: fix extra snaps test

 -- Michael Vogt <michael.vogt@ubuntu.com>  Wed, 24 Oct 2018 11:30:45 -0600

snapd (2.35.5) xenial; urgency=medium

  * New upstream release, LP: #1786438
    - interfaces/home: don't allow snaps to write to $HOME/bin
    - osutil: workaround overlayfs on ubuntu 18.10

 -- Michael Vogt <michael.vogt@ubuntu.com>  Mon, 15 Oct 2018 22:23:02 +0200

snapd (2.35.4) xenial; urgency=medium

  * New upstream release, LP: #1786438
    - wrappers: do not depend on network.taget in socket units, tweak
      generated units

 -- Michael Vogt <michael.vogt@ubuntu.com>  Fri, 05 Oct 2018 14:41:33 +0200

snapd (2.35.3) xenial; urgency=medium

  * New upstream release, LP: #1786438
    - overlord: don't make become-operational interfere with user
      requests
    - docker_support.go: add rules to read apparmor macros
    - interfaces/apparmor: handle overlayfs snippet for snap-update-
      nsFixes:
    - snapcraft.yaml: add workaround to fix snapcraft build
    - interfaces/opengl: misc accesses for VA-API

 -- Michael Vogt <michael.vogt@ubuntu.com>  Fri, 05 Oct 2018 09:32:00 +0200

snapd (2.35.2) xenial; urgency=medium

  * New upstream release, LP: #1786438
    - cmd,overlord/snapstate: go 1.11 format fixes
    - ifacestate: fix hang when retrying content providers
    - snap-env-generator: do nothing when PATH is unset
    - interfaces/modem-manager: allow access to more USB strings

 -- Michael Vogt <michael.vogt@ubuntu.com>  Wed, 12 Sep 2018 09:32:00 +0200

snapd (2.35.1) xenial; urgency=medium

  *  New upstream release, LP: #1786438
    - packaging/fedora: Merge changes from Fedora Dist-Git
    - snapcraft: do not use --diry in mkversion.sh
    - cmd: add systemd environment generator
    - snap-confine: map /var/lib/extrausers into snaps mount-namespace
    - tests: cherry-pick test fixes from master for 2.35
    - systemd: do not run "snapd.snap-repair.service.in on firstboot
      bootstrap
    - interfaces: retain order of inserted security backends
    - selftest: detect if apparmor is unusable and error

 -- Michael Vogt <michael.vogt@ubuntu.com>  Mon, 03 Sep 2018 14:44:06 +0200

snapd (2.35) xenial; urgency=medium

  * New upstream release, LP: #1786438
    - snapstate: add support for gadget tracks in model assertion
    - image: add support for "gadget=track"
    - asserts: add support for gadget tracks in the model assertion
    - interfaces: add new "sysfs-name" to i2c interfaces code
    - overlord: handle sigterm during shutdown better
    - wayland: add extra sockets that are used by older toolkits
    - snap: fix advice json
    - tests: fix autopkgtest failures in cosmic
    - store: backward compatible instance-key handling for non-instance
      snaps
    - snapstate: ensure normal snaps wait for the "snapd" snap on
      refresh
    - interfaces: add cpu-control for setting CPU tunables
    - debian: add missing breaks on comisc
    - overlord/devicestate: DTRT w/a snap proxy to reach a serial vault
    - devicestate: only run device-hook when fully seeded
    - seccomp: conditionally add socketcall() based on system and base
    - interfaces/builtin: addtl network-manager resolved DBus fix
    - hookstate: simplify some hook tests
    - udev: skip TestParseUdevEvent on ppc
    - interfaces: miscellaneous policy updates
    - debian: add tzdata to build-dep to ensure snapd builds correctly
    - interfaces/builtin: network-manager resolved DBus changes
    - tests: add spread test for fedora29 base snap
    - cmd/libsnap: treat distributions with VARIANT_ID=snappy as "core"
    - dirs: fix SnapMountDir inside a Fedora base snap
    - tests: fix snapd-failover for core18 with external backend
    - overlord/snapstate: always clean SnapState when doing Get()
    - overlod/ifacestate: always use a new SnapState when fetching the
      snap state
    - overlord/devicestate: have the serial request talk to the proxy if
      set
    - interfaces/hotplug: udevadm output parser
    - tests: New test for daemon-notify interface
    - image: ensure "core" is ordered early if base: and core is used
    - cmd/snap-confine: snap-device-helper parallel installs support
    - tests: enable interfaces-framebuffer everywhere
    - tests: reduce nc wait time from 2 to 1 second
    - snap/snapenv: add snap instance specific variables
    - cmd/snap-confine: add minimal test for snap-device-helper
    - tests: enable snapctl test on core18
    - overlord: added UDevMonitor for future hotplug support
    - wrappers: do not glob when removing desktop files
    - tests: add dbus monitor log to interfaces-accounts-service
    - tests: add core-18 systems to external backend
    - wrappers: account for changed app wrapper in parallel installed
      snaps
    - wrappers: make sure that the tests pass on non-Ubuntu too
    - many: add snapd snap failure handling
    - tests: new test for dvb interface
    - configstate: accept refresh.timer=managed
    - tests: new test for snap logs command
    - wrapper: generate all the snapd unit files when generating
      wrappers
    - store: keep all files with link-count > 1 in the cache
    - store: be less verbose in the common refresh case of "no updates"
    - snap-confine: update snappy-app-dev path
    - debian: ensure dependency on fixed apt on 18.04
    - snapd: add initial software watchdog for snapd
    - daemon, systemd: change journalctl -n=all to --no-tail
    - systemd: fix snapd.apparmor.service.in dependencies
    - snapstate: refuse to remove bases or core if snaps need them
    - snap: introduce package-level helpers for building snap related
      directory/file paths
    - overlord/devicestate: deny parallel install of kernel or gadget
      snaps
    - store: clean up parallel-install TODOs in store tests
    - timeutil: fix first weekday of the month schedule
    - interfaces: match all possible tty but console
    - tests: shellchecks part 5
    - cmd/snap-confine: allow ptrace read for 4.18 kernels
    - advise: make the bolt database do the atomic rename dance
    - tests/main/apt-hooks: debug dump of commands.db
    - tests/lib/prepare-restore: update Arch Linux kernel LOCALVERSION
      handling
    - snap: validate instance name as part of Validate()
    - daemon: if a snap is inactive, don't ask systemd about its
      services.
    - udev: skip TestParseUdevEvent on s390x
    - tests: switch core-amd64-18 to use `kernel: pc-kernel=18`
    - asserts,image: add support for new kernel=track syntax
    - tests: new gce image for fedora 27
    - interfaces/apparmor: use the cache in mtime-resilient way
    - store, overlord/snapstate: introduce instance name in store APIs
    - tests: drive-by cleanup of redudant pkgname matching
    - tests: ensure apt-hook is only run after catalog update ran
    - tests: use pkill instead of kilall
    - tests/main: another bunch of updates for Amazon Linux 2
    - tests/lib/snaps: avoid using relative command paths that go up in
      the  directory tree
    - tests: disable/fix more tests for Amazon Linux 2
    - overlord: introduce InstanceKey to SnapState and SnapSetup,
      renames
    - daemon: make sure most change generating handlers can produce
      errors with kinds
    - tests/main/interfaces-calendar-service: skip the test on AMZN2
    - tests/lib/snaps: avoid using relative command paths that go up in
      the directory tree
    - cmd/snap: add a green check mark to verified publishers
    - cmd/snap: fix two issues in the cmd/snap unit tests
    - packaging/fedora: fix target path of /snap symlink
    - cmd/snap: support `--last=<type>?` to mean "no error on empty"
    - cmd/snap-confine: (nvidia) pick up libnvidia-glvkspirv.so
    - strutil: detect and bail out of Unmarshal on duplicate key
    - packaging/fedora(amzn2): disable SELinux, drop dependency on
      squashfuse for AMZN2
    - spread, tests: add support for Amazon Linux 2
    - packaging/fedora: Add Amazon Linux 2 support
    - many: make Wait/Stop optional on StateManagers
    - snap/squashfs: stop printing unsquashfs info to stderr
    - snap: add support for `snap advise-snap --from-apt`
    - overlord/ifacestate: ignore connect if already connected
    - tests: change the service snap used instead of network-bind-
      consumer
    - interfaces/network-control: update for wpa-supplicant and ifupdown
    - tests: fix raciness in stop mode tests
    - logger: try to not have double dates
    - debian: use deb-systemd-invoke instead of systemctl directly
    - tests: run all main tests on core18
    - many: finish sharing a single TaskRunner with all the the managers
    - interfaces/repo: added AllHotplugInterfaces helper
    - snapstate: ensure kernel-track is honored on switch/refresh
    - overlord/ifacestate: support implicit slots on snapd
    - image: add support for "kernel-track" in `snap prepare-image`
    - tests: add test that ensures we do not boot any system in degraded
      state
    - tests: update tests to work on core18
    - cmd/snap: check for typographic dashes in command
    - tests: fix tests expecting old email address
    - client: add some existing error kinds that were not listed in
      client.go
    - tests: add missing slots in classic and core provider test snaps
    - overlord,daemon,cmd: re-map snap names around the edges of snapd
    - tests: use install_local in snap-run-hooks
    - coreconfig: add support for `snap set system network.disable-
      ipv6`
    - overlord/snapstate: dedupe default content providers
    - osutil/udev: sync with upstream
    - debian: do not ship snapd.apparmor.service on ubuntu
    - overlord: have SnapManager use a passed in TaskRunner created by
      Overlord
    - many: streamline the generic conflict check mechanisms
    - tests: remove unneeded setup code in snap-run-symlink
    - cmd/snap: print unset license as "unset", instead of "unknown"
    - asserts: add (optional) kernel-track to model assertion
    - snap/squashfs, tests: pass -n[o-progress] to {mk,un}squashfs
    - interfaces/pulseaudio: be clear that the interface allows playback
      and record
    - snap: support hook environment
    - interfaces: fix typo "daemonNotify" (add missing "n")
    - interfaces: tweak tests of daemon-notify, use common naming
    - interfaces: allow invoking systemd-notify when daemon-notify is
      connected
    - store: make snap blobs be 0600
    - interfaces,daemon: move JSON types to the daemon
    - tests: prepare needs to handle bin/snapctl being a symlink
    - tests: do not mask errors in interfaces-timezone-control (#5405)
    - packaging: put snapctl into /usr/lib/snapd and symlink in usr/bin
    - tests: add basic integration test for spread hold
    - overlord/snapstate: improve PlugsOnly comment
    - many: assorted shellcheck fixes
    - store, daemon, client, cmd/snap: expose "scope", default to wide
    - snapstate: allow setting "refresh.timer=managed"
    - cmd/snap: display a link to data privacy notice for interactive
      snap login
    - client, cmd/snap: pass snap instance name when installing from
      file
    - cmd/snap: add 'debug paths' command
    - snapstate: make sure all *link-*snap tasks carry a snap type and
      further hints
    - devicestate: fix race when refreshing a snap with snapd-control
    - tests: fix tests on arch
    - tests: start active system units on reset
    - tests: new test for joystick interface
    - tests: moving install of dependencies to pkgdb helper
    - tests: enable new fedora image with test dependencies installed
    - tests: start using the new opensuse image with test dependencies
    - tests: check catalog refresh before and after restart snapd
    - tests: stop restarting journald service on prepare
    - interfaces: make core-support a no-op interface
    - interfaces: prefer "snapd" when resolving implicit connections
    - interfaces/hotplug: add hotplug Specification and
      HotplugDeviceInfo
    - many: lessen the use of core-support
    - tests: fixes for the autopkgtest failures in cosmic
    - tests: remove extra ' which breaks interfaces-bluetooth-control
      test
    - dirs: fix antergos typo
    - tests: use grep to avoid non-matching messages from MATCH
    - dirs: improve distro detection for Antegros
    - vendor: switch to latest bson
    - interfaces/builtin: create can-bus interface
    - tests: "snap connect" is idempotent so just connect
    - many: use extra "releases" information on store "revision-not-
      found" errors to produce better errors
    - interfaces: treat "snapd" snap as type:os
    - interfaces: tweak tests to have less repetition of "core" and
      "ubuntu…
    - tests: simplify econnreset test
    - snap: add helper for renaming slots
    - devicestate: fix panic in firstboot code when no snaps are seeded
    - tests: add artful for sru validation on google backend
    - snap,interfaces: move interface name validation to snap
    - overlord/snapstate: introduce path to fake backend ops
    - cmd/snap-confine: fix snaps running on core18
    - many: expose publisher's validation throughout the API

 -- Michael Vogt <michael.vogt@ubuntu.com>  Mon, 20 Aug 2018 12:36:33 +0200

snapd (2.34.3) xenial; urgency=medium

  * New upstream release, LP: #1779403
    - interfaces/apparmor: use the cache in mtime-resilient way
    - cmd/snap-confine: (nvidia) pick up libnvidia-glvkspirv.so
    - snapstate: allow setting "refresh.timer=managed"
    - spread: switch Fedora and openSUSE images

 -- Michael Vogt <michael.vogt@ubuntu.com>  Fri, 27 Jul 2018 19:08:44 +0200

snapd (2.34.2) xenial; urgency=medium

  * New upstream release, LP: #1779403
    - packaging: fix bogus date in fedora snapd.spec
    - tests: fix tests expecting old email address

 -- Michael Vogt <michael.vogt@ubuntu.com>  Thu, 19 Jul 2018 12:05:50 +0200

snapd (2.34.1) xenial; urgency=medium

  * New upstream release, LP: #1779403
    - tests: cherry-pick test fixes from master for 2.34
    - coreconfig: add support for `snap set system network.disable-
      ipv6`
    - debian: do not ship snapd.apparmor.service on ubuntu
    - overlord/snapstate: dedupe default content providers
    - interfaces/builtin: create can-bus interface

 -- Michael Vogt <michael.vogt@ubuntu.com>  Tue, 17 Jul 2018 19:46:56 +0200

snapd (2.34) xenial; urgency=medium

  * New upstream release, LP: #1779403
    - store, daemon, client, cmd/snap: expose "scope", default to wide*
    - tests: fix arch tests
    - snapstate: make sure all *link-*snap tasks carry a snap type and
      further hints
    - snapstate: allow setting "refresh.timer=managed"
    - cmd/snap: display a link to data privacy notice for interactive
      snap login
    - devicestate: fix race when refreshing a snap with snapd-control
    - tests: skip interfaces-framebuffer when no /dev/fb0 is found
    - tests: run interfaces-contacts-service only where test-snapd-eds
      is available
    - many: expose publisher's validation throughout the API
    - many: use extra "releases" information on store "revision-not-
      found" errors to produce better errors
    - dirs: improve distro detection for Antegros
    - Revert "dirs: improve identification of Arch Linux like systems"
    - devicestate: fix panic in firstboot code when no snaps are seeded
    - i18n: use xgettext-go --files-from to avoid running into cmdline
      size limits
    - interfaces: move ValidateName helper to utils
    - snapstate,ifstate: wait for pending restarts before auto-
      connecting
    - snap: account for parallel installs in wrappers, place info and
      tests
    - configcore: fix incorrect handling of keys with numbers (like
      gpu_mem_512)
    - tests: fix tests when no keyboard input detected
    - overlord/configstate: add watchdog options
    - snap-mgmt: fix for non-existent dbus system policy dir,
      shellchecks
    - tests/main/snapd-notify: use systemd's service properties rater
      than the journal
    - snapstate: allow removal of snap.TypeOS when using a model with a
      base
    - interfaces: make findSnapdPath smarter
    - tests: run "arp" tests only if arp is available
    - spread: increase the number of auto retries for package downloads
      in opensuse
    - cmd/snap-confine: fix nvidia support under lxd
    - corecfg: added experimental.hotplug feature flag
    - image: block installation of parallel snap instances
    - interfaces: moved normalize method to interfaces/utils and made it
      public
    - api/snapctl: allow -h and --help for regular users.
    - interfaces/udisks2: also implement implicit classic slot
    - cmd/snap-confine: include CUDA runtime libraries
    - tests: disable auto-refresh test on core18
    - many: switch to account validation: unproven|verified
    - overlord/ifacestate: get/set connection state only via helpers
    - tests: adding extra check to validate journalctl is showing
      current test data
    - data: add systemd environment configuration
    - i18n: handle write errors in xgettext-go
    - snap: helper for validating snap instance names
    - snap{/snaptest}: set instance key based on snap name
    - userd: fix running unit tests on KDE
    - tests/main/econnreset: limit ingress traffic to 512kB/s
    - snap: introduce a struct Channel to represent store channels, and
      helpers to work with it
    - tests: add fedora to distro_clean_package_cache function
    - many: rename snap.Info.StoreName() to snap.Info.SnapName()
    - tests: add spread test to ensure snapd/core18 are not removable
    - tests: tweaks for running the main tests on core18
    - overlord/{config,snap}state: introduce experimental.parallel-
      instances feature flag
    - strutil: support iteration over almost clean paths
    - strutil: add PathIterator.Rewind
    - tests: update interfaces-timeserver-control to core18
    - tests: add halt-timeout to google backend
    - tests: skip security-udev-input-subsystem without /dev/input/by-
      path
    - snap: introduce the instance key field
    - packaging/opensuse: remaining packaging updates for 2.33.1
    - overlord/snapstate: disallow installing snapd on baseless models
    - tests: disable core tests on all core systems (16 and 18)
    - dirs: improve identification of Arch Linux like systems
    - many: expose full publisher info over the snapd API
    - tests: disable core tests on all core systems (16 and 18)
    - tests/main/xdg-open: restore or clean up xdg-open
    - tests/main/interfaces-firewall-control: shellcheck fix
    - snapstate: sort "snapd" first
    - systemd: require snapd.socket in snapd.seeded.service; make sure
      snapd.seeded
    - spread-shellcheck: use the latest shellcheck available from snaps
    - tests: use "ss" instead of "netstat" (netstat is not available in
      core18)
    - data/complete: fix three out of four shellcheck warnings in
      data/complete
    - packaging/opensuse: fix typo, missing assignment
    - tests: initial core18 spread image building
    - overlord: introduce a gadget-connect task and use it at first boot
    - data/completion: fix inconsistency in +x and shebang
    - firstboot: mark essential snaps as "Required" in the state
    - spread-shellcheck: use a whitelist of files that are allowed to
      fail validation
    - packaging/opensuse: build position-independent binaries
    - ifacestate: prevent running interface hooks twice when self-
      connecting on autoconnect
    - data: remove /bin/sh from snapd.sh
    - tests: fix shellcheck 0.5.0 warnings
    - packaging/opensuse: snap-confine should be 06755
    - packaging/opensuse: ship apparmor integration if enabled
    - interfaces/udev,misc: only trigger udev events on input subsystem
      as needed
    - packaging/opensuse: add missing bits for snapd.seeded.service
    - packaging/opensuse: don't use %-macros in comments
    - tests: shellchecks part 4
    - many: rename snap.Info.Name() to snap.Info.InstanceName(), leave
      parallel-install TODOs
    - store: drop unused: channel map types, and details fixture.
    - store: have a basic test about the unmarshalling of /search
      results
    - tests: show executed tests on current system when a test fails
    - tests: fix for the download of the big snap
    - interfaces/apparmor: add chopTree
    - tests: remove double debug: | entry in tests and add more checks
    - cmd/snap-update-ns: introduce mimicRequired helper
    - interfaces: move assertions around for better failure line number
    - store: log a nice clear "download succeeded" message
    - snap: run snap-confine from the re-exec location
    - snapstate: support restarting snapd from the snapd snap on core18
    - tests: show status of the partial test-snapd-huge snap in
      econnreset test
    - tests: fix interfaces-calendar-service test when gvfsd-metadata
      loks the xdg dirctory
    - store: switch store.SnapInfo to use the new v2/info endpoint
    - interfaces: add Repository.AllInterfaces
    - snapstate: stop using evolving SnapSpec internally, use an
      internal-only snapSpec instead
    - cmd/libsnap-confine-private: introduce a helper for splitting snap
      name
    - tests: econnreset/retry tweaks
    - store, et al: kill dead code that uses the bulk endpoint
    - tests/lib/prepare-restore: fix upgrade/reboot handling on arch
    - cmd/snap-update-ns,strutil: move PathIterator to strutil, add
      Depth helper
    - data/systemd/snapd.run-from-snap: ensure snapd tooling is
      available
    - store: switch connectivity check to use v2/info
    - devicestate: support seeding from a base snap instead of core
    - snapstate,ifacestate: remove core-phase-2 handling
    - interfaces/docker-support: update for docker 18.05
    - tests: enable fedora 28 again
    - overlord/ifacestate:  simplify checkConnectConflicts and also
      connect signature
    - snap: parse connect instructions in gadget.yaml
    - tests: fix snapd-repair.timer on ubuntu-core-snapd-run- from-snap
      test
    - interfaces/apparmor: allow killing snap-update-ns
    - tests: skip "try" test on s390x
    - store, image: have 'snap download' use v2/refresh action=download
    - interfaces/policy: test that base policy can be parsed
    - tests: publish test-snapd-appstreamid for any architecture
    - snap: don't include newline in hook environment
    - cmd/snap-update-ns: use RCall with SyscallsEqual
    - cmd/snap-update-ns: add IsSnapdCreatedPrivateTmpfs and tests
    - tests: skip security-dev-input-event-denied on s390x/arm64
    - interfaces: add the dvb interface
    - daemon: paging is not a thing.
    - cmd/snap-mgmt: remove system key on purge
    - testutil: syscall sequence checker
    - cmd/snap-update-ns: fix a leaking file descriptor in MkSymlink
    - packaging: use official bolt in the errtracker on fedora
    - many: add `snap debug connectivity` command* many: add `snap debug
      connectivity` command
    - configstate: deny configuration of base snaps and for the "snapd"
      snap
    - interfaces/raw-usb: also allow usb serial devices
    - snap: reject more layout locations
    - errtracker: do not send duplicated reports
    - httputil: extra debug if an error is not retried
    - cmd/snap-update-ns: improve wording in many errors
    - cmd/snap: use snaptest.MockSnapCurrent in `snap run` tests
    - cmd/snap-update-ns: add helper for checking for read-only
      filesystems
    - interfaces/builtin/docker: use commonInterface over specific
      struct
    - testutil: add test support for Fstatfs
    - cmd/snap-update-ns: discard the concept of segments
    - cmd/libsnap-confine-private: helper for extracting store snap name
      from local-name
    - tests: fix flaky test for hooks undo
    - interfaces: add {contacts,calendar}-service interfaces
    - tests: retry 'restarting into..' match in the snap-confine-from-
      core test
    - systemd: adjust TestWriteMountUnitForDirs() to use
      squashfs.MockUseFuse(false)
    - data: add helper that can generate/start/stop the snapd service
    - sefltest: advise reboot into 4.4 on trusty running 3.13
    - selftest: add new selftest package that tests squashfs mounting
    - store, jsonutil: move store.getStructFields to
      jsonutil.StructFields
    - ifacestate: improved conflict and error handling when creating
      autoconnect tasks
    - cmd/snap-confine: applied make fmt
    - interfaces/udev: call 'udevadm settle --timeout=10' after
      triggering events
    - tests: wait more time until snap start to be downloaded on
      econnreset test
    - snapstate: ensure fakestore returns TypeOS for the core snap
    - tests: fix lxd test which hangs on restore
    - cmd/snap-update-ns: add PathIterator
    - asserts,image: add support for models with bases
    - tests: shellchecks part 3
    - overlord/hookstate: support undo for hooks
    - interfaces/tpm: Allow access to the kernel resource manager
    - tests: skip appstream-id test for core systems 32 bits
    - interfaces/home: remove redundant common interface assignment
    - tests: reprioritise a few tests that are known to be slow
    - cmd/snap: small help tweaks and fixes
    - tests: add test to ensure /dev/input/event* for non-joysticks is
      denied
    - spread-shellcheck: silly fix & pep8
    - spread: switch fedora 28 to manual
    - client,cmd/snap,daemon,tests: expose base of a snap over API, show
      it in snap info --verbose
    - tests: fix lxd test - --auto now sets up networking
    - tests: adding fedora-28 to spread.yaml
    - interfaces: add juju-client-observe interface
    - client, daemon: add a "mounted-from" entry to local snaps' JSON
    - image: set model.DisplayName() in bootenv as "snap_menuentry"
    - packaging/opensuse: Refactor packaging to support all openSUSE
      targets
    - interfaces/joystick: force use of the device cgroup with joystick
      interface
    - interfaces/hardware-observe: allow access to /etc/sensors* for
      libsensors
    - interfaces: remove Plug/Slot types
    - interface hooks: update old AutoConnect methods
    - snapcraft: run with DEB_BUILD_OPTIONS=nocheck
    - overlord/{config,snap}state: the number of inactive revisions is
      config
    - cmd/snap: check with snapd for unknown sections
    - tests: moving test helpers from sh to bash
    - data/systemd: add snapd.apparmor.service
    - many: expose AppStream IDs (AKA common ID)
    - many: hold refresh when on metered connections
    - interfaces/joystick: also support modern evdev joysticks and
      gamepads
    - xdgopenproxy: skip TestOpenUnreadableFile when run as root
    - snapcraft: use dpkg-buildpackage options that work in xenial
    - spread: openSUSE LEAP 42.2 was EOLd in January, remove it
    - get-deps: work with an unset GOPATH too
    - interfaces/apparmor: use strict template on openSUSE tumbleweed
    - packaging: filter out verbose flags from "dh-golang"
    - packaging: fix description
    - snapcraft.yaml: add minimal snapcraft.yaml with custom build

 -- Michael Vogt <michael.vogt@ubuntu.com>  Fri, 06 Jul 2018 16:08:17 +0200

snapd (2.33.1) xenial; urgency=medium

  * New upstream release, LP: #1773118
    - many: improve udev trigger on refresh experience
    - systemd: require snapd.socket in snapd.seeded.service
    - snap: don't include newline in hook environment
    - interfaces/apparmor: allow killing snap-update-ns
    - tests: skip "try" test on s390x
    - tests: skip security-dev-input-event-denied when /dev/input/by-
      path/ is missing
    - tests: skip security-dev-input-event-denied on s390x/arm64

 -- Michael Vogt <michael.vogt@ubuntu.com>  Thu, 21 Jun 2018 17:37:56 +0200

snapd (2.33) xenial; urgency=medium

  * New upstream release, LP: #1773118
    - packaging: use official bolt in the errtracker on fedora
    - many: add `snap debug connectivity` command
    - interfaces/raw-usb: also allow usb serial devices
    - errtracker: do not send duplicated reports
    - selftest: add new selftest package that tests squashfs mounting
    - tests: backport lxd force stop and econnreset fixes
    - tests: add test to ensure /dev/input/event* for non-joysticks is
      denied
    - interfaces/joystick: support modern evdev joysticks
    - interfaces: add juju-client-observe
    - interfaces/hardware-observe: allow access to /etc/sensors* for
      libsensors
    - many: holding refresh on metered connections
    - many: expose AppStream IDs (AKA common ID)
    - tests: speed up save/restore snapd state for all-snap systems
      during tests execution
    - interfaces/apparmor: use helper to load stray profile
    - tests: ubuntu core abstraction
    - overlord/snapstate: don't panic in a corner case interaction of
      cleanup tasks and pruning
    - interfaces/apparmor: add 'mediate_deleted' profile flag for all
      snaps
    - tests: new parameter for the journalctl rate limit
    - spread-shellcheck: port to python
    - interfaces/home: add 'read' attribute to allow non-owner read to
      @{HOME}
    - testutil: import check.v1 differently to workaround gccgo error
    - interfaces/many: miscellaneous updates for default, desktop,
      desktop-legacy, system-observe, hardware-observe, opengl and gpg-
      keys
    - snapstate/hooks: reorder autoconnect and reconnect hooks
    - daemon: update unit tests to match current master
    - overlord/snapshotstate/backend: introducing the snapshot backend
    - many: support 'system' nickname in interfaces
    - userd: add the "snap" scheme to the whitelist
    - many: make rebooting of core on refresh immediate, refactor logic
      around it
    - tests/main/snap-service-timer: account for service timer being in
      the 'running' state
    - interfaces/builtin: allow access to libGLESv* too for opengl
      interface
    - daemon: fix unit tests on arch
    - interfaces/default,process-control: miscellaneous signal policy
      fixes
    - interfaces/bulitin: add write permission to optical-drive
    - configstate: validate known core.* options
    - snap, wrappers: systemd WatchdogSec support
    - ifacestate: do not auto-connect manually disconnected interfaces
    - systemd: mock useFuse() so testsuite passes in container via lxd
      snap
    - snap/env: fix env duplication logic
    - snap: some doc comments fixes and additions
    - cmd/snap-confine, interfaces/opengl: allow access to glvnd EGL
      vendor files
    - ifacestate: unify reconnect and autoconnect methods
    - tests: fix user mounts test for external systems
    - overlord/snapstate,overlord/auth,store: coalesce no auth user
      refresh requests
    - boot,partition: improve tests/docs around SetNextBoot()
    - many: improve `snap wait` command
    - snap: fix `snap interface --attrs` output when numbers are used
    - cmd/snap-update-ns: poke holes when creating source paths for
      layouts
    - snapstate: support getting new bases/default-providers on refresh
    - ifacemgr: remove stale connections on startup
    - asserts: use Attrer in policy checks
    - testutil: record system call errors / return values
    - tests: increase timeouts to make tests reliable on slow boards
    - repo: pass and return ConnRef via pointers
    - interfaces: add xdg-document-portal support to desktop interface
    - debian: add a zenity|kdialog suggests
    - snapstate: make TestDoPrereqRetryWhenBaseInFlight less brittle
    - tests: go must be installed as a classic snap
    - tests: use journalctl cursors instead rotating logs
    - daemon: add confinement-options to /v2/system-info
      daemon: refactor classic support flag to be more structured
    - tests: build spread in the autopkgtests with a more recent go
    - cmd/snap: fix the message when snap.channel != snap.tracking
    - overlord/snapstate: allow core defaults configuration via 'system'
      key
    - many: add "snap debug sandbox-features" and needed bits
    - interfaces: interface hooks for refresh
    - snapd.core-fixup.sh: add workaround for corrupted uboot.env
    - boot: clear "snap_mode" when needed
    - many: add wait command and `snapd.seeded` service
    - interfaces: move host font update-ns AppArmor rules to desktop
      interface
    - jsonutil/safejson: introducing safejson.String &
      safejson.Paragraph
    - cmd/snap-update-ns: use Secure.BindMount to bind mount files
    - cmd/snap-update-ns,tests: mimic the mode and ownership of
      directories
    - cmd/snap-update-ns: add support for ignoring mounts with missing
      source/target
    - interfaces: interface hooks implementation
    - cmd/libsnap: fix compile error on more restrictive gcc
      cmd/libsnap: fix compilation errors on gcc 8
    - interfaces/apparmor: allow bash and dash to be in /usr/bin/
    - cmd/snap-confine: allow any base snap to provide /etc/alternatives
    - tests: fix interfaces-network test for systems with partial
      confinement
    - spread.yaml: add cosmic (18.10) to autopkgtest/qemu
    - tests: ubuntu 18.04 or higher does not need linux-image-extra-
    - configcore: validate experimental.layouts option
    - interfaces:minor autoconnect cleanup
    - HACKING: fix typos
    - spread: add adt for ubuntu 18.10
    - tests: skip test lp-1721518 for arch, snapd is failing to start
      after reboot
    - interfaces/x11: allow X11 slot implementations
    - tests: checking interfaces declaring the specific interface
    - snap: improve error for snaps not available in the given context
    - cmdstate: add missing test for default timeout handling
    - tests: shellcheck spread tasks
    - cmd/snap: update install/refresh help vs --revision
    - cmd/snap-confine: add support for per-user mounts
    - snap: do not use overly short timeout in `snap
      {start,stop,restart}`
    - tests: adding google-sru backend replacing linode-sur
    - interfaces/apparmor: fix incorrect apparmor profile glob
    - systemd: replace ancient paths with 16.04+ standards
    - overlord,systemd: store snap revision in mount units
    - testutil: add test helper for SysLstat
    - testutil,cmd: rename test helper of Lstat to OsLstat
    - testutil: document all fake syscall/os functions
    - osutil,interfaces,cmd: use less hardcoded strings
    - testutil: rename UNMOUNT_NOFOLLOW to umountNoFollow
    - testutil: don't dot-import check.v1
    - store: getStructFields takes pointers now
    - tests: drop `linux-image-extra-$(uname -r)` install in 18.04
    - many: fix false negatives reported by vet
    - osutil,interfaces: use uint32 for uid, gid
    - many: fix various issues reported by shellcheck
    - tests: add pending shutdown detection
    - image: support refreshing soft-expired user macaroons in tooling
    - interfaces/builtin, daemon: cleanup mocked builtin interfaces in
      daemon tests
    - interfaces/builtin: add support for software-watchdog interface
    - spread: auto accept key changes when calling dnf
    - snap,overlord/snapstate: introduce and use BrokenSnapError
    - tests: detect kernel oops during tests and abort tests in this
      case
    - tests: bring back one missing test in snap-service-stop-mode
    - debian: update LP bug for the 2.32.5 SRU
    - userd: set up journal logging streams for autostarted apps
    - snap,tests : don't fail if we cannot stat MountFile
    - tests: smaller fixes for Arch tests
    - tests: run interfaces-broadcom-asic-control early
    - client: support for snapshot sets, snapshots, and snapshot actions
    - tests: skip interfaces-content test on core devices
    - cmd: generalize locking to global, snap and per-user locks
    - release-tools: handle the snapd-x.y.z version
    - packaging: fix incorrectly auto-generated changelog entry for
      2.32.5
    - tests: add arch to CI
    - systemd: add helper for opening stream file descriptors to the
      journal
    - cmd/snap: handle distros with no version ID
    - many: add "stop-mode: sig{term,hup,usr[12]}{,-all}" instead of
      conflating that with refresh-mode
    - tests: removing linode-sru backend
    - tests: updating bionic version for spread tests on google
    - overlord/snapstate: poll for up to 10s if a snap is unexpectedly
      not mounted in doMountSnap
    - overlord/snapstate: allow to get an error from readInfo instead of
      a broken stub, use it in doMountSnap
    - snap: snap.AppInfo is now a fmt.Stringer
    - tests: move fedora 27 to google backend
    - many: add `core.problem-reports.disabled` option
    - cmd/snap-update-ns: remove the need for stash directory in secure
      bind mount implementation
    - errtracker: check for whoopsie.service instead of reading
      /etc/whoopsie
    - cmd/snap: user session application autostart v3
    - tests: add test to ensure `snap refresh --amend` works with
      different channels
    - tests: add check for OOM error after each test
    - cmd/snap-seccomp: graceful handling of non-multilib host
    - interfaces/shutdown: allow calling SetWallMessage
    - cmd/snap-update-ns: add secure bind mount implementation for use
      with user mounts
    - snap: fix `snap advise-snap --command` output to match spec
    - overlord/snapstate: on multi-snap refresh make sure bases and core
      are finished before dependent snaps
    - overlord/snapstate: introduce envvars to control the channels for
      based and prereqs
    - cmd/snap-confine: ignore missing cgroups in snap-device-helper
    - debian: add gbp.conf script to build snapd via `gbp buildpackage`
    - daemon,overlord/hookstate: stop/wait for running hooks before
      closing the snapctl socket
    - advisor: use json for package database
    - interfaces/hostname-control: allow setting the hostname via
      syscall and systemd
    - tests/main/interfaces-opengl-nvidia: verify access to 32bit
      libraries
    - interfaces: misc updates for default, firewall-control, fuse-
      support and process-control
    - data/selinux: Give snapd access to more aspects of the system
    - many: use the new install/refresh API by switching snapstate to
      use store.SnapAction
    - errtracker: make TestJournalErrorSilentError work on gccgo
    - ifacestate: add to the repo also snaps that are pending being
      activated but have a done setup-profiles
    - snapstate, ifacestate: inject auto-connect tasks try 2
    - cmd/snap-confine: allow creating missing gl32, gl, vulkan dirs
    - errtracker: add more fields to aid debugging
    - interfaces: make system-key more robust against invalid fstab
      entries
    - overlord,interfaces: be more vocal about broken snaps and read
      errors
    - ifacestate: injectTasks helper
    - osutil: fix fstab parser to allow for # in field values
    - cmd/snap-mgmt: remove timers, udev rules, dbus policy files
    - release-tools: add repack-debian-tarball.sh
    - daemon,client: add build-id to /v2/system-info
    - cmd: make fmt (indent 2.2.11)
    - interfaces/content: add rule so slot can access writable files at
      plug's mountpoint
    - interfaces: add /var/lib/snapd/snap to @{INSTALL_DIR}
    - ifacestate: don't surface errors from stale connections
    - cmd/snap-update-ns: convert Secure* family of functions into
      methods
    - tests: adjust canonical-livepatch test on GCE
    - tests: fix quoting issues in econnreset test
    - cmd/snap-confine: make /run/media an alias of /media
    - cmd/snap-update-ns: rename i to segNum
    - interfaces/serial: change pattern not to exclude /dev/ttymxc*
    - spread: disable StartLimitInterval option on opensuse-42.3
    - configstate: give a chance to immediately recompute the next
      refresh time when schedules are set
    - cmd/snap-confine: attempt to detect if multiarch host uses
      arch triplets
    - store: add Store.SnapAction to support the new install/refresh API
      endpoint
    - tests: adding test for removable-media interface
    - tests: update interface tests to remove extra checks and normalize
      tests
    - timeutil: in Human, count days with fingers
    - vendor: update gopkg.in/yaml.v2 to the latest version
    - cmd/snap-confine: fix Archlinux compatibility
    - cmd/snapd: make sure signal handlers are established during early
      daemon startup
    - cmd/snap-confine: apparmor: allow creating prefix path for
      gl/vulkan
    - osutil: use tilde suffix for temporary files used for atomic
      replacement
    - tests: copy or sanity check core users using usernames
    - tests: disentangle etc vs extrausers in core tests
    - tests: fix snap-run tests when snapd is not running
    - overlord/configstate: change how ssh is stopped/started
    - snap: make `snap run` look at the system-key for security profiles
    - strutil, cmd/snap: drop strutil.WordWrap, first pass at
      replacement
    - tests: adding opensuse-42.3 to google
    - cmd/snap: fix one issue with noWait error handling logic, add
      tests plus other cleanups
    - cmd/snap-confine: nvidia: preserve globbed file prefix
    - advisor: add comment why osutil.FileExists(dirs.SnapCommandsDB) is
      needed
    - interfaces,release: probe seccomp features lazily
    - tests: change debug for layout test
    - advisor: deal with missing commands.db file
    - interfaces/apparmor: simplify UpdateNS internals
    - polkit: Pass caller uid to PolicyKit authority
    - tests: moving debian 9 from linode to google backend
    - cmd/snap-confine: nvidia: add tls/libnvidia-tls.so* glob
    - po: specify charset in po/snappy.pot
    - interfaces: harden snap-update-ns profile
    - snap: Call SanitizePlugsSlots from InfoFromSnapYaml
    - tests: update tests to deal with s390x quirks
    - debian: run snap.mount upgrade fixup *before* debhelper
    - tests: move xenial i386 to google backend
    - snapstate: add compat mode for default-provider
    - tests: a bunch of test fixes for s390x from looking at the
      autopkgtest logs
    - packaging: recommend "gnupg" instead of "gnupg1 | gnupg"
    - interfaces/builtin: let MM change qmi device attributes
    - tests: add workaround for s390x failure
    - snap/pack, cmd/snap: add `snap pack --check-skeleton`
    - daemon: support 'system' as nickname of the core snap
    - cmd/snap-update-ns: use x-snapd.{synthetic,needed-by} in practice
    - devicestate: add DeviceManager.Registered returning a channel
      closed when the device is known to be registered
    - store: Sections and WriteCatalogs need to strictly send device
      auth only if the device has a custom store
    - tests: add bionic system to google backend
    - many: fix shellcheck warnings in bionic
    - cmd/snap-update-ns: don't fail on existing symlinks
    - tests: make autopkgtest tests more targeted
    - cmd/snap-update-ns: fix creation of layout symlinks
    - spread,tests: move suite-level prepare/restore to central script
    - many: propagate contexts enough to be able to mark store
      operations done from the Ensure loop
    - snap: don't create empty Change with "Hold" state on disconnect
    - snap: unify snap name validation w/python; enforce length limit.
    - cmd/snap: use shlex when parsing `snap run --strace` arguments
    - osutil,testutil: add symlinkat(2) and readlinkat(2)
    - tests: autopkgtest may have non edge core too
    - tests: adding checks before stopping snapd service to avoid job
      canceled on ubuntu 14.04
    - errtracker: respect the /etc/whoopsie configuration
    - overlord/snapstate:  hold refreshes for 2h after seeding on
      classic
    - cmd/snap: tweak and polish help strings
    - snapstate: put layout feature behind feature flag
    - tests: force profile re-generation via system-key
    - snap/squashfs: when installing from seed, try symlink before cp
    - wrappers: services which are socket or timer activated should not
      be started during boot
    - many: go vet cleanups
    - tests: define MATCH from spread
    - packaging/fedora: Merge changes from Fedora Dist-Git plus trivial
      fix
    - cmd/snap: use timeutil.Human to show times in `snap refresh
      --time`
    - cmd/snap: in changes and tasks, default to human-friendly times
    - many: support holding refreshes by setting refresh.hold
    - Revert "cmd/snap: use timeutil.Human to show times in `snap
      refresh -…-time`"
    - cmd/snap: use timeutil.Human to show times in `snap refresh
      --time`
    - tests/main/snap-service-refresh-mode: refactor the test to rely on
      comparing PIDs
    - tests/main/media-sharing: improve the test to cover /media and
      /run/media
    - store: enable deltas for core devices too
    - cmd/snap: unhide --no-wait; make wait use go via waitMixin
    - strutil/shlex: import github.com/google/shlex into the tree
    - vendor: update github.com/mvo5/libseccomp-golang
    - overlord/snapstate: block install of "system"
    - cmd/snap: "current"→"installed"; "refreshed"→"refresh-date"
    - many: add the snapd-generator
    - cmd/snap-seccomp: Cancel the atomic file on error, not just Close
    - polkit: ensure error is properly set if dialog is dismissed
    - snap-confine, snap-seccomp: utilize new seccomp logging features
    - progress: tweak ansimeter cvvis use to no longer confuse minicom
    - xdgopenproxy: integrate xdg-open implementation into snapctl
    - tests: avoid removing preinstalled snaps on core
    - tests: chroot into core to run xdg-open there
    - userd: add an OpenFile method for launching local files with xdg-
      open
    - tests: moving ubuntu core from linode to google backend
    - run-checks: remove accidental bashism
    - i18n: simplify NG usage by doing the modulo math in-package.
    - snap/squashfs: set timezone when calling unsquashfs to get the
      build date
    - timeutil: timeutil.Human(t) gives a human-friendly string for t
    - snap: add autostart app property
    - tests: add support for external backend executions on listing test
    - tests: make interface-broadcom-asic-control test work on rpi
    - configstate: when disable "ssh" we must disable the "sshd" service
    - interfaces/apparmor,system-key: add upperdir snippets for strict
      snaps on livecd
    - snap/squashfs: add BuildDate
    - store: parse the JSON format used by the coming new store API to
      convey snap information
    - many: remove snapd.refresh.{timer,service}
    - tests: adding ubuntu-14.04-64 to the google backend
    - interfaces: add xdg-desktop-portal support to desktop interface
    - packaging/arch: sync with snapd/snapd-git from AUR
    - wrappers, tests/main/snap-service-timer: restore missing commit,
      add spread test for timer services
    - store: don't ask for snap_yaml_raw except on the details endpoint
    - many: generate and use per-snap snap-update-ns profile
    - tests: add debug for layout test
    - wrappers: detect whether systemd-analyze can be used in unit tests
    - osutil: allow creating strings out of MountInfoEntry
    - servicestate: use systemctl enable+start and disable+stop instead
      of --now flag
    - osutil: handle file being matched by multiple patterns
    - daemon, snap: fix InstallDate, make a method of *snap.Info
    - wrappers: timer services
    - wrappers: generator for systemd OnCalendar schedules
    - asserts: fix flaky storeSuite.TestCheckAuthority
    - tests: fix dependency for ubuntu artful
    - spread: start moving towards google backend
    - tests: add a spread test for layouts
    - ifacestate: be consistent passing Retry.After as named field
    - cmd/snap-update-ns: use recursive bind mounts for writable mimic
    - testutil: allow mocking syscall.Fstat
    - overlord/snapstate: verify that default schedule is randomized and
      is  not a single time
    - many: simplify mocking of home-on-NFS
    - cmd/snap-update-ns: use syscall.Symlink instead of os.Symlink
    - store: move infoFromRemote into details.go close to snapDetails
    - userd/tests: Test kdialog calls and mock kdialog too to make tests
      work in KDE
    - cmd/snap: tweaks to 'snap info' (feat. installed->current rename)
    - cmd/snap: add self-strace to `snap run`
    - interfaces/screen-inhibit-control,network-status: fix dbus path
      and interface typos
    - update-pot: Force xgettext() to return true
    - store: cleanup test naming, dropping remoteRepo  and
      UbuntuStore(Repository)? references
    - store: reorg auth refresh

 -- Michael Vogt <michael.vogt@ubuntu.com>  Fri, 08 Jun 2018 17:13:47 +0200

snapd (2.32.9) xenial; urgency=medium

  * New upstream release, LP: #1767833
    - tests: run all spread tests inside GCE
    - tests: build spread in the autopkgtests with a more recent go

 -- Michael Vogt <michael.vogt@ubuntu.com>  Wed, 16 May 2018 10:20:08 +0200

snapd (2.32.8) xenial; urgency=medium

  * New upstream release, LP: #1767833
    - snapd.core-fixup.sh: fix workaround for corrupted uboot.env
      and add tests

 -- Michael Vogt <michael.vogt@ubuntu.com>  Fri, 11 May 2018 14:36:16 +0200

snapd (2.32.7) xenial; urgency=medium

  * New upstream release, LP: #1767833
    - many: add wait command and seeded target (2
    - snapd.core-fixup.sh: add workaround for corrupted uboot.env
    - boot: clear "snap_mode" when needed
    - cmd/libsnap: fix compile error on more restrictive gcc
    - tests: cherry-pick commits to move spread to google backend
    - spread.yaml: add cosmic (18.10) to autopkgtest/qemu
    - userd: set up journal logging streams for autostarted apps

 -- Michael Vogt <michael.vogt@ubuntu.com>  Fri, 11 May 2018 13:09:32 +0200

snapd (2.32.6) xenial; urgency=medium

  * New upstream release, LP: #1767833
    - snap: do not use overly short timeout in `snap
      {start,stop,restart}`
    - interfaces/apparmor: fix incorrect apparmor profile glob
    - tests: detect kernel oops during tests and abort tests in this
      case
    - tests: run interfaces-boradcom-asic-control early
    - tests: skip interfaces-content test on core devices

 -- Michael Vogt <michael.vogt@ubuntu.com>  Sun, 29 Apr 2018 19:21:53 +0200

snapd (2.32.5) xenial; urgency=medium

  * New upstream release, LP: #1765090
    - many: add "stop-mode: sig{term,hup,usr[12]}{,-all}" instead of
      conflating that with refresh-mode
    - overlord/snapstate:  poll for up to 10s if a snap is unexpectedly
      not mounted in doMountSnap
    - daemon: support 'system' as nickname of the core snap

 -- Michael Vogt <michael.vogt@ubuntu.com>  Mon, 16 Apr 2018 11:41:48 +0200

snapd (2.32.4) xenial; urgency=medium

  * New upstream release, LP: #1756173
    - cmd/snap: user session application autostart
    - overlord/snapstate: introduce envvars to control the channels for
      bases and prereqs
    - overlord/snapstate: on multi-snap refresh make sure bases and core
      are finished before dependent snaps
    - many: use the new install/refresh /v2/snaps/refresh store API

 -- Michael Vogt <michael.vogt@ubuntu.com>  Wed, 11 Apr 2018 16:30:45 +0200

snapd (2.32.3.2) xenial; urgency=medium

  * New upstream release, LP: #1756173
    - errtracker: make TestJournalErrorSilentError work on
      gccgo
    - errtracker: check for whoopsie.service instead of reading
      /etc/whoopsie

 -- Michael Vogt <michael.vogt@ubuntu.com>  Wed, 11 Apr 2018 12:40:09 +0200

snapd (2.32.3.1) xenial; urgency=medium

  * New upstream release, LP: #1756173
    - debian: add gbp.conf script to build snapd via `gbp
      buildpackage`
    - tests: add check for OOM error after each test
    - cmd/snap-seccomp: graceful handling of non-multilib host
    - interfaces/shutdown: allow calling SetWallMessage
    - data/selinux: Give snapd access to more aspects of the system
    - daemon,overlord/hookstate: stop/wait for running hooks before
      closing the snapctl socket
    - cmd/snap-confine: ignore missing cgroups in snap-device-helper
    - interfaces: misc updates for default, firewall-control, fuse-
      support and process-control
    - overlord: test fix, address corner case

 -- Michael Vogt <michael.vogt@ubuntu.com>  Wed, 11 Apr 2018 10:34:00 +0200

snapd (2.32.3) xenial; urgency=medium

  *  New upstream release, LP: #1756173
    - ifacestate: add to the repo also snaps that are pending being
      activated but have a done setup-profiles
    - snapstate: inject autoconnect tasks in doLinkSnap for regular
      snaps
    - cmd/snap-confine: allow creating missing gl32, gl, vulkan dirs
    - errtracker: add more fields to aid debugging
    - interfaces: make system-key more robust against invalid fstab
      entries
    - cmd/snap-mgmt: remove timers, udev rules, dbus policy files
    - overlord,interfaces: be more vocal about broken snaps and read
      errors
    - osutil: fix fstab parser to allow for # in field values

 -- Michael Vogt <michael.vogt@ubuntu.com>  Thu, 05 Apr 2018 22:35:35 +0200

snapd (2.32.2) xenial; urgency=medium

  *  New upstream release, LP: #1756173
    - interfaces/content: add rule so slot can access writable files at
      plug's mountpoint
    - tests: adjust canonical-livepatch test on GCE
    - interfaces/serial: change pattern not to exclude /dev/ttymxc
    - spread.yaml: switch Fedora 27 tests to manual
    - store: Sections and WriteCatalogs need to strictly send device
      auth only if the device has a custom store
    - configstate: give a chance to immediately recompute the next
      refresh time when schedules are set
    - cmd/snap-confine: attempt to detect if multiarch host uses arch
      triplets
    - vendor: update gopkg.in/yaml.v2 to the latest version (#4945)

 -- Michael Vogt <michael.vogt@ubuntu.com>  Sat, 31 Mar 2018 21:09:29 +0200

snapd (2.32.1) xenial; urgency=medium

  *  New upstream release, LP: #1756173
    - cmd/snapd: make sure signal handlers are established during early
      daemon startup
    - osutil: use tilde suffix for temporary files used for atomic
      replacement
    - cmd/snap-confine: apparmor: allow creating prefix path for
      gl/vulkan
    - tests: disentangle etc vs extrausers in core tests
    - packaging: fix changelogs' typo

 -- Michael Vogt <michael.vogt@ubuntu.com>  Mon, 26 Mar 2018 21:01:41 +0200

snapd (2.32) xenial; urgency=medium

  *  New upstream release, LP: #1756173
    - snap: make `snap run` look at the system-key for security profiles
    - overlord/configstate: change how ssh is stopped/started
    - cmd/snap-confine: nvidia: preserve globbed file prefix
    - advisor: deal with missing commands.db file
    - interfaces,release: probe seccomp features lazily
    - interfaces: harden snap-update-ns profile
    - polkit: Pass caller uid to PolicyKit authority
    - tests: change debug for layout test
    - cmd/snap-confine: don't use per-snap s-u-n profile
    - many: backported fixes for layouts and symlinks
    - cmd/snap-confine: nvidia: add tls/libnvidia-tls.so* glob
    - cmd/snap-update-ns: use x-snapd.{synthetic,needed-by} in practice
    - snap: Call SanitizePlugsSlots from InfoFromSnapYaml
    - cmd/snap-confine: fix ptrace rule with snap-confine peer
    - tests: update tests to deal with s390x quirks
    - snapstate: add compat mode for default-provider"snapname:ifname"
    - snap-confine: fallback to /lib/udev/snappy-app-dev if the core is
      older
    - tests: a bunch of test fixes for s390x from looking at the
      autopkgtest logs
    - packaging: recommend "gnupg" instead of "gnupg1 | gnupg"
    - interfaces/builtin: let MM change qmi device attributes
    - debian: undo snap.mount system unit removal
    - snap: don't create empty Change with "Hold" state on disconnect
    - tests: add workaround for s390x failure
    - tests: make autopkgtest tests more targeted
    - many: propagate contexts enough to be able to mark store
      operations done from the Ensure loop
    - store: cleanup test naming, dropping remoteRepo and
      UbuntuStore(Repository)? references
    - store: reorg auth refresh
    - tests: autopkgtest may have non edge core too
    - data: translate polkit strings
    - snapstate: put layout feature behind feature flag
    - errtracker: respect the /etc/whoopsie configuration
    - overlord/snapstate: hold refreshes for 2h after seeding on classic
    - many: cherry-pick relevant `go vet` 1.10 fixes to 2.32
    - snap/squashfs: when installing from seed, try symlink before cp
    - wrappers: services which are socket or timer activated should not
      be started during boot
    - many: generate and use per-snap snap-update-ns profile
    - many: support holding refreshes by setting refresh.hold
    - snap-confine, snap-seccomp: utilize new seccomp logging features
    - many: remove snapd.refresh.{timer,service}
    - many: add the snapd-generator
    - polkit: do not shadow dbus errors, avoid panic in case of errors
    - polkit: ensure error is properly set if dialog is dismissed
    - xdgopenproxy: integrate xdg-open implementation into snapctl
    - userd: add an OpenFile method for launching local files with xdg-
      open
    - asserts:  use a timestamp for the assertion after the signing key
      has been created
    - ifacestate: be consistent passing Retry.After as named field
    - interfaces/apparmor,system-key: add upperdir snippets for strict
      snaps on livecd
      interfaces/apparmor,system-key: add upperdir snippets for strict
      snaps
    - configstate: when disable "ssh" we must disable the "sshd"
      service
    - store: don't ask for snap_yaml_raw except on the details endpoint
    - osutil: handle file being matched by multiple patterns
    - cmd/snap-update-ns: use recursive bind mounts for writable mimic
    - cmd/snap-update-ns: use syscall.Symlink instead of os.Symlink
    - interfaces/screen-inhibit-control,network-status: fix dbus path
      and interface typos
    - interfaces/network-status: fix use of '/' in interface in DBus
      rule
    - interfaces/screen-inhibit-control: fix use of '.' in path in DBus
      rule
    - overlord/snapstate: fix task iteration order in
      TestDoPrereqRetryWhenBaseInFlight
    - interfaces: add an interface for gnome-online-accounts D-Bus
      service
    - snap: pass full timer spec in `snap run --timer`
    - cmd/snap: introduce `snap run --timer`
    - snapstate: auto install default-providers for content snaps
    - hooks/strutil: limit the number of data read from the hooks to
      avoid oom
    - osutil: aggregate mockable symbols
    - tests: make sure snapd is running before attempting to remove
      leftover snaps
    - timeutil: account for 24h wrap when flattening clock spans
    - many: send  new Snap-CDN header with none or with cloud instance
      placement info as needed
    - cmd/snap-update-ns,testutil: move syscall testing helpers
    - tests: disable interfaces-location-control on s390x
    - tests: new spread test for gpio-memory-control interface
    - tests: spread test for broadcom-asic-control interface
    - tests: make restore of interfaces-password-manager-service more
      robust
    - tests/lib/prepare-restore: sync journal before rotating and
      vacuuming
    - overlord/snapstate: use spread in the default refresh schedule
    - tests: fixes for autopkgtest in bionic
    - timeutil: introduce helpers for checking it time falls inside the
      schedule
    - cmd/snap-repair,httputil: set snap-repair User-Agent on requests
    - vendor: resync formatting of vendor.json
    - snapstate/ifacestate: auto-connect tasks
    - cmd/snap: also include tracking channel in list output.
    - interfaces/apparmor: use snap revision with surrounding '.' when
      replacing in glob
    - debian,vendor: import github.com/snapcore/squashfs and use
    - many: implement "refresh-mode: {restart,endure,...}" for services
    - daemon: make the ast-inspecting test smarter; drop 'exceptions'
    - tests: new spread test for kvm interface
    - cmd/snap: tweaks to 'snap info' output
    - snap: remove underscore from version validator regexp
    - testutil: add File{Matches,Equals,Contains} checkers.
    - snap: improve the version validator's error messages.
    - osutil: refactor EnsureFileState to separate out the comparator
    - timeutil: fix scheduling on nth weekday of the month
    - cmd/snap-update-ns: small refactor for upcoming per-user mounts
    - many: rename snappy-app-dev to snap-device-helper
    - systemd: add default target for timers
    - interfaces: miscellaneous policy updates for home, opengl, time-
      control, network, et al
    - cmd/snap: linter cleanups
    - interfaces/mount: generate per-user mount profiles
    - cmd/snap: use proper help strings for `snap userd --help`
    - packaging: provide a compat symlink for snappy-app-dev
    - interfaces/time-control,netlink-audit: adjust for util-linux
      compiled with libaudit
    - tests: adding new test to validate the raw-usb interface
    - snap: add support for `snap run --gdb`
    - interfaces/builtin: allow MM to access login1
    - packaging: fix build on sbuild
    - store: revert PR#4532 and do not display displayname
    - interfaces/mount: add support for per-user mount entries
    - cmd/system-shutdown: move sync to be even more pessimistic
    - osutil: reimplement IsMounted with LoadMountInfo
    - tests/main/ubuntu-core-services: enable snapd.refresh.timer for
      the test
    - many: don't allow layout construction to silently fail
    - interfaces/apparmor: ensure snap-confine profile for reexec is
      current
    - interfaces/apparmor: generalize apparmor load and unload helpers
    - tests: removing packages which are not needed anymore to generate
      random data
    - snap: improve `snap run` comments/naming
    - snap: allow options for --strace, e.g. `snap run --strace="-tt"`
    - tests: fix spread test failures on 18.04
    - systemd: update comment on SocketsTarget
    - osutil: add and update docstrings
    - osutil: parse mount entries without options field
    - interfaces: mock away real mountinfo/fstab
    - many: move /lib/udev/snappy-app-dev to /usr/lib/snapd/snappy-app-
      dev
    - overlord/snapstate/backend: perform cleanup if snap setup fails
    - tests/lib/prepare: disable snapd.refresh.timer
    - daemon: remove redundant UserOK markings from api commands
    - snap: introduce  timer service data types and validation
    - cmd/snap: fix UX of snap services
    - daemon: allow `snapctl get` from any uid
    - debian, snap: only static link libseccomp in snap-seccomp on
      ubuntu
    - all: snap versions are now validated
    - many: add nfs-home flag to system-key
    - snap: disallow layouts in various special directories
    - cmd/snap: add help for service commands.
    - devicestate: fix autopkgtest failure in
      TestDoRequestSerialErrorsOnNoHost
    - snap,interfaces: allow using bind-file layouts
    - many: move mount code to osutil
    - snap: understand directories in layout blacklist
    - snap: use custom unsquashfsStderrWriter for unsquashfs error
      detection
    - tests/main/user-data-handling: get rid of ordering bug
    - snap: exclude `gettimeofday` from `snap run --strace`
    - tests: check if snapd.socket is active before stoping it
    - snap: sort layout elements before validating
    - strutil: introducing MatchCounter
    - snap: detect unsquashfs write failures
    - spread: add missing ubuntu-18.04-arm64 to available autopkgtest
      machines
    - cmd/snap-confine: allow mounting anywhere, effectively
    - daemon: improve ucrednet code for the snap.socket
    - release, interfaces: add new release.AppArmorFeatures helper
    - snap: apply some golint suggestions
    - many: add interfaces.SystemKey() helper
    - tests: new snaps to test installs nightly
    - tests: skip alsa interface test when the system does not have any
      audio devices
    - debian/rules: workaround for
      https://github.com/golang/go/issues/23721
    - interfaces/apparmor: early support for snap-update-ns snippets
    - wrappers: cleanup enabled service sockets
    - cmd/snap-update-ns: large refactor / update of unit tests
    - interfaces/apparmor: remove leaked future layout code
    - many: allow constructing layouts (phase 1)
    - data/systemd: for debugging/testing use /etc/environment also for
      snap-repair runs
    - cmd/snap-confine: create lib/{gl,gl32,vulkan} under /var/lib/snapd
      and chown as root:root
    - overlord/configstate/config: make [GS]etSnapConfig use *RawMessage
    - daemon: refactor snapFooMany helpers a little
    - cmd/snap-confine: allow snap-update-ns to chown things
    - interfaces/apparmor: use a helper to set the scope
    - overlord/configstate/config: make SetSnapConfig delete on empty
    - osutil: make MkdirAllChown clean the path passed in
    - many: at seeding try to capture cloud information into core config
      under "cloud"
    - cmd/snap: add completion conversion helper to increase DRY
    - many: remove "content" argument from snaptest.MockSnap()
    - osutil: allow using many globs in EnsureDirState
    - cmd/snap-confine: fix read-only filesystem when mounting nvidia
      files in biarch
    - tests: use root path to /home/test/tmp to avoid lack of space
      issue
    - packaging: create /var/lib/snapd/lib/{gl,gl32,vulkan} as part of
      packaging
    - tests: update kill-timeout focused on making tests pass on boards
    - advisor: ensure commands.db has mode 0644 and add test
    - snap: improve validation of snap layouts
    - tests: ensure disabled services are masked
    - interfaces/desktop-legacy,unity7: support gtk2/gvfs gtk_show_uri()
    - systemd, wrappers: start all snap services in one systemctl call
    - mir: software clients need access to shared memory /dev/shm/#*
    - snap: add support for `snap advise-snap pkgName`
    - snap: fix command-not-found on core devices
    - tests: new spead test for openvswitch-support interface
    - tests: add integration for local snap licenses
    - config: add (Get|Set)SnapConfig to do bulk config e.g. from
      snapshots
    - cmd/snap: display snap license information
    - tests: enable content sharing test for $SNAP
    - osutil: add ContextWriter and RunWithContext helpers.
    - osutil: add DirExists and IsDirNotExist

 -- Michael Vogt <michael.vogt@ubuntu.com>  Sat, 24 Mar 2018 08:23:31 +0100

snapd (2.31.2) xenial; urgency=medium

  *  New upstream release, LP: #1745217
    - many: add the snapd-generator
    - polkit: ensure error is properly set if dialog is dismissed
    - xdgopenproxy: integrate xdg-open implementation into snapctl
    - userd: add an OpenFile method for launching local files with xdg-
      open
    - configstate: when disable "ssh" we must disable the "sshd"
      service
    - many: remove snapd.refresh.{timer,service}
    - interfaces/builtin: allow MM to access login1
    - timeutil: account for 24h wrap when flattening clock spans
    - interfaces/screen-inhibit-control,network-status: fix dbus path
      and interface typos
    - systemd, wrappers: start all snap services in one systemctl
      call
    - tests: disable interfaces-location-control on s390x

 -- Michael Vogt <michael.vogt@ubuntu.com>  Fri, 09 Mar 2018 11:11:31 +0100

snapd (2.31.1) xenial; urgency=medium

  * New upstream release, LP: #1745217
    - tests: multiple autopkgtest related fixes for 18.04
    - overlord/snapstate: use spread in the default refresh schedule
    - timeutil: fix scheduling on nth weekday of the month
    - interfaces: miscellaneous policy updates for home, opengl, time-
      control, network, et al
    - cmd/snap: use proper help strings for `snap userd --help`
    - interfaces/time-control,netlink-audit: adjust for util-linux
      compiled with libaudit
    - rules: do not static link on powerpc
    - packaging: revert LDFLAGS rewrite again after building snap-
      seccomp
    - store: revert PR#4532 and do not display displayname
    - daemon: allow `snapctl get` from any uid
    - debian, snap: only static link libseccomp in snap-seccomp on
      ubuntu
    - daemon: improve ucrednet code for the snap.socket

 -- Michael Vogt <michael.vogt@ubuntu.com>  Tue, 20 Feb 2018 17:27:42 +0100

snapd (2.31) xenial; urgency=medium

  * New upstream release, LP: #1745217
    - cmd/snap-confine: allow snap-update-ns to chown things
    - cmd/snap-confine: fix read-only filesystem when mounting nvidia
      files in biarch
    - packaging: create /var/lib/snapd/lib/{gl,gl32,vulkan} as part of
      packaging
    - advisor: ensure commands.db has mode 0644 and add test
    - interfaces/desktop-legacy,unity7: support gtk2/gvfs gtk_show_uri()
    - snap: improve validation of snap layoutsRules for validating
      layouts:
    - snap: fix command-not-found on core devices
    - cmd/snap: display snap license information
    - tests: enable content sharing test for $SNAP
    - userd: add support for a simple UI that can be used from userd
    - snap-confine/nvidia: Support legacy biarch trees for GLVND systems
    - tests: generic detection of gadget and kernel snaps
    - cmd/snap-update-ns: refactor and improve Change.Perform to handle
      EROFS
    - cmd/snap: improve output when snaps were found in a section or the
      section is invalid
    - cmd/snap-confine,tests: hide message about stale base snap
    - cmd/snap-mgmt: fix out of source tree build
    - strutil/quantity: new package that exports formatFoo (from
      progress)
    - cmd/snap: snap refresh --time with new and legacy schedules
    - state: unknown tasks handler
    - cmd/snap-confine,data/systemd: fix removal of snaps inside LXD
    - snap: add io.snapcraft.Settings to `snap userd`
    - spread: remove more EOLed releases
    - snap: tidy up top-level help output
    - snap: fix race in `snap run --strace`
    - tests: update "searching" test to match store changes
    - store: use the "publisher" when populating the "publisher" field
    - snap: make `snap find --section` show all sections
    - tests: new test to validate location control interface
    - many: add new `snap refresh --amend <snap>` command
    - tests/main/kernel-snap-refresh-on-core: skip the whole test if
      edge and stable are the same version
    - tests: set test kernel-snap-refresh-on-core to manual
    - tests: new spread test for interface gpg-keys
    - packaging/fedora: Merge changes from Fedora Dist-Git plus trivial
      fix
    - interfaces: miscellaneous policy updates
    - interfaces/builtin: Replace Solus support with GLVND support
    - tests/main/kernel-snap-refresh-on-core: do not fail if edge and
      stable kernels are the same version
    - snap: add `snap run --strace` to be able to strace snap apps
    - tests: new spread test for ssh-keys interface
    - errtracker: include detected virtualisation
    - tests: add new kernel refresh/revert test for spread-cron
    - interfaces/builtin: blacklist zigbee dongle
    - cmd/snap-confine: discard stale mount namespaces
    - cmd: remove unused execArg0/execEnv
    - snap,interfaces/mount: disallow nobody/nogroup
    - cmd/snap: improve `snap aliases` output when no aliases are
      defined
    - tests/lib/snaps/test-snapd-service: refactor service reload
    - tests: new spread test for gpg-public-keys interface
    - tests: new spread test for ssh-public-keys interface
    - spread: setup machine creation on Linode
    - interfaces/builtin: allow introspecting UDisks2
    - interfaces/builtin: add support for content "source" section
    - tests: new spread test for netlink-audit interface
    - daemon: avoid panic'ing building an error response w/no snaps
      given
    - interfaces/mount,snap: early support for snap layouts
    - daemon: unlock state even if RefreshSchedule() fails
    - arch: add "armv8l" to ubuntuArchFromKernelArch table
    - tests: fix for test interface-netlink-connector
    - data/dbus: add AssumedAppArmorLabel=unconfined
    - advisor: use forked bolt to make it work on ppc
    - overlord/snapstate: record the 'kind' of conflicting change
    - dirs: fix snap mount dir on Manjaro
    - overlord/{snapstate,configstate}, daemon: introduce refresh.timer,
      fallback to refresh.schedule
    - config: add support for `snap set core proxy.no_proxy=...`
    - snap-mgmt: extend spread tests, stop, disable and cleanup snap
      services
    - spread.yaml: add fedora 27
    - cmd/snap-confine: allow snap-update-ns to poke writable holes in
      $SNAP
    - packaging/14.04: move linux-generic-lts-xenial to recommends
    - osutil/sys: ppc has 32-bit getuid already
    - snapstate: make no autorefresh message clearer
    - spread: try to enable Fedora once more
    - overlord/snapstate: do a minimal sanity check on containers
    - configcore: ensure config.txt has a final newline
    - cmd/libsnap-confine-private: print failed mount/umount regardless
      of SNAP_CONFINE_DEBUG
    - debian/tests: add missing autopkgtest test dependencies for debian
    - image: port ini handling to goconfigparser
    - tests/main/snap-service-after-before: add test for after/before
      service ordering
    - tests: enabling opensuse for tests
    - tests: update auto-refresh-private to match messages from current
      master
    - dirs: check if distro 'is like' fedora when picking path to
      libexecdir
    - tests: fix "job canceled" issue and improve cleanup for snaps
    - cmd/libsnap-confine-private: add debug build of libsnap-confine-
      private.a, link it into snap-confine-debug
    - vendor: remove x/sys/unix to fix builds on arm64 and powerpc
    - image: let consume snapcraft export-login files from tooling
    - interfaces/mir: allow Wayland socket and non-root sockets
    - interfaces/builtin: use snap.{Plug,Slot}Info over
      interfaces.{Plug,Slot}
    - tests: add simple snap-mgmt test
    - wrappers: autogenerate After/Before in systemd's service files for
      apps
    - snap: add usage hints in `snap download`
    - snap: provide more meaningful errors for installMany and friends
    - cmd/snap: show header/footer when `snap find` is used without
      arguments
    - overlord/snapstate: for Enable's tasks refer to the first task
      with snap-setup, do not duplicate
    - tests: add hard-coded fully expired macaroons to run related tests
    - cmd/snap-update-ns: new test features
    - cmd/snap-update-ns: we don't want to bind mount symlinks
    - interfaces/mount: test OptsToCommonFlags, filter out x-snapd.
      options
    - cmd/snap-update-ns: untangle upcoming cyclic initialization
    - client, daemon: update user's email when logging in with new
      account
    - tests: ensure snap-confine apparmor profile is parsable
    - snap: do not leak internal errors on install/refresh etc
    - snap: fix missing error check when multiple snaps are refreshed
    - spread: trying to re-enable tests on Fedora
    - snap: fix gadget.yaml parsing for multi volume gadgets
    - snap: give the snap.Container interface a Walk method
    - snap: rename `snap advise-command` to `snap advise-snap --command`
    - overlord/snapstate: no refresh just for hints if there was a
      recent regular full refresh
    - progress: switch ansimeter's Spin() to use a spinner
    - snap: support `command-not-found` symlink for `snap advise-
      command`
    - daemon: store email, ID and macaroon when creating a new user
    - snap: app startup after/before validation
    - timeutil: refresh timer take 2
    - store, daemon/api: Rename MyAppsServer, point to
      dashboard.snapcraft.io instead
    - tests: use "quiet" helper instead of "dnf -q" to get errors on
      failures
    - cmd/snap-update-ns: improve mocking for tests
    - many: implement the advisor backend, populate it from the store
    - tests: make less calls to the package manager
    - tests/main/confinement-classic: enable the test on Fedora
    - snap: do not leak internal network errors to the user
    - snap: use stdout instead of stderr for "fetching" message
    - tests: fix test whoami, share successful_login.exp
    - many: refresh with appropriate creds
    - snap: add new `snap advice-command` skeleton
    - tests: add test that ensures we never parse versions as numbers
    - overlord/snapstate: override Snapstate.UserID in refresh if the
      installing user is gone
    - interfaces: allow socket "shutdown" syscall in default profile
    - snap: print friendly message if `snap keys` is empty
    - cmd/snap-update-ns: add execWritableMimic
    - snap: make `snap info invalid-snap` output more user friendly
    - cmd/snap,  tests/main/classic-confinement: fix snap-exec path when
      running under classic confinement
    - overlord/ifacestate: fix disable/enable cycle to setup security
    - snap: fix snap find " " output
    - daemon: add new polkit action to manage interfaces
    - packaging/arch: disable services when removing
    - asserts/signtool: support for building tools on top that fill-
      in/compute some headers
    - cmd: clarify "This leaves %s tracking %s." message
    - daemon: return "bad-query" error kind for store.ErrBadQuery
    - taskrunner/many: KnownTaskKinds helper
    - tests/main/interfaces-fuse_support: fix confinement, allow
      unmount, fix spread tests
    - snap: use the -no-fragments mksquashfs option
    - data/selinux: allow messages from policykit
    - tests: fix catalog-update wait loop
    - tests/lib/prepare-restore: disable rate limiting in journald
    - tests: change interfaces-fuse_support to be debug friendly
    - tests/main/postrm-purge: stop snapd before purge
    - This is an example of test log:https://paste.ubuntu.com/26215170/
    - tests/main/interfaces-fuse_support: dump more debugging
      information
    - interfaces/dbus: adjust slot policy for listen, accept and accept4
      syscalls
    - tests: save the snapd-state without compression
    - tests/main/searching: handle changes in featured snaps list
    - overlord/snapstate: fix auto-refresh summary for 2 snaps
    - overlord/auth,daemon: introduce an explicit auth.ErrInvalidUser
    - interfaces: add /proc/partitions to system-observe (This addresses
      LP#1708527.)
    - tests/lib: introduce helpers for setting up /dev/random using
      /dev/urandom in project prepare
    - tests: new test for interface network status
    - interfaces: interfaces: also add an app/hook-specific udev RUN
      rule for hotplugging
    - tests: fix external backend for tests that need DEBUG output
    - tests: do not disable refresh timer on external backend
    - client: send all snap related bool json fields
    - interfaces/desktop,unity7: allow status/activate/lock of
      screensavers
    - tests/main: source mkpinentry.sh
    - tests: fix security-device-cgroups-serial-port test for rpi and db
    - cmd/snap-mgmt: add more directories for cleanup and refactor
      purge() code
    - snap: YAML and data structures for app before/after ordering
    - tests: set TRUST_TEST_KEYS=false for all the external backends
    - packaging/arch: install snap-mgmt tool
    - tests: add support on tests for cm3 gadget
    - interfaces/removable-media: also allow 'k' (lock)
    - interfaces: use ConnectedPlug/ConnectedSlot types (step 2)
    - interfaces: rename sanitize methods
    - devicestate: fix misbehaving test when using systemd-resolved
    - interfaces: added Ref() helpers, restored more detailed error
      message on spi iface
    - debian: make "gnupg" a recommends
    - interfaces/many: misc updates for default, browser-support,
      opengl, desktop, unity7, x11
    - interfaces: PlugInfo/SlotInfo/ConnectedPlug/ConnectedSlot
      attribute helpers
    - interfaces: update fixme comments
    - tests: make interfaces-snapd-control-with-manage more robust
    - userd: generalize dbusInterface
    - interfaces: use ConnectedPlug/ConnectedSlot types (step 1)
    - hookstate: add compat "configure-snapd" task.
    - config, overlord/snapstate, timeutil: rename ParseSchedule to
      ParseLegacySchedule
    - tests: adding tests for time*-control interfaces
    - tests: new test to check interfaces after reboot the system
    - cmd/snap-mgmt: fixes
    - packaging/opensuse-42.2: package and use snap-mgmt
    - corecfg: also "mask" services when disabling them
    - cmd/snap-mgmt: introduce snap-mgmt tool
    - configstate: simplify ConfigManager
    - interfaces: add gpio-memory-control interface
    - cmd: disable check-syntax-c
    - packaging/arch: add bash-completion as optional dependency
    - corecfg: rename package to overlord/configstate/configcore
    - wrappers: fix unit tests to use dirs.SnapMountDir
    - osutil/sys: reimplement getuid and chown with the right int type
    - interfaces-netlink-connector: fix sourcing snaps.sh

 -- Michael Vogt <michael.vogt@ubuntu.com>  Tue, 06 Feb 2018 09:43:22 +0100

snapd (2.30) xenial; urgency=medium

  * New upstream release, LP: #1735344
    - tests: set TRUST_TEST_KEYS=false for all the external backends
    - tests: fix external backend for tests that need DEBUG output
    - tests: do not disable refresh timer on external backend
    - client: send all snap related bool json fields
    - interfaces: interfaces: also add an app/hook-specific udev RUN
      rule for hotplugging
    - interfaces/desktop,unity7: allow status/activate/lock of
      screensavers
    - tests/main: source mkpinentry.sh
    - devicestate: use a different nowhere domain
    - interfaces: add ssh-keys, ssh-public-keys, gpg-keys and gpg-public
      keys interfaces
    - interfaces/many: misc updates for default, browser-support, opengl,
      desktop, unity7, x11
    - devicestate: fix misbehaving test when using systemd-resolved
    - interfaces/removable-media: also allow 'k' (lock)
    - interfaces/many: misc updates for default, browser-support,
      opengl, desktop, unity7, x11
    - corecfg: also "mask" services when disabling them
    - tests: add support for autopkgtests on s390x
    - snapstate: support for pre-refresh hook
    - many: allow to configure core before it is installed
    - devicestate: fix unkeyed fields error
    - snap-confine: create mount target for lib32,vulkan on demand
    - snapstate: add support for refresh.schedule=managed
    - cmd/snap-update-ns: teach update logic to handle synthetic changes
    - many: remove configure-snapd task again and handle internally
    - snap: fix TestDirAndFileMethods() test to work with gccgo
    - debian: ensure /var/lib/snapd/lib/vulkan is available
    - cmd/snap-confine: use #include instead of bare include
    - snapstate: store userID in snapstate
    - snapd.dirs: add var/lib/snapd/lib/gl32
    - timeutil, overlod/snapstate: cleanup remaining pieces of timeutil
      weekday support
    - packaging/arch: install missing directories, manpages and version
      info
    - snapstate,store: store if a snap is a paid snap in the sideinfo
    - packaging/arch: pre-create snapd directories when packaging
    - tests/main/manpages: set LC_ALL=C as man may complain if the
      locale is unset or unsupported
    - repo: ConnectedPlug and ConnectedSlot types
    - snapd: fix handling of undo in the taskrunner
    - store: fix download caching and add integration test
    - snapstate: move autorefresh code into autoRefresh helper
    - snapctl: don't error out on start/stop/restart from configure hook
      during install or refresh
    - cmd/snap-update-ns: add planWritableMimic
    - deamon: don't omit responses, even if null
    - tests: add test for frame buffer interface
    - tests/lib: fix shellcheck errors
    - apparmor: generate the snap-confine re-exec profile for
      AppArmor{Partial,Full}
    - tests: remove obsolete workaround
    - snap: use existing files in `snap download` if digest/size matches
    - tests: merge pepare-project.sh into prepare-restore.sh
    - tests: cache snaps to $TESTSLIB/cache
    - tests: set -e, -o pipefail in prepare-restore.sh
    - apparmor: generate the snap-confine re-exec profile for
      AppArmor{Partial,Full}
    - cmd/snap-seccomp: fix uid/gid restrictions tests on Arch
    - tests: document and slightly refactor prepare/restore code
    - snapstate: ensure RefreshSchedule() gives accurate results
    - snapstate: add new refresh-hints helper and use it
    - spread.yaml,tests: move most of project-wide prepare/restore to
      separate file
    - timeutil: introduce helpers for weekdays and TimeOfDay
    - tests: adding new test for uhid interface
    - cmd/libsnap: fix parsing of empty mountinfo fields
    - overlord/devicestate:  best effort to go to early full retries for
      registration on the like of DNS no host
    - spread.yaml: bump delta ref to 2.29
    - tests: adding test to test physical memory observe interface
    - cmd, errtracker: get rid of SNAP_DID_REEXEC environment
    - timeutil: remove support to parse weekday schedules
    - snap-confine: add workaround for snap-confine on 4.13/upstream
    - store: do not log the http body for catalog updates
    - snapstate: move catalogRefresh into its own helper
    - spread.yaml: fix shellcheck issues and trivial refactor
    - spread.yaml: move prepare-each closer to restore-each
    - spread.yaml: increase workers for opensuse to 3
    - tests: force delete when tests are restore to avoid suite failure
    - test: ignore /snap/README
    - interfaces/opengl: also allow read on 'revision' in
      /sys/devices/pci...
    - interfaces/screen-inhibit-control: fix case in screen inhibit
      control
    - asserts/sysdb: panic early if pointed to staging but staging keys
      are not compiled-in
    - interfaces: allow /bin/chown and fchownat to root:root
    - timeutil: include test input in error message in
      TestParseSchedule()
    - interfaces/browser-support: adjust base declaration for auto-
      connection
    - snap-confine: fix snap-confine under lxd
    - store: bit less aggressive retry strategy
    - tests: add new `fakestore new-snap-{declaration,revision}` helpers
    - cmd/snap-update-ns: add secureMkfileAll
    - snap: use field names when initializing composite literals
    - HACKING: fix path in snap install
    - store: add support for flags in ListRefresh()
    - interfaces: remove invalid plugs/slots from SnapInfo on
      sanitization.
    - debian: add missing udev dependency
    - snap/validate: extend socket validation tests
    - interfaces: add "refresh-schedule" attribute to snapd-control
    - interfaces/builtin/account_control: use gid owning /etc/shadow to
      setup seccomp rules
    - cmd/snap-update-ns: tweak changePerform
    - interfaces,tests: skip unknown plug/slot interfaces
    - tests: disable interfaces-network-control-tuntap
    - cmd: use a preinit_array function rather than parsing
      /proc/self/cmdline
    - interfaces/time*_control: explicitly deny noisy read on
      /proc/1/environ
    - cmd/snap-update-ns: misc cleanups
    - snapd: allow hooks to have slots
    - fakestore: add go-flags to prepare for `new-snap-declaration` cmd
    - interfaces/browser-support: add shm path for nwjs
    - many: add magic /snap/README file
    - overlord/snapstate: support completion for command aliases
    - tests: re-enable tun/tap test on Debian
    - snap,wrappers: add support for socket activation
    - repo: use PlugInfo and SlotInfo for permanent plugs/slots
    - tests/interfaces-network-control-tuntap: disable on debian-
      unstable for now
    - cmd/snap-confine: Loosen the NVIDIA Vulkan ICD glob
    - cmd/snap-update-ns: detect and report read-only filesystems
    - cmd/snap-update-ns: re-factor secureMkdirAll into
      secureMk{Prefix,Dir}
    - run-checks, tests/lib/snaps/: shellcheck fixes
    - corecfg: validate refresh.schedule when it is applied
    - tests: adjust test to match stderr
    - snapd: fix snap cookie bugs
    - packaging/arch: do not quote MAKEFLAGS
    - state: add change.LaneTasks helper
    - cmd/snap-update-ns: do not assume 'nogroup' exists
    - tests/lib: handle distro specific grub-editenv naming
    - cmd/snap-confine: Add missing bi-arch NVIDIA filesthe
      `/var/lib/snapd/lib/gl:/var/lib/snapd/lib/gl/vdpau` paths within
    - cmd: Support exposing NVIDIA Vulkan ICD files to the snaps
    - cmd/snap-confine: Implement full 32-bit NVIDIA driver support
    - packaging/arch: packaging update
    - cmd/snap-confine: Support bash as base runtime entry
    - wrappers: do not error on incorrect Exec= lines
    - interfaces: fix udev tagging for hooks
    - tests/set-proxy-store: exclude ubuntu-core-16 via systems: key
    - tests: new tests for network setup control and observe interfaces
    - osutil: add helper for obtaining group ID of given file path
    - daemon,overlord/snapstate: return snap-not-installed error in more
      cases
    - interfaces/builtin/lxd_support: allow discovering of host's os-
      release
    - configstate: add support for configure-snapd for
      snapstate.IgnoreHookError
    - tests:  add a spread test for proxy.store setting together with
      store assertion
    - cmd/snap-seccomp: do not use group 'shadow' in tests
    - asserts/assertstest:  fix use of hardcoded value when the passed
      or default keys should be used
    - interfaces/many: misc policy updates for browser-support, cups-
      control and network-status
    - tests: fix xdg-open-compat
    - daemon: for /v2/logs, 404 when no services are found
    - packaging/fedora: Merge changes from Fedora Dist-Git
    - cmd/snap-update-ns: add new helpers for mount entries
    - cmd/snap-confine: Respect biarch nature of libdirs
    - cmd/snap-confine: Ensure snap-confine is allowed to access os-
      release
    - cmd: fix re-exec bug with classic confinement for host snapd <
      2.28
    - interfaces/kmod: simplify loadModules now that errors are ignored
    - tests: disable xdg-open-compat test
    - tests: add test that checks core reverts on core devices
    - dirs: use alt root when checking classic confinement support
      without …
    - interfaces/kmod: treat failure to load module as non-fatal
    - cmd/snap-update-ns: fix golint and some stale comments
    - corecfg:  support setting proxy.store if there's a matching store
      assertion
    - overlord/snapstate: toggle ignore-validation as needed as we do
      for channel
    - tests: fix security-device-cgroup* tests on devices with
      framebuffer
    - interfaces/raw-usb: match on SUBSYSTEM, not SUBSYSTEMS
    - interfaces: add USB interface number attribute in udev rule for
      serial-port interface
    - overlord/devicestate: switch to the new endpoints for registration
    - snap-update-ns: add missing unit test for desired/current profile
      handling
    - cmd/{snap-confine,libsnap-confine-private,snap-shutdown}: cleanup
      low-level C bits
    - ifacestate: make interfaces.Repository available via state cache
    - overlord/snapstate: cleanups around switch-snap*
    - cmd/snapd,client,daemon: display ignore-validation flag through
      the notes mechanism
    - cmd/snap-update-ns: add logging to snap-update-ns
    - many: have a timestamp on store assertions
    - many: lookup and use the URL from a store assertion if one is set
      for use
    - tests/test-snapd-service: fix shellcheck issues
    - tests: new test for hardware-random-control interface
    - tests: use `snap change --last=install` in snapd-reexec test
    - repo, daemon: use PlugInfo, SlotInfo
    - many: handle core configuration internally instead of using the
      core configure hook
    - tests: refactor and expand content interface test
    - snap-seccomp: skip in-kernel bpf tests for socket() in trusty/i386
    - cmd/snap-update-ns: allow Change.Perform to return changes
    - snap-confine: Support biarch Linux distribution confinement
    - partition/ubootenv: don't panic when uboot.env is missing the eof
      marker
    - cmd/snap-update-ns: allow fault injection to provide dynamic
      result
    - interfaces/mount: exspose mount.{Escape,Unescape}
    - snapctl: added long help to stop/start/restart command
    - cmd/snap-update-ns: create missing mount points automatically.
    - cmd: downgrade log message in InternalToolPath to Debugf()
    - tests: wait for service status change & file update in the test to
      avoid races
    - daemon, store: forward SSO invalid credentials errors as 401
      Unauthorized responses
    - spdx: fix for WITH syntax, require a license name before the
      operator
    - many: reorg things in preparation to make handling of the base url
      in store dynamic
    - hooks/configure: queue service restarts
    - cmd/snap: warn when a snap is not from the tracking channel
    - interfaces/mount: add support for parsing x-snapd.{mode,uid,gid}=
    - cmd/snap-confine: add detection of stale mount namespace
    - interfaces: add plugRef/slotRef helpers for PlugInfo/SlotInfo
    - tests: check for invalid udev files during all tests
    - daemon: use newChange() in changeAliases for consistency
    - servicestate: use taskset
    - many: add support for /home on NFS
    - packaging,spread: fix and re-enable opensuse builds

 -- Michael Vogt <michael.vogt@ubuntu.com>  Mon, 18 Dec 2017 15:31:04 +0100

snapd (2.29.4.1) xenial; urgency=medium

  * New upstream release, LP: #1726258
    - tests: more debug info for classic-ubuntu-core-transition
    - packaging: fix typo that causes error in the misspell test

 -- Michael Vogt <michael.vogt@ubuntu.com>  Tue, 28 Nov 2017 07:45:23 +0100

snapd (2.29.4) xenial; urgency=medium

  * New upstream release, LP: #1726258
    - snap-confine: fix snap-confine under lxd
    - tests: disable classic-ubuntu-core-transition on i386 temporarily
    - many: reject bad plugs/slots
    - interfaces,tests: skip unknown plug/slot interfaces
    - store: enable "base" field from the store
    - packaging/fedora: Merge changes from Fedora Dist-Git

 -- Michael Vogt <michael.vogt@ubuntu.com>  Fri, 17 Nov 2017 22:55:09 +0100

snapd (2.29.3) xenial; urgency=medium

  * New upstream release, LP: #1726258
    - daemon: cherry-picked /v2/logs fixes
    - cmd/snap-confine: Respect biarch nature of libdirs
    - cmd/snap-confine: Ensure snap-confine is allowed to access os-
      release
    - interfaces: fix udev tagging for hooks
    - cmd: fix re-exec bug with classic confinement for host snapd
    - tests: disable xdg-open-compat test
    - cmd/snap-confine: add slave PTYs and let devpts newinstance
      perform mediation
    - interfaces/many: misc policy updates for browser-support, cups-
      control and network-status
    - interfaces/raw-usb: match on SUBSYSTEM, not SUBSYSTEMS
    - tests: fix security-device-cgroup* tests on devices with
      framebuffer

 -- Michael Vogt <michael.vogt@ubuntu.com>  Thu, 09 Nov 2017 19:16:29 +0100

snapd (2.29.2) xenial; urgency=medium

  * New upstream release, LP: #1726258
    - snapctl: disable stop/start/restart (2.29)
    - cmd/snap-update-ns: fix collection of changes made

 -- Michael Vogt <michael.vogt@ubuntu.com>  Fri, 03 Nov 2017 17:17:14 +0100

snapd (2.29.1) xenial; urgency=medium

  * New upstream release, LP: #1726258
    - interfaces: fix incorrect signature of ofono DBusPermanentSlot
    - interfaces/serial-port: udev tag plugged slots that have just
      'path' via KERNEL
    - interfaces/hidraw: udev tag plugged slots that have just 'path'
      via KERNEL
    - interfaces/uhid: unconditionally add existing uhid device to the
      device cgroup
    - cmd/snap-update-ns: fix mount rules for font sharing
    - tests: disable refresh-undo test on trusty for now
    - tests: use `snap change --last=install` in snapd-reexec test
    - Revert " wrappers: fail install if exec-line cannot be re-written
    - interfaces: don't udev tag devmode or classic snaps
    - many: make ignore-validation sticky and send the flag with refresh
      requests

 -- Michael Vogt <michael.vogt@ubuntu.com>  Fri, 03 Nov 2017 07:25:17 +0100

snapd (2.29) xenial; urgency=medium

  * New upstream release, LP: #1726258
    - interfaces/many: miscellaneous updates based on feedback from the
      field
    - snap-confine: allow reading uevents from any where in /sys
    - spread: add bionic beaver
    - debian: make packaging/ubuntu-14.04/copyright a real file again
    - tests: cherry pick the fix for services test into 2.29
    - cmd/snap-update-ns: initialize logger
    - hooks/configure: queue service restarts
    - snap-{confine,seccomp}: make @unrestricted fully unrestricted
    - interfaces: clean system apparmor cache on core device
    - debian: do not build static snap-exec on powerpc
    - snap-confine: increase sanity_timeout to 6s
    - snapctl: cherry pick service commands changes
    - cmd/snap: tell translators about arg names and descs req's
    - systemd: run all mount units before snapd.service to avoid race
    - store: add a test to show auth failures are forwarded by doRequest
    - daemon: convert ErrInvalidCredentials to a 401 Unauthorized error.
    - store: forward on INVALID_CREDENTIALS error as
      ErrInvalidCredentials
    - daemon: generate a forbidden response message if polkit dialog is
      dismissed
    - daemon: Allow Polkit authorization to cancel changes.
    - travis: switch to container based test runs
    - interfaces: reduce duplicated code in interface tests mocks
    - tests: improve revert related testing
    - interfaces: sanitize plugs and slots early in ReadInfo
    - store: add download caching
    - preserve TMPDIR and HOSTALIASES across snap-confine invocation
    - snap-confine: init all arrays with `= {0,}`
    - tests: adding test for network-manager interface
    - interfaces/mount: don't generate legacy per-hook/per-app mount
      profiles
    - snap: introduce structured epochs
    - tests: fix interfaces-cups-control test for cups-2.2.5
    - snap-confine: cleanup incorrectly created nvidia udev tags
    - cmd/snap-confine: update valid security tag regexp
    - cmd/libsnap: enable two stranded tests
    - cmd,packaging: enable apparmor on openSUSE
    - overlord/ifacestate: refresh all security backends on startup
    - interfaces/dbus: drop unneeded check for
      release.ReleaseInfo.ForceDevMode
    - dbus: ensure io.snapcraft.Launcher.service is created on re-
      exec
    - overlord/auth: continue for now supporting UBUNTU_STORE_ID if the
      model is generic-classic
    - snap-confine: add support for handling /dev/nvidia-modeset
    - interfaces/network-control: remove incorrect rules for tun
    - spread: allow setting SPREAD_DEBUG_EACH=0 to disable debug-each
      section
    - packaging: remove .mnt files on removal
    - tests: fix econnreset scenario when the iptables rule was not
      created
    - tests: add test for lxd interface
    - run-checks: use nakedret static checker to check for naked
      returns on long functions
    - progress: be more flexible in testing ansimeter
    - interfaces: fix udev rules for tun
    - many: implement our own ANSI-escape-using progress indicator
    - snap-exec: update tests to follow main_test pattern
    - snap: support "command: foo $ENV_STRING"
    - packaging: update nvidia configure options
    - snap: add new `snap pack` and use in tests
    - cmd: correctly name the "Ubuntu" and "Arch" NVIDIA methods
    - cmd: add autogen case for solus
    - tests: do not use http://canihazip.com/ which appears to be down
    - hooks: commands for controlling own services from snapctl
    - snap: refactor cmdGet.Execute()
    - interfaces/mount: make Change.Perform testable and test it
    - interfaces/mount,cmd/snap-update-ns: move change code
    - snap-confine: is_running_on_classic_distribution() looks into os-
      release
    - interfaces: misc updates for default, browser-support, home and
      system-observe
    - interfaces: deny lttng by default
    - interfaces/lxd: lxd slot implementation can also be an app snap
    - release,cmd,dirs: Redo the distro checks to take into account
      distribution families
    - cmd/snap: completion for alias and unalias
    - snap-confine: add new SC_CLEANUP and use it
    - snap: refrain from running filepath.Base on random strings
    - cmd/snap-confine: put processes into freezer hierarchy
    - wrappers: fail install if exec-line cannot be re-written
    - cmd/snap-seccomp,osutil: make user/group lookup functions public
    - snapstate: deal with snap user data in the /root/ directory
    - interfaces: Enhance full-confinement support for biarch
      distributions
    - snap-confine: Only attempt to copy/mount NVIDIA libs when NVIDIA
      is used
    - packaging/fedora: Add Fedora 26, 27, and Rawhide symlinks
    - overlord/snapstate: prefer a smaller corner case for doing the
      wrong thing
    - cmd/snap-repair:  set user agent for snap-repair http requests
    - packaging: bring down the delta between 14.04 and 16.04
    - snap-confine: Ensure lib64 biarch directory is respected
    - snap-confine: update apparmor rules for fedora based base snaps
    - tests: Increase SNAPD_CONFIGURE_HOOK_TIMEOUT to 3 minutes to
      install real snaps
    - daemon: use client.Snap instead of map[string]interface{} for
      snaps.
    - hooks: rename refresh hook to post-refresh
    - git: make the .gitingore file a bit more targeted
    - interfaces/opengl: don't udev tag nvidia devices and use snap-
      confine instead
    - cmd/snap-{confine,update-ns}: apply mount profiles using snap-
      update-ns
    - cmd: update "make hack"
    - interfaces/system-observe: allow clients to enumerate DBus
      connection names
    - snap-repair: implement `snap-repair {list,show}`
    - dirs,interfaces: create snap-confine.d on demand when re-executing
    - snap-confine: fix base snaps on core
    - cmd/snap-repair: fix tests when running as root
    - interfaces: add Connection type
    - cmd/snap-repair: skip disabled repairs
    - cmd/snap-repair: prefer leaking unmanaged fds on test failure over
      closing random ones
    - snap-repair: make `repair` binary available for repair scripts
    - snap-repair: fix missing Close() in TestStatusHappy
    - cmd/snap-confine,packaging: import snapd-generated policy
    - cmd/snap: return empty document if snap has no configuration
    - snap-seccomp: run secondary-arch tests via gcc-multilib
    - snap: implement `snap {repair,repairs}` and pass-through to snap-
      repair
    - interfaces/builtin: allow receiving dbus messages
    - snap-repair: implement `snap-repair {done,skip,retry}`
    - data/completion: small tweak to snap completion snippet
    - dirs: fix classic support detection
    - cmd/snap-repair: integrate root public keys for repairs
    - tests: fix ubuntu core services
    - tests: add new test that checks that the compat snapd-xdg-open
      works
    - snap-confine: improve error message if core/u-core cannot be found
    - tests: only run tests/regression/nmcli on amd64
    - interfaces: mount host system fonts in desktop interface
    - interfaces: enable partial apparmor support
    - snapstate: auto-install missing base snaps
    - spread: work around temporary packaging issue in debian sid
    - asserts,cmd/snap-repair: introduce a mandatory summary for repairs
    - asserts,cmd/snap-repair: represent RepairID internally as an int
    - tests: test the real "xdg-open" from the core snap
    - many: implement fetching sections and package names periodically.
    - interfaces/network: allow using netcat as client
    - snap-seccomp, osutil: use osutil.AtomicFile in snap-seccomp
    - snap-seccomp: skip mknod syscall on arm64
    - tests: add trivial canonical-livepatch test
    - tests: add test that ensures that all core services are working
    - many: add logger.MockLogger() and use it in the tests
    - snap-repair: fix test failure in TestRepairHitsTimeout
    - asserts: add empty values check in HeadersFromPrimaryKey
    - daemon: remove unused installSnap var in test
    - daemon: reach for Overlord.Loop less thanks to overlord.Mock
    - snap-seccomp: manually resolve socket() call in tests
    - tests: change regex used to validate installed ubuntu core snap
    - cmd/snapctl: allow snapctl -h without a context (regression fix).
    - many: use snapcore/snapd/i18n instead of i18n/dumb
    - many: introduce asserts.NotFoundError replacing both ErrNotFound
      and store.AssertionNotFoundError
    - packaging: don't include any marcos in comments
    - overlord: use overlord.Mock in more tests, make sure we check the
      outcome of Settle
    - tests: try to fix staging tests
    - store: simplify api base url config
    - systemd: add systemd.MockJournalctl()
    - many: provide systemd.MockSystemctl() helper
    - tests: improve the listing test to not fail for e.g. 2.28~rc2
    - snapstate: give snapmgrTestSuite.settle() more time to settle
    - tests: fix regex to check core version on snap list
    - debian: update trusted account-keys check on 14.04 packaging
    - interfaces: add udev netlink support to hardware-observe
    - overlord: introduce Mock which enables to use Overlord.Settle for
      settle in many more places
    - snap-repair: execute the repair and capture logs/status
    - tests: run the tests/unit/go everywhere
    - daemon, snapstate: move ensureCore from daemon/api.go into
      snapstate.go
    - cmd/snap: get keys or root document
    - spread.yaml: turn suse to manual given that it's breaking master
    - many: configure store from state, reconfigure store at runtime
    - osutil: AtomicWriter (an io.Writer), and io.Reader versions of
      AtomicWrite*
    - tests: check for negative syscalls in runBpf() and skip those
      tests
    - docs: use abolute path in PULL_REQUEST_TEMPLATE.md
    - store: move device auth endpoint uris to config (#3831)

 -- Michael Vogt <michael.vogt@ubuntu.com>  Mon, 30 Oct 2017 16:22:31 +0100

snapd (2.28.5) xenial; urgency=medium

  * New upstream release, LP: #1714984
    - snap-confine: cleanup broken nvidia udev tags
    - cmd/snap-confine: update valid security tag regexp
    - overlord/ifacestate: refresh udev backend on startup
    - dbus: ensure io.snapcraft.Launcher.service is created on re-
      exec
    - snap-confine: add support for handling /dev/nvidia-modeset
    - interfaces/network-control: remove incorrect rules for tun

 -- Michael Vogt <michael.vogt@ubuntu.com>  Fri, 13 Oct 2017 23:25:46 +0200

snapd (2.28.4) xenial; urgency=medium

  * New upstream release, LP: #1714984
    - interfaces/opengl: don't udev tag nvidia devices and use snap-
      confine instead
    - debian: fix replaces/breaks for snap-xdg-open (thanks to apw!)

 -- Michael Vogt <michael.vogt@ubuntu.com>  Wed, 11 Oct 2017 19:40:57 +0200

snapd (2.28.3) xenial; urgency=medium

  * New upstream release, LP: #1714984
    - interfaces/lxd: lxd slot implementation can also be an app
      snap

 -- Michael Vogt <michael.vogt@ubuntu.com>  Wed, 11 Oct 2017 08:20:26 +0200

snapd (2.28.2) xenial; urgency=medium

  * New upstream release, LP: #1714984
    - interfaces: fix udev rules for tun
    - release,cmd,dirs: Redo the distro checks to take into account
      distribution families

 -- Michael Vogt <michael.vogt@ubuntu.com>  Tue, 10 Oct 2017 18:39:58 +0200

snapd (2.28.1) xenial; urgency=medium

  * New upstream release, LP: #1714984
    - snap-confine: update apparmor rules for fedora based basesnaps
    - snapstate: rename refresh hook to post-refresh for consistency

 -- Michael Vogt <michael.vogt@ubuntu.com>  Wed, 27 Sep 2017 17:59:49 -0400

snapd (2.28) xenial; urgency=medium

  * New upstream release, LP: #1714984
    - hooks: rename refresh to after-refresh
    - snap-confine: bind mount /usr/lib/snapd relative to snap-confine
    - cmd,dirs: treat "liri" the same way as "arch"
    - snap-confine: fix base snaps on core
    - hooks: substitute env vars when executing hooks
    - interfaces: updates for default, browser-support, desktop, opengl,
      upower and stub-resolv.conf
    - cmd,dirs: treat manjaro the same as arch
    - systemd: do not run auto-import and repair services on classic
    - packaging/fedora: Ensure vendor/ is empty for builds and fix spec
      to build current master
    - many: fix TestSetConfNumber missing an Unlock and other fragility
      improvements
    - osutil: adjust StreamCommand tests for golang 1.9
    - daemon: allow polkit authorisation to install/remove snaps
    - tests: make TestCmdWatch more robust
    - debian: improve package description
    - interfaces: add netlink kobject uevent to hardware observe
    - debian: update trusted account-keys check on 14.04 packaging
    - interfaces/network-{control,observe}: allow receiving
      kobject_uevent() messages
    - tests: fix lxd test for external backend
    - snap-confine,snap-update-ns: add -no-pie to fix FTBFS on
      go1.7,ppc64
    - corecfg: mock "systemctl" in all corecfg tests
    - tests: fix unit tests on Ubuntu 14.04
    - debian: add missing flags when building static snap-exec
    - many: end-to-end support for the bare base snap
    - overlord/snapstate: SetRootDir from SetUpTest, not in just some
      tests
    - store: have an ad-hoc method on cfg to get its list of uris for
      tests
    - daemon: let client decide whether to allow interactive auth via
      polkit
    - client,daemon,snap,store: add license field
    - overlord/snapstate: rename HasCurrent to IsInstalled, remove
      superfluous/misleading check from All
    - cmd/snap: SetRootDir from SetUpTest, not in just some individual
      tests.
    - systemd: rename snap-repair.{service,timer} to snapd.snap-
      repair.{service,timer}
    - snap-seccomp: remove use of x/net/bpf from tests
    - httputil: more naive per go version way to recreate a default
      transport for tls reconfig
    - cmd/snap-seccomp/main_test.go: add one more syscall for arm64
    - interfaces/opengl: use == to compare, not =
    - cmd/snap-seccomp/main_test.go: add syscalls for armhf and arm64
    - cmd/snap-repair: track and use a lower bound for the time for
      TLS checks
    - interfaces: expose bluez interface on classic OS
    - snap-seccomp: add in-kernel bpf tests
    - overlord: always try to get a serial, lazily on classic
    - tests: add nmcli regression test
    - tests: deal with __PNR_chown on aarch64 to fix FTBFS on arm64
    - tests: add autopilot-introspection interface test
    - vendor: fix artifact from manually editing vendor/vendor.json
    - tests: rename complexion to test-snapd-complexion
    - interfaces: add desktop and desktop-legacy
      interfaces/desktop: add new 'desktop' interface for modern DEs
      interfaces/builtin/desktop_test.go: use modern testing techniques
      interfaces/wayland: allow read on /etc/drirc for Plasma desktop
      interfaces/desktop-legacy: add new 'legacy' interface (currently
      for a11y and input)
    - tests: fix race in snap userd test
    - devices/iio: add read/write for missing sysfs entries
    - spread: don't set HTTPS?_PROXY for linode
    - cmd/snap-repair: check signatures of repairs from Next
    - env: set XDG_DATA_DIRS for wayland et.al.
    - interfaces/{default,account-control}: Use username/group instead
      of uid/gid
    - interfaces/builtin: use udev tagging more broadly
    - tests: add basic lxd test
    - wrappers: ensure bash completion snaps install on core
    - vendor: use old golang.org/x/crypto/ssh/terminal to build on
      powerpc again
    - docs: add PULL_REQUEST_TEMPLATE.md
    - interfaces: fix network-manager plug
    - hooks: do not error out when hook is optional and no hook handler
      is registered
    - cmd/snap: add userd command to replace snapd-xdg-open
    - tests: new regex used to validate the core version on extra snaps
      ass...
    - snap: add new `snap switch` command
    - tests: wait more and more debug info about fakestore start issues
    - apparmor,release: add better apparmor detection/mocking code
    - interfaces/i2c: adjust sysfs rule for alternate paths
    - interfaces/apparmor: add missing call to dirs.SetRootDir
    - cmd: "make hack" now also installs snap-update-ns
    - tests: copy files with less verbosity
    - cmd/snap-confine: allow using additional libraries required by
      openSUSE
    - packaging/fedora: Merge changes from Fedora Dist-Git
    - snapstate: improve the error message when classic confinement is
      not supported
    - tests: add test to ensure amd64 can run i386 syscall binaries
    - tests: adding extra info for fakestore when fails to start
    - tests: install most important snaps
    - cmd/snap-repair: more test coverage of filtering
    - squashfs: remove runCommand/runCommandWithOutput as we do not need
      it
    - cmd/snap-repair: ignore superseded revisions, filter on arch and
      models
    - hooks: support for refresh hook
    - Partial revert "overlord/devicestate, store: update device auth
      endpoints URLs"
    - cmd/snap-confine: allow reading /proc/filesystems
    - cmd/snap-confine: genearlize apparmor profile for various lib
      layout
    - corecfg: fix proxy.* writing and add integration test
    - corecfg: deal with system.power-key-action="" correctly
    - vendor: update vendor.json after (presumed) manual edits
    - cmd/snap: in `snap info`, don't print a newline between tracks
    - daemon: add polkit support to /v2/login
    - snapd,snapctl: decode json using Number
    - client: fix go vet 1.7 errors
    - tests: make 17.04 shellcheck clean
    - tests: remove TestInterfacesHelp as it breaks when go-flags
      changes
    - snapstate: undo a daemon restart on classic if needed
    - cmd/snap-repair: recover brand/model from
      /var/lib/snapd/seed/assertions checking signatures and brand
      account
    - spread: opt into unsafe IO during spread tests
    - snap-repair: update snap-repair/runner_test.go for API change in
      makeMockServer
    - cmd/snap-repair: skeleton code around actually running a repair
    - tests: wait until the port is listening after start the fake store
    - corecfg: fix typo in tests
    - cmd/snap-repair: test that redirects works during fetching
    - osutil: honor SNAPD_UNSAFE_IO for testing
    - vendor: explode and make more precise our golang.go/x/crypto deps,
      use same version as Debian unstable
    - many: sanitize NewStoreStack signature, have shared default store
      test private keys
    - systemd: disable `Nice=-5` to fix error when running inside lxd
    - spread.yaml: update delta ref to 2.27
    - cmd/snap-repair: use E-Tags when refetching a repair to retry
    - interfaces/many: updates based on chromium and mrrescue denials
    - cmd/snap-repair: implement most logic to get the next repair to
      run/retry in a brand sequence
    - asserts/assertstest: copy headers in SigningDB.Sign
    - interfaces: convert uhid to common interface and test cases
      improvement for time_control and opengl
    - many tests: move all panicing fake store methods to a common place
    - asserts: add store assertion type
    - interfaces: don't crash if content slot has no attributes
    - debian: do not build with -buildmode=pie on i386
    - wrappers: symlink completion snippets when symlinking binaries
    - tests: adding more debug information for the interfaces-cups-
      control …
    - apparmor: pass --quiet to parser on load unless SNAPD_DEBUG is set
    - many: allow and support serials signed by the 'generic' authority
      instead of the brand
    - corecfg: add proxy configuration via `snap set core
      proxy.{http,https,ftp}=...`
    - interfaces: a bunch of interfaces test improvement
    - tests: enable regression and completion suites for opensuse
    - tests: installing snapd for nested test suite
    - interfaces: convert lxd_support to common iface
    - interfaces: add missing test for camera interface.
    - snap: add support for parsing snap layout section
    - cmd/snap-repair: like for downloads we cannot have a timeout (at
      least for now), less aggressive retry strategies
    - overlord: rely on more conservative ensure interval
    - overlord,store: no piles of return args for methods gathering
      device session request params
    - overlord,store: send model assertion when setting up device
      sessions
    - interfaces/misc: updates for unity7/x11, browser-
      support, network-control and mount-observe
      interfaces/unity7,x11: update for NETLINK_KOBJECT_UEVENT
      interfaces/browser-support: update sysfs reads for
      newer browser versions, interfaces/network-control: rw for
      ieee80211 advanced wireless interfaces/mount-observe: allow read
      on sysfs entries for block devices
    - tests: use dnf --refresh install to avert stale cache
    - osutil: ensure TestLockUnlockWorks uses supported flock
    - interfaces: convert lxd to common iface
    - tests: restart snapd to ensure re-exec settings are applied
    - tests: fix interfaces-cups-control test
    - interfaces: improve and tweak bunch of interfaces test cases.
    - tests: adding extra worker for fedora
    - asserts,overlord/devicestate: support predefined assertions that
      don't establish foundational trust
    - interfaces: convert two hardware_random interfaces to common iface
    - interfaces: convert io_ports_control to common iface
    - tests: fix for  upgrade test on fedora
    - daemon, client, cmd/snap: implement snap start/stop/restart
    - cmd/snap-confine: set _FILE_OFFSET_BITS to 64
    - interfaces: covert framebuffer to commonInterface
    - interfaces: convert joystick to common iface
    - interfaces/builtin: add the spi interface
    - wrappers, overlord/snapstate/backend: make link-snap clean up on
      failure.
    - interfaces/wayland: add wayland interface
    - interfaces: convert kvm to common iface
    - tests: extend upower-observe test to cover snaps providing slots
    - tests: enable main suite for opensuse
    - interfaces: convert physical_memory_observe to common iface
    - interfaces: add missing test for optical_drive interface.
    - interfaces: convert physical_memory_control to common iface
    - interfaces: convert ppp to common iface
    - interfaces: convert time-control to common iface
    - tests: fix failover test
    - interfaces/builtin: rework for avahi interface
    - interfaces: convert broadcom-asic-control to common iface
    - snap/snapenv: document the use of CoreSnapMountDir for SNAP
    - packaging/arch: drop patches merged into master
    - cmd: fix mustUnsetenv docstring (thanks to Chipaca)
    - release: remove default from VERSION_ID
    - tests: enable regression, upgrade and completion test suites for
      fedora
    - tests: restore interfaces-account-control properly
    - overlord/devicestate, store: update device auth endpoints URLs
    - tests: fix install-hook test failure
    - tests: download core and ubuntu-core at most once
    - interfaces: add common support for udev
    - overlord/devicestate: fix, don't assume that the serial is backed
      by a 1-key chain
    - cmd/snap-confine: don't share /etc/nsswitch from host
    - store: do not resume a download when we already have the whole
      thing
    - many: implement "snap logs"
    - store: don't call useDeltas() twice in quick succession
    - interfaces/builtin: add kvm interface
    - snap/snapenv: always expect /snap for $SNAP
    - cmd: mark arch as non-reexecing distro
    - cmd: fix tests that assume /snap mount
    - gitignore: ignore more build artefacts
    - packaging: add current arch packaging
    - interfaces/unity7: allow receiving media key events in (at least)
      gnome-shell
    - interfaces/many, cmd/snap-confine: miscellaneous policy updates
    - interfaces/builtin: implement broadcom-asic-control interface
    - interfaces/builtin: reduce duplication and remove cruft in
      Sanitize{Plug,Slot}
    - tests: apply underscore convention for SNAPMOUNTDIR variable
    - interfaces/greengrass-support: adjust accesses now that have
      working snap
    - daemon, client, cmd/snap: implement "snap services"
    - tests: fix refresh tests not stopping fake store for fedora
    - many: add the interface command
    - overlord/snapstate/backend: some copydata improvements
    - many: support querying and completing assertion type names
    - interfaces/builtin: discard empty Validate{Plug,Slot}
    - cmd/snap-repair:  start of Runner, implement first pass of Peek
      and Fetch
    - tests: enable main suite on fedora
    - snap: do not always quote the snap info summary
    - vendor: update go-flags to address crash in "snap debug"
    - interfaces: opengl support pci device and vendor
    - many: start implenting "base" snap type on the snapd side
    - arch,release: map armv6 correctly
    - many: expose service status in 'snap info'
    - tests: add browser-support interface test
    - tests: disable snapd-notify for the external backend
    - interfaces: Add /run/uuid/request to openvswitch
    - interfaces: add password-manager-service implicit classic
      interface
    - cmd: rework reexec detection
    - cmd: fix re-exec bug when starting from snapd 2.21
    - tests: dependency packages installed during prepare-project
    - tests: remove unneeded check for re-exec in InternalToolPath()
    - cmd,tests: fix classic confinement confusing re-execution code
    - store: configurable base api
    - tests: fix how package lists are updated for opensuse and fedora

 -- Michael Vogt <michael.vogt@ubuntu.com>  Mon, 25 Sep 2017 12:07:34 -0400

snapd (2.27.6) xenial; urgency=medium

  * New upstream release, LP: #1703798:
    - interfaces: add udev netlink support to hardware-observe
    - interfaces/network-{control,observe}: allow receiving
      kobject_uevent() messages

 -- Michael Vogt <michael.vogt@ubuntu.com>  Thu, 07 Sep 2017 10:22:18 +0200

snapd (2.27.5) xenial; urgency=medium

  * New upstream release, LP: #1703798:
    - interfaces: fix network-manager plug regression
    - hooks: do not error when hook handler is not registered
    - interfaces/alsa,pulseaudio: allow read on udev data for sound
    - interfaces/optical-drive: read access to udev data for /dev/scd*
    - interfaces/browser-support: read on /proc/vmstat and misc udev
      data

 -- Michael Vogt <michael.vogt@ubuntu.com>  Wed, 30 Aug 2017 07:32:20 +0200

snapd (2.27.4) xenial; urgency=medium

  * New upstream release, LP: #1703798:
    - snap-seccomp: add secondary arch for unrestricted snaps as well

 -- Michael Vogt <michael.vogt@ubuntu.com>  Thu, 24 Aug 2017 08:51:22 +0200

snapd (2.27.3) xenial; urgency=medium

  * New upstream release, LP: #1703798:
    - systemd: disable `Nice=-5` to fix error when running inside lxdSee
      https://bugs.launchpad.net/snapd/+bug/1709536

 -- Michael Vogt <michael.vogt@ubuntu.com>  Fri, 18 Aug 2017 15:49:56 +0200

snapd (2.27.2) xenial; urgency=medium

  * New upstream release, LP: #1703798:
    - tests: remove TestInterfacesHelp as it breaks when go-flags
      changes
    - interfaces: don't crash if content slot has no attributes
    - debian: do not build with -buildmode=pie on i386
    - interfaces: backport broadcom-asic-control interface
    - interfaces: allow /usr/bin/xdg-open in unity7
    - store: do not resume a download when we already have the whole
      thing

 -- Michael Vogt <michael.vogt@ubuntu.com>  Wed, 16 Aug 2017 12:14:51 +0200

snapd (2.27.1) xenial; urgency=medium

  * New upstream release, LP: #1703798:
    - tests: use dnf --refresh install to avert stale cache
    - tests: fix test failure on 14.04 due to old version of
      flock
    - updates for unity7/x11, browser-support, network-control,
      mount-observe
    - interfaces/unity7,x11: update for NETLINK_KOBJECT_UEVENT
    - interfaces/browser-support: update sysfs reads for
      newer browser versions
    - interfaces/network-control: rw for ieee80211 advanced wireless
    - interfaces/mount-observe: allow read on sysfs entries for block
      devices

 -- Michael Vogt <michael.vogt@ubuntu.com>  Mon, 14 Aug 2017 08:02:17 +0200

snapd (2.27) xenial; urgency=medium

  * New upstream release, LP: #1703798
    - fix build failure on 32bit fedora
    - interfaces: add password-manager-service implicit classic interface
    - interfaces/greengrass-support: adjust accesses now that have working
      snap
    - interfaces/many, cmd/snap-confine: miscellaneous policy updates
    - interfaces/unity7: allow receiving media key events in (at least)
      gnome-shell
    - cmd: fix re-exec bug when starting from snapd 2.21
    - tests: restore interfaces-account-control properly
    - cmd: fix tests that assume /snap mount
    - cmd: mark arch as non-reexecing distro
    - snap-confine: don't share /etc/nsswitch from host
    - store: talk to api.snapcraft.io for purchases
    - hooks: support for install and remove hooks
    - packaging: fix Fedora support
    - tests: add bluetooth-control interface test
    - store: talk to api.snapcraft.io for assertions
    - tests: remove snapd before building from branch
    - tests: add avahi-observe interface test
    - store: orders API now checks if customer is ready
    - cmd/snap: snap find only searches stable
    - interfaces: updates default, mir, optical-observe, system-observe,
      screen-inhibit-control and unity7
    - tests: speedup prepare statement part 1
    - store: do not send empty refresh requests
    - asserts: fix error handling in snap-developer consistency check
    - systemd: add explicit sync to snapd.core-fixup.sh
    - snapd: generate snap cookies on startup
    - cmd,client,daemon: expose "force devmode" in sysinfo
    - many: introduce and use strutil.ListContains and also
      strutil.SortedListContains
    - assserts,overlord/assertstate: test we don't accept chains of
      assertions founded on a self-signed key coming externally
    - interfaces: enable access to bridge settings
    - interfaces: fix copy-pasted iio vs io in io-ports-control
    - cmd/snap-confine: various small fixes and tweaks to seccomp
      support code
    - interfaces: bring back seccomp argument filtering
    - systemd, osutil: rework systemd logs in preparation for services
      commands
    - tests: store /etc/systemd/system/snap-*core*.mount in snapd-
      state.tar.gz
    - tests: shellcheck improvements for tests/main tasks - first set of
      tests
    - cmd/snap: `--last` for abort and watch, and aliases
      (search→find, change→tasks)
    - tests: shellcheck improvements for tests/lib scripts
    - tests: create ramdisk if it's not present
    - tests: shellcheck improvements for nightly upgrade and regressions
      tests
    - snapd: fix for snapctl get panic on null config values.
    - tests: fix for rng-tools service not restarting
    - systemd: add snapd.core-fixup.service unit
    - cmd: avoid using current symlink in InternalToolPath
    - tests: fix timeout issue for test refresh core with hanging …
    - intefaces: control bridged vlan/ppoe-tagged traffic
    - cmd/snap: include snap type in notes
    - overlord/state: Abort() only visits each task once
    - tests: extend find-private test to cover more cases
    - snap-seccomp: skip socket() tests on systems that use socketcall()
      instead of socket()
    - many: support snap title as localized/title-cased name
    - snap-seccomp: deal with mknod on aarch64 in the seccomp tests
    - interfaces: put base policy fragments inside each interface
    - asserts: introduce NewDecoderWithTypeMaxBodySize
    - tests: fix snapd-notify when it takes more time to restart
    - snap-seccomp: fix snap-seccomp tests in artful
    - tests: fix for create-key task to avoid rng-tools service ramains
      alive
    - snap-seccomp: make sure snap-seccomp writes the bpf file
      atomically
    - tests: do not disable ipv6 on core systems
    - arch: the kernel architecture name is armv7l instead of armv7
    - snap-confine: ensure snap-confine waits some seconds for seccomp
      security profiles
    - tests: shellcheck improvements for tests/nested tasks
    - wrappers: add SyslogIdentifier to the service unit files.
    - tests: shellcheck improvements for unit tasks
    - asserts: implement FindManyTrusted as well
    - asserts: open up and optimize Encoder to help avoiding unnecessary
      copying
    - interfaces: simplify snap-confine by just loading pre-generated
      bpf code
    - tests: restart rng-tools services after few seconds
    - interfaces, tests: add mising dbus abstraction to system-observe
      and extend spread test
    - store: change main store host to api.snapcraft.io
    - overlord/cmdstate: new package for running commands as tasks.
    - spread: help libapt resolve installing libudev-dev
    - tests: show the IP from .travis.yaml
    - tests/main: use pkgdb function in more test cases
    - cmd,daemon: add debug command for displaying the base policy
    - tests: prevent quoting error on opensuse
    - tests: fix nightly suite
    - tests: add linode-sru backend
    - snap-confine: validate SNAP_NAME against security tag
    - tests: fix ipv6 disable for ubuntu-core
    - tests: extend core-revert test to cover bluez issues
    - interfaces/greengrass-support: add support for Amazon Greengrass
      as a snap
    - asserts: support timestamp and optional disabled header on repair
    - tests: reboot after upgrading to snapd on the -proposed pocket
    - many: fix test cases to work with different DistroLibExecDir
    - tests: reenable help test on ubuntu and debian systems
    - packaging/{opensuse,fedora}: allow package build with testkeys
      included
    - tests/lib: generalize RPM build support
    - interfaces/builtin: sync connected slot and permanent slot snippet
    - tests: fix snap create-key by restarting automatically rng-tools
    - many: switch to use http numeric statuses as agreed
    - debian: add missing  Type=notify in 14.04 packaging
    - tests: mark interfaces-openvswitch as manual due to prepare errors
    - debian: unify built_using between the 14.04 and 16.04 packaging
      branch
    - tests: pull from urandom when real entropy is not enough
    - tests/main/manpages: install missing man package
    - tests: add refresh --time output check
    - debian: add missing "make -C data/systemd clean"
    - tests: fix for upgrade test when it is repeated
    - tests/main: use dir abstraction in a few more test cases
    - tests/main: check for confinement in a few more interface tests
    - spread: add fedora snap bin dir to global PATH
    - tests: check that locale-control is not present on core
    - many: snapctl outside hooks
    - tests: add whoami check
    - interfaces: compose the base declaration from interfaces
    - tests: fix spread flaky tests linode
    - tests,packaging: add package build support for openSUSE
    - many: slight improvement of some snap error messaging
    - errtracker: Include /etc/apparmor.d/usr.lib.snap-confine md5sum in
      err reports
    - tests: fix for the test postrm-purge
    - tests: restoring the /etc/environment and service units config for
      each test
    - daemon: make snapd a "Type=notify" daemon and notify when startup
      is done
    - cmd/snap-confine: add support for --base snap
    - many: derive implicit slots from interface meta-data
    - tests: add core revert test
    - tests,packaging: add package build support for Fedora for our
      spread setup
    - interfaces: move base declaration to the policy sub-package
    - tests: fix for snapd-reexec test cheking for restart info on debug
      log
    - tests: show available entropy on error
    - tests: clean journalctl logs on trusty
    - tests: fix econnreset on staging
    - tests: modify core before calling set
    - tests: add snap-confine privilege test
    - tests: add staging snap-id
    - interfaces/builtin: silence ptrace denial for network-manager
    - tests: add alsa interface spread test
    - tests: prefer ipv4 over ipv6
    - tests: fix for econnreset test checking that the download already
      started
    - httputil,store: extract retry code to httputil, reorg usages
    - errtracker: report if snapd did re-execute itself
    - errtracker: include bits of snap-confine apparmor profile
    - tests: take into account staging snap-ids for snap-info
    - cmd: add stub new snap-repair command and add timer
    - many: stop "snap refresh $x --channel invalid" from working
    - interfaces: revert "interfaces: re-add reverted ioctl and quotactl
    - snapstate: consider connect/disconnect tasks in
      CheckChangeConflict.
    - interfaces: disable "mknod |N" in the default seccomp template
      again
    - interfaces,overlord/ifacestate: make sure installing slots after
      plugs works similarly to plugs after slots
    - interfaces/seccomp: add bind() syscall for forced-devmode systems
    - packaging/fedora: Sync packaging from Fedora Dist-Git
    - tests: move static and unit tests to spread task
    - many: error types should be called FooError, not ErrFoo.
    - partition: add directory sync to the save uboot.env file code
    - cmd: test everything (100% coverage \o/)
    - many: make shell scripts shellcheck-clean
    - tests: remove additional setup for docker on core
    - interfaces: add summary to each interface
    - many: remove interface meta-data from list of connections
    - logger (& many more, to accommodate): drop explicit syslog.
    - packaging: import packaging bits for opensuse
    - snapstate,many: implement snap install --unaliased
    - tests/lib: abstract build dependency installation a bit more
    - interfaces, osutil: move flock code from interfaces/mount to
      osutil
    - cmd: auto import assertions only from ext4,vfat file systems
    - many: refactor in preparation for 'snap start'
    - overlord/snapstate: have an explicit code path last-refresh
      unset/zero => immediately refresh try
    - tests: fixes for executions using the staging store
    - tests: use pollinate to seed the rng
    - cmd/snap,tests: show the sha3-384 of the snap for snap info
      --verbose SNAP-FILE
    - asserts: simplify and adjust repair assertion definition
    - cmd/snap,tests: show the snap id if available in snap info
    - daemon,overlord/auth: store from model assertion wins
    - cmd/snap,tests/main: add confinement switch instead of spread
      system blacklisting
    - many: cleanup MockCommands and don't leave a process around after
      hookstate tests
    - tests: update listing test to the core version number schema
    - interfaces: allow snaps to use the timedatectl utility
    - packaging: Add Fedora packaging files
    - tests/libs: add distro_auto_remove_packages function
    - cmd/snap: correct devmode note for anomalous state
    - tests/main/snap-info: use proper pkgdb functions to install distro
      packages
    - tests/lib: use mktemp instead of tempfile to work cross-distro
    - tests: abstract common dirs which differ on distributions
    - many: model and expose interface meta-data.
    - overlord: make config defaults from gadget work also at first boot
    - interfaces/log-observe: allow using journalctl from hostfs for
      classic distro
    - partition,snap: add support for android boot
    - errtracker: small simplification around readMachineID
    - snap-confine: move rm_rf_tmp to test-utils.
    - tests/lib: introduce pkgdb helper library
    - errtracker: try multiple paths to read machine-id
    - overlord/hooks: make sure only one hook for given snap is executed
      at a time.
    - cmd/snap-confine: use SNAP_MOUNT_DIR to setup /snap inside the
      confinement env
    - tests: bump kill-timeout and remove quiet call on build
    - tests/lib/snaps: add a test store snap with a passthrough
      configure hook
    - daemon: teach the daemon to wait on active connections when
      shutting down
    - tests: remove unit tests task
    - tests/main/completion: source from /usr/share/bash-completion
    - assertions: add "repair" assertion
    - interfaces/seccomp: document Backend.NewSpecification
    - wrappers: make StartSnapServices cleanup any services that were
      added if a later one fails
    - overlord/snapstate: avoid creating command aliases for daemons
    - vendor: remove unused packages
    - vendor,partition: fix panics from uenv
    - cmd,interfaces/mount: run snap-update-ns and snap-discard-ns from
      core if possible
    - daemon: do not allow to install ubuntu-core anymore
    - wrappers: service start/stop were inconsistent
    - tests: fix failing tests (snap core version, syslog changes)
    - cmd/snap-update-ns: add actual implementation
    - tests: improve entropy also for ubuntu
    - cmd/snap-confine: use /etc/ssl from the core snap
    - wrappers: don't convert between []byte and string needlessly.
    - hooks: default timeout
    - overlord/snapstate: Enable() was ignoring the flags from the
      snap's state, resulting in losing "devmode" on disable/enable.
    - difs,interfaces/mount: add support for locking namespaces
    - interfaces/mount: keep track of kept mount entries
    - tests/main: move a bunch of greps over to MATCH
    - interfaces/builtin: make all interfaces private
    - interfaces/mount: spell unmount correctly
    - tests: allow 16-X.Y.Z version of core snap
    - the timezone_control interface only allows changing /etc/timezone
      and /etc/writable/timezone. systemd-timedated also updated the
      link of /etc/localtime and /etc/writable/localtime ... allow
      access to this file too
    - cmd/snap-confine: aggregate operations holding global lock
    - api, ifacestate: resolve disconnect early
    - interfaces/builtin: ensure we don't register interfaces twice

 -- Michael Vogt <michael.vogt@ubuntu.com>  Thu, 10 Aug 2017 12:43:16 +0200

snapd (2.26.14) xenial; urgency=medium

  * New upstream release, LP: #1690083
    - cmd: fix incorrect re-exec when starting from snapd 2.21

 -- Michael Vogt <michael.vogt@ubuntu.com>  Thu, 20 Jul 2017 13:52:05 +0200

snapd (2.26.13) xenial; urgency=medium

  * New upstream release, LP: #1690083
    - cmd,tests: fix classic confinement confusing re-execution code
    - cmd: fix incorrect check check for re-exec in InternalToolPath()
    - snap-seccomp: add secondary arch for unrestricted snaps as well

 -- Michael Vogt <michael.vogt@ubuntu.com>  Tue, 18 Jul 2017 20:34:33 +0200

snapd (2.26.10) xenial; urgency=medium

  * New upstream release, LP: #1690083
    - Fix snap-seccomp tests in artful/trusty on i386/s390x/aarch64

 -- Michael Vogt <michael.vogt@ubuntu.com>  Mon, 17 Jul 2017 11:58:22 +0200

snapd (2.26.9) xenial; urgency=medium

  * New upstream release, LP: #1690083
    - statically link libseccomp in snap-seccomp to fix refresh issue
      on trusty

 -- Michael Vogt <michael.vogt@ubuntu.com>  Wed, 12 Jul 2017 08:27:14 +0200

snapd (2.26.8) xenial; urgency=medium

  * New upstream release, LP: #1690083
    - Fix snap-seccomp tests in artful/trusty on i386/s390x/aarch64
    - add snapd.core-fixup.service unit
    - ensure re-exec uses the right internal tools

 -- Michael Vogt <michael.vogt@ubuntu.com>  Wed, 05 Jul 2017 07:48:22 +0200

snapd (2.26.6) xenial; urgency=medium

  * New upstream release, LP: #1690083
    - interfaces: allow snaps to use the timedatectl utility in
      time-control

 -- Michael Vogt <michael.vogt@ubuntu.com>  Tue, 27 Jun 2017 08:36:23 +0100

snapd (2.26.5) xenial; urgency=medium

  * New upstream release, LP: #1690083
    - backport of seccomp-bpf branch to the 2.26 release to ensure snap
      revert with new seccomp syntax works correctly

 -- Michael Vogt <michael.vogt@ubuntu.com>  Mon, 26 Jun 2017 15:30:15 +0100

snapd (2.26.4) xenial; urgency=medium

  * New upstream release, LP: #1690083
    - partly revert aace15ab53 to unbreak core reverts
    - Revert "interfaces: re-add reverted ioctl and quotactl (revert 21bc6b9f)"
    - Disable "mknod |N" in the default seccomp template
      reasons outline in https://forum.snapcraft.io/t/snapd-2-25-blocked-because-of-revert-race-condition
    - errtracker: include bits of snap-confine apparmor profile
    - errtracker: report if snapd did re-execute itself 

 -- Michael Vogt <michael.vogt@ubuntu.com>  Thu, 01 Jun 2017 18:50:52 +0200

snapd (2.26.3) xenial; urgency=medium

  * New upstream release, LP: #1690083
    - cherry pick test fixes f0103a6, 9de5c8a, d7725a7 to make
      sure the image tests are updated for the changes in the
      `snap info core` output and the removal of the rsyslog
      package from core.

 -- Michael Vogt <michael.vogt@ubuntu.com>  Wed, 17 May 2017 11:31:56 +0200

snapd (2.26.2) xenial; urgency=medium

  * New upstream release, LP: #1690083
    - cherry pick d444728 to make the uboot.env file parsing more
      robust

 -- Michael Vogt <michael.vogt@ubuntu.com>  Tue, 16 May 2017 18:37:07 +0200

snapd (2.26.1) xenial; urgency=medium

  * New upstream release, LP: #1690083
    - store: fix panic error in auth
    - tests: the new ubuntu-image snap needs classic confinement, adjust
      tests
    - cmd/snap-confine: don't fail on pre 3.8 kernel

 -- Michael Vogt <michael.vogt@ubuntu.com>  Thu, 11 May 2017 21:44:27 +0200

snapd (2.26) xenial; urgency=medium

  * New upstream release, LP: #1690083
    - timeutil: avoid panicking when the window is very small
    - image: fix go vet issue
    - overlord/ifacestate: don't spam logs with harmless auto-connect
      messages
    - interfaces/builtin: add network-status interface
    - interfaces/builtin: add online-accounts-service interface
    - interfaces/builtin: distribute code of touching allInterfaces
    - interfaces: API additions for interface hooks
    - interfaces/builtin: add storage-framework-service interface
    - tests: disable create-key test on ppc64el for artful (expect not
      working)
    - snap: make `snap prepare-image --extra-snaps` derive side info
    - tests: unify tests/{main/completion,completion}/lib.exp0
    - cmd/snap: tweak info channels output
    - interfaces: ensure that legacy interface methods are unused
    - packaging: cleanup how built-using is generated
    - tests: extend kernel-module-control interface test
    - interfaces/network: workaround Go's need for NETLINK_ROUTE with
      'net'.
    - cmd/snap-confine: use defensive argument parser
    - tests: add test for empty snap name on revert
    - overlord/hookstate: remove unused Context.timeout
    - tests: additional setup in docker test for core systems
    - configstate: return error if patch is invalid
    - interfaces: add random interface
    - store, daemon, client, cmd/snap: handle PASSWORD_POLICY_ERROR
    - cmd/snap, client: add "whoami" command
    - cmd/snap: iterate interface tab completion
    - snap: move locale-control to only be present on classic
    - interfaces/browser-support: deny read on squashfs backing files
      and LVM vg names
    - tests: wait for the docker socket to be listening
    - snap: add `snap refresh --time` option
    - tests: re-enable and moderninze /media sharing test
    - cmd: make rst2man optional
    - tests: remove quoting from [[ ]] when globs
    - interfaces: allow plugging DBus clients to introspect the slot
      service
    - packaging/ubuntu*/changelog: drop extra dash
    - snap-confine: init the ENTRY variable, coverity is unhappy
      otherwise
    - cmd/snap-confine/spread-tests: discard useless --version test
    - spread: add spread target qemu:debian-9-64
    - interfaces: mediate netlink sockets via seccomp
    - tests,cmd/snap-confine: port older snapd-discard-ns tests
    - cmd/snap-confine/tests: fix shellcheck on recently added files
    - tests/upgrade: force install core snap from beta for debian
    - overlord/snapstate/backend,interfaces/mount: move ns management
      code.
    - tests: extend network-control spread test to cope with network
      namespaces
    - tests: fail early in the spread suite if trying to run it inside a
      container
    - tests: set ownership of $PROJECT_PATH for the external backend
    - tests: specify the auto-refreshable snap being tested
    - many: fix tests with go1.8 / artful
    - fix for tests: debian does not have /snap/bin in secure_path so
      sudo
    - snap: support for snap tasks --last=...
    - cmd/snap-confine: remove obsolete debug message
    - address review feedback, add a lot of comments :-), call
      shellcheck on the completion scripts, fix a bug in compopt

 -- Michael Vogt <michael.vogt@ubuntu.com>  Thu, 11 May 2017 10:05:44 +0200

snapd (2.25) xenial; urgency=medium

  * New upstream release, LP: #1686713
    - interfaces/default: allow mknod for regular files, pipes and
      sockets
    - many: use "SNAP.APP as ALIAS" instead of => when listing
      added/removed aliases
    - cmd/snap-confine: write current mount profile
    - cmd/snap-discard-ns: remove current profile when cleaning up
    - many: support debian in our CI
    - tests: tweak time for econnreset test a bit more
    - cmd/snap-confine: re-enable re-assciate fix for CE
    - many: aliases v2 cleanups
    - cmd/snap-confine: don't use apparmor if it is disabled on boot
    - many: implement `snap prefer <snap>`  (aliases v2)
    - many: adjust /aliases and "snap aliases" to aliases v2, also some
      cleanup
    - snapstate: normalize gadget defaults
    - many: allow core refresh.schedule setting
    - many: show alias changes on snap alias/unalias (aliases v2)
    - client,cmd/snap: improve messaging on --devmode and --classic
    - many: implement `snap unalias <alias-or-snap>` (aliases v2)
    - store: retry on connection reset
    - interfaces/mount: add Change.Perform
    - tests: add openvswitch interface spread test
    - interfaces/i2c: allow modifying device-specific sysfs entries
    - interfaces: allow writing to /run/systemd/journal/stdout by
      default
    - tests: ensure travis fails early if static checks fail
    - store,daemon: make store interpret channel="" as stable in most
      cases
    - overlord/snapstate: make UpdateAliases idempotent, simplify the
      backend interface bits for aliases not used anymore (aliases v2)
    - many: implement snap alias <snap.app> <alias> (aliases v2)
    - snap-confine: add code to ensure that / or /snap is mounted
      "shared"
    - many: show available "tracks" in `snap info`
    - cmd/snap: make users Xauthority file available in snap environment
    - interfaces/mount: write current fstab files with mode 0644
    - overlord: switch to aliases v2 tasks for install/refresh etc ops
      plus transition
    - tests: parameterize gadget snap channel (#3117)
    - tests: copy .real profile as .real
    - tests: add empty initrd failover test
    - many: mount squashfs as read-only
    - cmd: make locking around namespaces explicit
    - tests: address review comments from #3186
    - tests: add dbus interface spread test
    - interfaces/mount: add ReadMountInfo and LoadMountInfo
    - snap: require snap name for 'revert'
    - overlord: maintain per-revision snapshots of snap configuration
    - tests: relax network-bind interface regexps
    - interfaces: re-add reverted ioctl and quotactl (revert 21bc6b9f)
    - store: retry once on hashsum mismatches in a Download()
    - interfaces/builtin: don't panic if content plug has nil attrs
    - interfaces/mount: pass mount.Profile to mount.NeededChanges
    - packaging: add `built-using` header for 16.04 packaging
    - interfaces: add media-hub interface
    - interfaces/builtin: allow full access to properties iface of the
      udisks service
    - tests: handle case when both .real and plain are present
    - interfaces/mount: add Change.String for readable output
    - tests: ensure we mock force dev mode as well to fix FTBFS in
      sbuild
    - store: add more logs around retry in download
    - interfaces/mount: add stub Change.{Needed,Perform}
    - tests: allow installing snapd from -proposed for SRU validation
    - interfaces/mount: parse mount options to map[string]string
    - snap: added tasks subcommand
    - tests: copy snap-confine apparmor profile into testbed
    - interfaces/mount: improve go identifier names of mountinfo, parse
      optional fields
    - Arch Linux wants to respect FHS
      (https://bugs.archlinux.org/task/53656),
    - daemon: do not set RemoveSnapPath flag when doing a try
    - debian: add maintscript helper to remove usr.lib.snapd.snap-
      confine in snap-confine
    - cmd/snap-confine: don't use plain "classic" term
    - cmd/snap-confine: set TMPDIR and TEMPDIR each time
    - many: fixes for `go vet` in go 1.7
    - tests: add kernel-module-control interface test
    - overlord/snapstate: introduce tasks for aliases v2 semantics with
      temporary names for now (aliases v2)
    - overlord/devicestate: switch to ssh-keygen for device key
      generation
    - snap: skip /dev/ram from auto-import assertions to make it less
      noisy (#3010)
    - interfaces: add kubernetes-support interface and adjust related
      interfaces (LP: #1664638)
    - tests: download previous snapd package from published versions
      instead of specific PPA
    - snap: run snap-confine from core if snap is also running from core
    - overlord/ifacestate: automatically rename connections on core snap
    - many: break the /aliases mutation API with a clean 400 (aliases
      v2)
    - interfaces/builting: allow read-only access to /sys/module
    - tests: add extra test after the core transition for snap get/set
      core
    - store: misc cleanups in tests
    - interfaces/mount: add parser for mountinfo entries
    - store: tests for unexpected EOF
    - tests: fix unity test
    - interfaces,overlord: log interface auto-connection failures
    - cmd/snap-update-ns: add C preamble for setns
    - interfaces: validate plug/slot uniqueness

 -- Michael Vogt <michael.vogt@ubuntu.com>  Fri, 28 Apr 2017 07:57:49 +0200

snapd (2.24.1) xenial; urgency=medium

  * New upstream release, LP: #1681799:
    - fix autopkgtest failures with stable core snap
    - ensure the snap-confine transitional package cleans up
      the no-longer-used apparmor profile to fix the kernels
      autopkgtest failures

 -- Michael Vogt <michael.vogt@ubuntu.com>  Wed, 19 Apr 2017 11:54:33 +0200

snapd (2.24) xenial; urgency=medium

  * New upstream release, LP: #1681799:
    - interfaces/mount: add InfoEntry type
    - many: fix plug auto-connect during core transition
    - interfaces: fold network bind into core support with tests
    - .travis.yml: add option to make raw log less noisy
    - interfaces: adjust shm accesses to use 'm' for updated mmap kernel
      mediation
    - many: rename two core plugs that clash with slot names
    - snap-confine,browser-support: /dev/tty for snap-confine, misc
      browser-support for gnome-shell
    - store: add download test with EOF in the middle
    - tests: adjust to look for network-bind-plug
    - store: make hash error message more accurate
    - overlord/snapstate: simplify AliasesStatus down to just an
      AutoAliasesDisabled bool flag (aliases v2)
    - errtracker: never send errtracker reports when running under
      SNAPPY_TESTING
    - interfaces/repo: validate slot/plug names
    - daemon: Give the snap directories via GET /v2/system-info
    - interfaces/unity7: support unity messaging menu
    - interfaces/mount: add high-level Profile functions
    - git: ignore only the cmd/Makefile{,.in}
    - cmd: explicitly set _GNU_SOURCE and _FILE_OFFSET_BITS for xfs
      support
    - daemon: add desktop file location for app to the API
    - overlord,release: disable classic snap support when not possible
    - overlord: fix TestEnsureLoopPrune not to be so racy
    - many: abstract path to /bin/{true,false}
    - data/systemd: tweak data/systemd/Makefile to be slightly simpler
    - store: handle EOF via url.Error check
    - packaging: use templates for relevant systemd units
    - tests: run gccgo only on ubuntu-16.04-64
    - .travis.yml: remove travis matrix and do a single sequential run
    - overlord/state: make sure that setting to nil a state key is
      equivalent to deleting it
    - tests: fix incorrect shell expression
    - interfaces/mount: add OptsToFlags for converting arguments to
      syscall…
    - interfaces: add a joystick interface
    - tests: enable docker test for more ubuntu-core systems
    - tests: download and install additional dependencies when using
      prepackaged snapd
    - many: add support for partially static builds
    - interfaces: allow slot to introspect dbus-daemon in dbus
      interface, allow /usr/bin/arch by default
    - interfaces/mount: fix golint issues
    - interfaces/mount: add function for saving fstab-like file
    - osutil: introducing GetenvInt64, like GetenvBool but Int64er.
    - interfaces: drop udev tagging from framebuffer interface
    - snapstate: more helpers to work with aliases state (aliases
      v2)
    - interfaces/mount: add function for parsing fstab-like file
    - cmd: disable the re-associate fix as requested by jdstrand
    - overlord/snapstate: unlock/relock the state less, especially not
      across mutating the SnapState of a snap
    - interfaces: allow executing ld.so (needed with new AppArmor base
      abstraction)
    - interfaces/mount: add function for parsing mount entries
    - cmd: rework header check for xfs/xqm.h
    - cmd: add poky to the list of distros which don't support reexec
    - overlord: finish reorg, revert "be more conservative until we have
      cut 2.23.x"
    - cmd: select what socket to use in cmd/snap{,ctl}
    - overlord: remove snap config values when snap is removed
    - snapstate: introduce helper to apply to disk a alias states change
      for a snap (aliases v2)
    - configstate,hookstate: timeout the configure hook after 5 mins,
      report failures to the errtracker
    - interfaces/seccomp: add bind as part of the default seccomp policy
      for hooks
    - cmd: discard the C implementation of snap-update-ns
    - tests: remove stale apt proxy leftover from cloud-init
    - tests: move unity test to nightly suite
    - interfaces: add support for location-observe for
      dbus::ObjectManager session paths
    - boot: log error in KernelOrOsRebootRequired
    - interfaces: remove old API
    - interfaces: use udev spec
    - interfaces: convert systemd backend to new APIs
    - osutil: add BootID
    - tests: move docker test to new nightly suite
    - interfaces/mount: compute mount changes required to transition
      mount profiles
    - data/selinux: add context definition for snapctl
    - overlord: clean up organization under state packages
    - overlord: make sure all managers packages have *state.go with the
      main state manipulation/query APIs
    - interfaces: use spec in the dbus backend
    - store: download from authenticated URL if there is a device
      session set
    - tests: remove core_name variable
    - interfaces: rename thumbnailer to thumbnailer-service
    - interfaces: add chroot to base templates
    - asserts: remove some unused things
    - systemd: mount the squashfs with nodev
    - overlord: when shutting down assume errors might be due to
      cancellation so retry
    - cmd: rename all unit tests to $command/unit-test
    - cmd/snap: fix help string for version command
    - asserts: don't allow revocations with other items for the same
      developer
    - tests: skip lp-1644439 test on older kernels
    - interfaces: allow "sync" to be used by core support
    - assertstate,snapstate: have assertstate.AutoAliases use the
      "aliases" header
    - interfaces: allow writing config.txt.tmp  in the core-support
      interface
    - tests: adjust network-bind test
    - interfaces: dbus backend spec
    - asserts: introduce a snap-declaration "aliases" header to list
      auto aliases with explicit targets
    - cmd: enable large file support
    - cmd/snap: handle missing snap-confine
    - cmd/snap-confine: re-associate with pid-1 mount namespace if
      required
    - cmd/libsnap: make mountinfo structures public
    - tests: fix interfaces-cups-control for zesty
    - misc: revert "Log if the system goes into ForceDevMode"
    - interfaces: seccomp tests cleanup
    - cmd: validate SNAP_NAME
    - interfaces: log if the system goes into ForceDevMode
    - tests: fix classic-ubuntu-core-transition race
    - interfaces: use apparmor spec in the apparmor backend
    - interfaces: alphabetize framebuffer in base decl and add it to
      all_test.go
    - tests: add ubuntu-core-16-32 system to the external backend and
      fix docker test
    - cmd/libsnap: simplify sc_string_quote default case
    - osutil: fix double expand in environment map code and add test
    - interfaces: extend location-control out-of-process provider
      support
    - cmd/snap-update-ns: use bidirectional lists for mount entries
    - tests: prevent automatic transition before setting the initial
      state of the test
    - release: detect if we are in ForcedDevMode by inspecting the
      kernel
    - tests: add core-snap-refresh test
    - interfaces: add maliit input method interface
    - interfaces: seccomp spec API tweaks for better tests
    - interfaces: updates for mir-kiosk in browser-support, mir, opengl,
      unity7
    - testutils: address review feedback from PR#2997
    - tests: specify the core version to be unsquashfs'ed in the
      failover tests
    - interfaces: use MockInfo in tests
    - cmd/libsnap: add sc_quote_string
    - cmd/snap-confine: use sc_do_umount everywhere
    - interfaces: add unity8 plug permissions
    - timeutil: a few helpers for the recurring events
    - asserts: implement snap-developer type
    - partition: deal with grub{,2}-editenv in tests
    - many: add new (hidden) `snap debug ensure-state-soon` command and
      use in tests
    - interfaces/builtin: small refactor of dbus tests
    - packaging, tests: use "systemctl list-unit-files --full"
      everywhere
    - many: some opensuse patches that are ready to go into master
    - packaging: add opensuse permissions files
    - client, daemon: move "snap list" name filtering into snapd.
    - interfaces: use seccomp specs
    - overlord/snapstate: small cleanup of
      ensureForceDevmodeDropsDevmodeFromState
    - interfaces/builtin/alsa: add read access to alsa state dir
    - interfaces: use spec in kmod backend, updated firewall_control,
      openvswitch_support, ppp
    - cmd/snap-confine: use sc_do_mount everywhere
    - tests: remove workaround for docker again, snap-declaration is
      fixed now
    - interfaces: interface to allow autopilot introspection

 -- Michael Vogt <michael.vogt@ubuntu.com>  Tue, 11 Apr 2017 13:31:46 +0200

snapd (2.23.6) xenial; urgency=medium

  * New upstream release, LP: #1673568
    - cmd: use the most appropriate snap/snapctl sockets
    - tests: fix interfaces-cups-control for zesty
    - configstate,hookstate: timeout the configure hook after 5 mins,
      report failures
    - packaging: rename the file shipping snap-confine AA profile to
      workaround dpkg bug #858004
    - many: ignore configure hook failures on core refresh to ensure
      upgrades are always possible
    - snapstate: restart as needed if we undid unlinking aka relinked
      core or kernel snap

 -- Michael Vogt <michael.vogt@ubuntu.com>  Wed, 29 Mar 2017 15:30:35 +0200

snapd (2.23.5) xenial; urgency=medium

  * New upstream release, LP: #1673568
    - allow "sync" in core-support

 -- Michael Vogt <michael.vogt@ubuntu.com>  Fri, 17 Mar 2017 18:13:43 +0100

snapd (2.23.4) xenial; urgency=medium

  * New upstream release, LP: #1673568
    - fix core-support interface for the new pi-config options

 -- Michael Vogt <michael.vogt@ubuntu.com>  Fri, 17 Mar 2017 16:05:57 +0100

snapd (2.23.3) xenial; urgency=medium

  * FTBFS due to missing files in vendor/

 -- Zygmunt Krynicki <zygmunt.krynicki@canonical.com>  Thu, 16 Mar 2017 19:56:55 +0100

snapd (2.23.2) xenial; urgency=medium

  * New upstream release, LP: #1673568
    - cmd/snap: handle missing snap-confine (#3041)

 -- Zygmunt Krynicki <zygmunt.krynicki@canonical.com>  Thu, 16 Mar 2017 19:38:24 +0100

snapd (2.23.1) xenial; urgency=medium

  * New upstream release, LP: #1665608
    - packaging, tests: use "systemctl list-unit-files --full"
      everywhere
    - interfaces: fix default content attribute value
    - tests: do not nuke the entire snapd.conf.d dir when changing
      store settings
    - hookstate: run the right "snap" command in the hookmanager 
    - snapstate: revert PR#2958, run configure hook again everywhere

 -- Michael Vogt <michael.vogt@ubuntu.com>  Wed, 08 Mar 2017 14:29:56 +0100

snapd (2.23) xenial; urgency=medium

  * New upstream release, LP: #1665608
    - overlord: phase 2 with 2nd setup-profiles and hook done after
      restart for core installation
    - data: re-add snapd.refresh.{timer,service} with weekly schedule
    - interfaces: allow 'getent' by default with some missing dbs to
      various interfaces
    - overlord/snapstate: drop forced devmode
    - snapstate: disable running the configure hook on classic for the
      core snap
    - ifacestate: re-generate apparmor in InterfaceManager.initialize()
    - daemon: DevModeDistro does not imply snapstate.Flags{DevMode:true}
    - interfaces/bluez,network-manager: implement ConnectedSlot policy
    - cmd: add helpers for mounting / unmounting
    - snapstate: error in LinkSnap() if revision is unset
    - release: add linuxmint 18 to the non-devmode distros
    - cmd: fixes to run correctly on opensuse
    - interfaces: consistently use 'const' instead of 'var' for security
      policy
    - interfaces: miscellaneous policy updates for unity7, udisks2 and
      browser-support
    - interfaces/apparmor: compensate for kernel behavior change
    - many: only tweak core config if hook exists
    - overlord/hookstate: don't report a run hook output error without
      any context
    - cmd/snap-update-ns: move test data and helpers to new module
    - vet: fix vet error on mount test.
    - tests: empty init (systemd) failover test
    - cmd: add .indent.pro file to the tree 
    - interfaces: specs for apparmor, seccomp, udev
    - wrappers/services: RemainAfterExit=yes for oneshot daemons w/ stop
      cmds
    - tests: several improvements to the nested suite
    - tests: do not use core for "All snaps up to date" check
    - cmd/snap-update-ns: add function for sorting mount entries
    - httputil: copy some headers over redirects
    - data/selinux: merge SELinux policy module
    - kmod: added Specification for kmod security backend
    - tests: failover test for rc.local crash
    - debian/tests: map snapd deb pockets to core snap channels for
      autopkgtest
    - many: switch channels on refresh if needed
    - interfaces/builtin: add /boot/uboot/config.txt access to core-
      support
    - release: assume higher version of supported distros will still
      work 
    - cmd/snap-update-ns: add compare function for mount entries
    - tests: enable docker test
    - tests: bail out if core snap is not installed
    - interfaces: use mount.Entry instead of string snippets.
    - osutil: trivial tweaks to build ID support
    - many: display kernel version in 'snap version'
    - osutil: add package for reading Build-ID
    - snap: error when `snap list foo` is run and no snap is installed
    - cmd/snap-confine: don't crash if nvidia module is loaded but
      drivers are not available
    - tests: update listing test for latest core snap version update
    - overlord/hookstate/ctlcmd: helper function for creating a deep
      copy of interface attributes
    - interfaces: add a linux framebuffer interface
    - cmd/snap, store: change error messages to reflect latest UX doc
    - interfaces: initial unity8 interface
    - asserts: improved information about assertions format in the
      Decode doc comment
    - snapstate: ensure snapstate.CanAutoRefresh is nil in tests
    - mkversion.sh: Add support for taking the version as a parameter
    - interfaces: add an interface for use by thumbnailer
    - cmd/snap-confine: ensure that hostfs is root owned.
    - screen-inhibit-control: add methods for delaying screensavers
    - overlord: optional device registration and gadget support on
      classic
    - overlord: make seeding work also on classic, optionally
    - image,cmd/snap: refactoring and initial envvar support to use
      stores needing auth
    - tests: add libvirt interface spread test
    - cmd/libsnap: add helper for dropping permissions
    - interfaces: misc updates for network-control, firewall-control,
      unity7 and default policy
    - interfaces: allow recv* and send* by default, accept4 with accept
      and other cleanups
    - interfaces/builtin: add classic-support interface
    - store: use xdelta3 from core if available and not on the regular
      system
    - snap: add contact: line in `snap info`
    - interfaces/builtin: add network-setup-control which allows rw
      access to netplan
    - unity7: support missing signals and methods for status icons
    - cmd: autoconf for RHEL
    - cmd/snap-confine: look for PROCFS_SUPER_MAGIC
    - dirs: use the right snap mount dir for the distribution
    - many: differentiate between "distro" and "core" libexecdir
    - cmd: don't reexec on RHEL family
    - config: make helpers reusable
    - snap-exec: support nested environment variables in environment
    - release: add galliumos support
    - interfaces/builtin: more path options for serial
    - i18n: look into core snaps when checking for translations
    - tests: nested image testing
    - tests: add basic test for docker
    - hookstate,ifacestate: support snapctl set/get slot and plug attrs
      (step 3) 
    - cmd/snap: add shell completion to connect
    - cmd: add functions to load/save fstab-like files
    - snap run: create "current" symlink in user data dir
    - cmd: autoconf for centos
    - tests: add more debug if ubuntu-core-upgrade fails
    - tests: increase service retries
    - packaging/ubuntu-14.04: inform user how to extend PATH with
      /snap/bin.
    - cmd: add helpers for working with mount/umount commands
    - overlord/snapstate: prepare for using snap-update-ns
    - cmd: use per-snap mount profile to populate the mount namespace
    - overlord/ifacestate: setup seccomp security on startup
    - interface/seccomp: sort combined snippets
    - release: don't force devmode on LinuxMint "serena"
    - tests: filter ubuntu-core systems for authenticated find-private
      test
    - interfaces/builtin/core-support: Allow modifying logind
      configuration from the core snap
    - tests: fix "snap managed" output check and suppress output from
      expect in the authenticated login tests
    - interfaces: shutdown: also allow shutdown/reboot/suspend via
      logind
    - cmd/snap-confine-tests: reformat test to pass shellcheck
    - cmd: add sc_is_debug_enabled
    - interfaces/mount: add dedicated mount entry type
    - interfaces/core-support: allow modifying systemd-timesyncd and
      sysctl configuration
    - snap: improve message after `snap refresh pkg1 pkg2`
    - tests: improve snap-env test
    - interfaces/io-ports-control: use /dev/port, not /dev/ports
    - interfaces/mount-observe: add quotactl with arg filtering (LP:
      #1626359)
    - interfaces/mount: generate per-snap mount profile
    - tests: add spread test for delta downloads
    - daemon: show "$snapname (delta)" in progress when downloading
      deltas
    - cmd: use safer functions in sc_mount_opt2str
    - asserts: introduce a variant of model assertions for classic
      systems
    - interfaces/core-support: allow modifying snap rsyslog
      configuration
    - interfaces: remove some syscalls already in the default policy
      plus comment cleanups
    - interfaces: miscellaneous updates for hardware-observe, kernel-
      module-control, unity7 and default
    - snap-confine: add the key for which hsearch_r fails
    - snap: improve the error message for `snap try`
    - tests: fix pattern and use MATCH in find-private
    - tests: stop tying setting up staging store access to the setup of
      the state tarball
    - tests: add regression spread test for #1660941
    - interfaces/default: don't allow TIOCSTI ioctl
    - interfaces: allow nice/setpriority to 0-19 values for calling
      process by default
    - tests: improve debug when the core transition test hangs
    - tests: disable ubuntu-core->core transition on ppc64el (its just
      too slow)
    - snapstate: move refresh from a systemd timer to the internal
      snapstate Ensure()
    - tests/lib/fakestore/refresh: some more info when we fail to copy
      asserts
    - overlord/devicestate: backoff between retries if the server seems
      to have refused the serial-request
    - image: check kernel/gadget publisher vs model brand, warn on store
      disconnected snaps
    - vendor: move gettext.go back to github.com/ojii/gettext.go
    - store: retry on 502 http response as well
    - tests: increase snap-service kill-timeout
    - store,osutil: use new osutil.ExecutableExists(exe) check to only
      use deltas if xdelta3 is present
    - cmd: fix autogen.sh on fedora
    - overlord/devicemgr: fix test: setup account-key before using the
      key for signing
    - cmd: add /usr/local/* to PATH
    - cmd: add sc_string_append
    - asserts: support for correctly suggesting format 2 for snap-
      declaration
    - interfaces: port mount backend to new APIs, unify content of per
      app/hook profiles
    - overlord/devicestate: implement policy about gadget and kernel
      matching the model
    - interfaces: allow sched_setscheduler again by default
    - debian: update breaks/replaces for snap-confine->snapd
    - debian: move the snap-confine packaging into snapd
    - 14.04/integrationtests: rely on upstart to restart ssh.
    - store: enable download deltas on classic by default
    - spread: add unit suite
    - snapctl: add config in client to disable auth and use it in
      snapctl
    - overlord/ifacestate: register all security backends with the
      repository
    - overlord,tests: have enable/disable affect security profiles
    - tests: install ubuntu-core from the same channel as core
    - overlord: move configstate.Transaction into config package
    - seccomp-support.c: add PF_* domains which can be used instead of
      AF_*
    - store: always log retry summary when SNAPD_DEBUG is set
    - tests: parameterize kernel snap channel
    - snapenv: do not append ":" to the SNAP_LIBRARY_PATH
    - interfaces/builtin: refine the content interface rules using $SLOT
    - asserts,interfaces/policy: add support for
      $SLOT()/$PLUG()/$MISSING in *-attributes constraintsThis adds
      support for $SLOT(arg), $PLUG(arg) and $MISSING attribute
      constraints in plugs and slots rules in snap-declarations:
    - cmd/snap-confine: add snap-confine command line parser module
    - tests: remove (some) garbage files found by restore cleanup
      analysis
    - cmd: fix issues uncovered by valgrind
    - tests: fix typo in systems name
    - cmd: collect string utilities in one module, add missing tests
    - cmd: rename mountinfo to sc_mountinfo
    - tests: allow to install snapd debs from a ppa instead of building
      them
    - spread: remove state tar on project restore

 -- Michael Vogt <michael.vogt@ubuntu.com>  Fri, 17 Feb 2017 12:21:42 +0100

snapd (2.22.7) xenial; urgency=medium

  * New upstream release:
    - errtracker,overlord/snapstate: more info in errtracker reports
    - interfaces/apparmor: compensate for kernel behavior change

 -- Michael Vogt <michael.vogt@ubuntu.com>  Fri, 24 Feb 2017 19:24:11 +0100

snapd (2.22.6) xenial; urgency=medium

  * New upstream release, LP: #1667105
    - overlord/ifacestate: don't fail if affected snap is gone
    - revert #2910: osutil: add package for reading Build-ID (#2918)
    - errtracker: include the build-id of host and core snapd (#2912)
    - errtracker: include the number of ubuntu-core -> core retries
      (#2915)
    - snapstate: retry ubuntu-core -> core transition every 6h (#2914)
    - osutil: add package for reading Build-ID (#2910)
    - errtracker: include kernel version in error reports (#2905)
    - release: return "unknown" if uname fails
    - many: rebased uname branch for 2.22
    - errtracker: include snapd version in err reports
    - overlord/ifacestate: don't unconditionally retry stuff (#2906)
    - snapstate: fix incorrect cut of the timestamps for the error
      reports (#2908)
    - tests: update listing test for latest core snap version update

 -- Zygmunt Krynicki <zygmunt.krynicki@canonical.com>  Wed, 22 Feb 2017 23:34:23 +0100

snapd (2.22.5) xenial; urgency=medium

  * Fix FTBFS due to machine-id file

 -- Zygmunt Krynicki <zygmunt.krynicki@canonical.com>  Tue, 21 Feb 2017 09:43:42 +0100

snapd (2.22.4) xenial; urgency=medium

  * New bugfix release:
    - errtracker: add support for error reporting via daisy.ubuntu.com
    - snapstate: allow for 6 retries for the core transition
    - httputils: ensure User-Agent works across redirects

 -- Michael Vogt <michael.vogt@ubuntu.com>  Tue, 21 Feb 2017 09:07:10 +0100

snapd (2.22.3) xenial; urgency=medium

  * New bugfix release, LP: #1665729:
    - Limit the number of retries for the ubuntu-core -> core
      transition to fix possible store overload.

 -- Michael Vogt <michael.vogt@ubuntu.com>  Fri, 17 Feb 2017 18:58:34 +0100

snapd (2.22.2) xenial; urgency=medium

  * New upstream release, LP: #1659522
    - cherry pick fix for sched_setscheduler regression
      (LP: #1661265)

 -- Michael Vogt <michael.vogt@ubuntu.com>  Thu, 02 Feb 2017 17:13:51 +0100

snapd (2.22.1) xenial; urgency=medium

  * New upstream release, LP: #1659522
    - cherry pick fix for snapctl auth.json handling

 -- Michael Vogt <michael.vogt@ubuntu.com>  Wed, 01 Feb 2017 17:09:31 +0100

snapd (2.22) xenial; urgency=medium

  * New upstream release, LP: #1659522
    - many: make ubuntu-core-launcher mostly go
    - interfaces/builtin: add account-control interface
    - interfaces/builtin: add missing syscalls to core-support needed
      for systemctl
    - interfaces/builtin: rework core-support to only allow full access
      to systemctl
    - debian/tests: drop stale autopkgtest dependencies.
    - tests: make the debugging of c-unit-tests more useful
    - store: retry auth-related requests
    - tests: integration test for system reload
    - snap: be more helpful in the `snap install <already-installed>`
      error message
    - tests: set SNAPPY_USE_STAGING_STORE in su call
    - tests: use test snap
    - spread: set SNAPD_DEBUG=1 in the core snap as well
    - tests: add extra debugging to security-setuid-root test
    - cmd,snap,wrappers: systemd reload command support
    - interfaces: builtin: mir: Allow recv and send
    - overlord/ifacestate: use ParseConnRef
    - overlord/snapstate,overlord/ifacestate: add automatic ubuntu-core
      -> core transition
    - debian: remove aliases as well in snapd.postrm
    - many: change interfaces.ParseID to return value
    - interfaces/opengl: allow access to the nvidia abstract socket
    - overlord, daemon: flag failures feature fancy forms.
    - many: add --classic support to try and revert, and make missing
      these things a little harder
    - interfaces: allow reading non-PCI-attached usb devices via raw-usb
    - many: rename snap-alter-ns to snap-update-ns
    - interfaces/builtin: add core-support
    - store: increase the retry.LimitTime()
    - debian: move the packaging out into package/$id-$version_id
    - overlord/stapstate: don't use unkeyed fields
    - many: add stub implementation of snap-alter-ns
    - asserts: improve error message when key is not valid at the given
      time
    - snapstate, ifacestate: add snapstate.CheckChangeConflict() to
      ifacestate.{Connect,Disconnect}
    - debian: remove trusty specific bits
    - docs: Add a note about building snapd.
    - interfaces: miscellaneous updates for default and network-control
    - daemon: bubble out store.ErrSnapNotFound in the findOne codepath
    - store: add retry logging into download as well
    - snap: show price in `snap info`
    - cmd: add fault injection support code
    - interfaces: network-manager: allow rw access to /etc/netplan
    - debian: move systemd files out of ./debian and into ./data/systemd
    - asserts: implement SuggestFormat to help avoid specifying the
      wrong format iteration for an assertion
    - many: detect potentially insecure use of snap-confine
    - interfaces: allow querying added security backends
    - cmd: ensure that all .c files have a -test.c file
    - asserts: don't use 'context' for the path of attributes, want to
      reuse the concept for something else
    - interfaces: abbreviate ConnRef construction
    - tests: ensure systemd override directory is available before using
      it
    - cmd: more build system cleanups and a small fix
    - tests: increase retries for service up
    - cmd: move seccomp cleanup function to seccomp-support
    - many: auto-connect plugs and slots symmetrically
    - overlord: use a ticker for the pruning
    - interfaces/builtin: add uhid interface
    - cmd/snap-confine: add shutdown helper
    - tests: fix path used when debugging
    - cmd: switch to non-recursive make
    - overlord/ifacestate: setup security of snaps affected by auto-
      connection
    - spread: refresh apt cache before first install
    - overlord: allow max 500 changes in "ready" state to avoid growing
      changes for 24h
    - snap: add {Plug,Slot}Info.SecurityTags
    - cmd: move snap-discard-ns to dedicated directory
    - tests: skip i18n test when no "snappy.mo" file is available
    - interfaces,overlord/ifacestate: small refactor around reference
      methods
    - tests: remove the snapd dirs last (should fix random test errors)
    - interfaces: mm: permissions for protocol proxies
    - interfaces/builtin: add evolution interfaces
    - many: extract the logging http client and user-agent handling for
      use in devicestate
    - interfaces: unity8-download-manager is the chosen name for this
      interface.
    - tests: add "quiet" wrapper function that only prints output on
      failure
    - tests: fix failing snapd-reexec test
    - docs: simplify HACKING.md that snapd itself supports setting up
      the sockets
    - overlord: flag required-snaps from model as required and prevent
      removing them
    - spread: exclude .o and .a files
    - tests: parameterize remote store
    - cmd: fix hardcoded paths to rst2man and support rst2man.py
    - tests: improve debug output when reexec is used
    - tests: disable ipv6 before unpacking delta
    - interfaces: add new interface API
    - tests: change TRUST_TEST_KEYS to be controlled from the host
    - spread: add boilerplate for Linode delta uploads
    - wrappers: add support for the X-Ayatana-Desktop-Shortcuts=
      extension
    - partition: add support for native grubenv read/write and use it
    - tests: add test ensuring manual pages are shipped

 -- Michael Vogt <michael.vogt@ubuntu.com>  Fri, 27 Jan 2017 23:18:57 +0100

snapd (2.21) xenial; urgency=medium

  * New upstream release, LP: #1656382
    - daemon: re-enable reexec
    - interfaces: allow reading installed files from previous revisions
      by default
    - daemon: make activation optional
    - tests: run all snap-confine tests in c-unit-tests task
    - many: fix abbreviated forms of disconnect
    - tests: switch more tests to MATCH
    - store: export userAgent. daemon: print store.UserAgent() on
      startup.
    - tests: test classic confinement `snap list` and  `snap info`
      output
    - debian: skip snap-confine unit tests on nocheck
    - overlord/snapstate: share code between Update and UpdateMany, so
      that it deals with auto-aliases correctly
    - interfaces: upower-observe: refactor to allow snaps to provide a
      slot
    - tests: add end-to-end store test for classic confinement
    - overlord,overlord/snapstate: have UpdateMany retire/enable auto-
      aliases even without new revision
    - interfaces/browser-support: add @{PROC}/@{pid}/fd/[0-9] w and misc
      /run/udev
    - interfaces/builtin: add physical-memory-* and io-ports-control
    - interfaces: allow getsockopt by default since it is so commonly
      used
    - cmd/snap, daemon, overlord/snapstate: tests and fixes for "snap
      refresh" of a classic snap
    - interfaces: allow read/write access of real-time clock with time-
      control interface
    - store: request no CDN via a header using SNAPPY_STORE_NO_CDN
      envvar
    - snap: add information about tracking channel (not just actual
      channel)
    - interfaces: use fewer dot imports
    - overlord/snapstate: remove restrictions on ResetAliases
    - overlord, store: move confinement filtering to the overlord (from
      The Store)
    - many: move interface test helpers to ifacetest package
    - many: implement 'snap aliases'
    - vet: fix for unkeyed fields error on aliases_test.go
    - interfaces: miscellaneous policy updates for network-control,
      unity7, pulseaudio, default and home
    - tests: test for auto-aliases
    - interface hooks: connect plug slot hooks (step 2)
    - cmd/snap: fix internal naming in snap connect
    - snap: use "size" as the json tag in snap.ChannelSnapInfo
    - tests: restore the missing initialization of iface manager causing
      race
    - snap: fix missing sizes in `snap info <remote-snap>`
    - tests: improve cleanup for c-unit-tests
    - cmd/snap-confine: build non-installed libsnap-confine-private.a
    - cmd/snap-confine: small tweaks to seccomp support code
    - interfaces/docker-support: allow /run/shm/aufs.xeno for 14.04
    - many: obtain installed snaps developer/publisher username through
      assertions
    - store: setting of fields for details endpoint
    - cmd/snap-confine: check for rst2man on configure
    - snap: show `snap --help` output when just running `snap`
    - interface/builtin: drop the obsolete checks in udisks2
      SanitizeSlot
    - cmd/snap: remove currency switch following UX review
    - spread: find top-level directory before running generate-
      packaging-dir
    - interface hooks: prepare plug slot hooks (step 1)
    - i18n: use github.com/mvo5/gettext.go (pure go) for i18n to avoid
      cgo
    - many: put a marker in the User-Agent sent by snapd/snap when under
      testingThe User-Agent will look like:
    - tests: fix -reuse and -resend when govendor is missing
    - snap: provide friendlier `snap find` message when no snaps are
      found
    - tests: fix mkversions.sh failure on zesty
    - spread: install build-essential unconditionally
    - spread: improve qemu ubuntu-14.04-{32,64} support
    - overlord/snapstate,daemon: implement GET /v2/aliases handling
    - store: retry user info request
    - tests: port more snap-confine regression tests
    - tests: cancel the scheduled reboot on ubuntu-core-upgrade-no-gc
      and restore state
    - tests: debug zesty autopkgtest failures
    - overlord/snapstate: use keyed fields on literals
    - tests: use MATCH in install-remove-multi
    - tests: increase wait time for service to be up
    - tests: make debug-each succeed if DENIED doesn't match
    - tests: skip packaging dir generation for non-git based autopkgtest
      runs
    - tests: port refresh-all-undo to MATCH
    - tests: improve snap connect test
    - tests: port additional snap-confine regression tests
    - tests: show --version when it matches unknown
    - tests: optionally use apt proxy for qemu
    - tests: add hello-classic test
    - many: behave more consistently when pointed to staging and
      possibly the fake store
    - overlord/ifacestate: remove stale comments
    - interfaces/apparmor: ignore snippets in classic confinement
    - tests: port first regression test from snap-confine
    - cmd/snap-confine: disable old tests

 -- Michael Vogt <michael.vogt@ubuntu.com>  Fri, 13 Jan 2017 19:39:51 +0100

snapd (2.20.1) xenial; urgency=medium

  * New upstream release, LP: #1648520
    - tests: enable the ppc64el tests again
    - tests: add classic confinement test
    - tests: run snap confine tests in debian/rules already

 -- Michael Vogt <michael.vogt@ubuntu.com>  Mon, 19 Dec 2016 11:53:29 +0100

snapd (2.20) xenial; urgency=medium

  * New upstream release, LP: #1648520
    - many: implement  "snap alias --reset" using snapstate.ResetAliases
    - debian: use a packaging branch for 14.04
    - store: retry downloads on io.Copy errors and sha3 checksum errors
    - snap: show apps in `snap info`
    - store: send an explicit X-Ubuntu-Classic header to the store
    - overlord/snapstate: implement snapstate.ResetAliases
    - interfaces/builtin: add dbus interface
    - tests: fix tests on 17.04
    - store: use mocked retry strategy to make store tests faster
    - overlord: apply auto-aliases information from the snap-declaration
      on install or refresh
    - many: prepare landing on trusty
    - many: implement snap unalias using snapstate.Unalias
    - overlord/snapstate: fixing the placement/grouping of some
      functions
    - interfaces: support network namespaces via 'ip netns' in network-
      control
    - interfaces/builtin: fix pulseaudio apparmor rules
    - interfaces/builtin: add iio interface
    - tests: update custom core snap with the freshly build snap-confine
    - interfaces: use sysd.{Disable,Stop} instead of sysd.DisableNow()
    - overlord,overlord/snapstate: implement snapstate.Unalias by
      generalizing the "alias" task
    - interfaces: misc openstack snap enablement
    - cmd/snap: mock terminal.ReadPassword instead of using /dev/ptmx
    - notifications, daemon: kill the unsupported events endpoint
    - client: only allow Dangerous option in InstallPath
    - overlord/ifacestate: no interface checks if no snap id
    - many: implement alias command
    - snap: tweak snap install output as designed by Mark
    - debian: fix Pre-Depends on dpkg
    - tests: check if snap-confine --version is unknown
    - cmd/snap-confine: allow content interface mounts
    - tests: remove ppa:snappy-dev/image again
    - interfaces/apparmor: allow access to core snap
    - tests: remove snap-confine/ubuntu-core-launcher after the tests
    - overlord,overlord/snapstate: implement snapstate.Alias
    - cmd/snap: reject "snap disconnect foo"
    - debian: add split ubuntu-core-launcher and snap-confine packages
    - cmd: fix mkversion.sh and add regression test
    - overlord/snapstate: setup/remove aliases as we link/unlink snaps
    - cmd/snap,tests: alias support in snap run
    - snap/snapenv: don't obscure HOME if snap uses classic confinement
    - store: decode response.Body json inside retry loops
    - cmd/snap-confine: fix compilation on platforms with gcc < 4.9.0
    - vendor: update tomb package fixing context support

 -- Michael Vogt <michael.vogt@ubuntu.com>  Thu, 15 Dec 2016 22:07:08 +0100

snapd (2.19) xenial; urgency=medium

  * New upstream release, LP: #1648520
    - cmd/snap-confine: disable support for XDG_RUNTIME_DIR
    - cmd/snap-confine/tests: fix stale path after move to snapd
    - cmd/snap-confine: don't use __attribute__((nonull))
    - snap: add description to `snap info`
    - snap: show last refresh time
    - store: switch default delta format from xdelta to xdelta3
    - interfaces: fix system-observe interface to work with ps_mem
    - debian: add missing ca-certificates dependency
    - cmd/snap-confine: add support for classic confinement
    - snapstate/backend: add backend methods to manage aliases
    - tests: re-enable snap-confine unit tests via spread
    - many: merge snap-confine into snapd
    - many: add support for classic confinement
    - snap: abort install with ctrl+c
    - cmd/snap: change terms accept URL following UX review
    - interfaces/apparmor: use distinct apparmor template for classic
    - snap: add snap size to `snap info`
    - interfaces: add unconfined access to modem-manager
    - snap: support for parsing and exposing on snap.Info aliases
    - debian: disable autopkgtests on ppc64el
    - snap: disable support for socket activation
    - tests: fix incorrect restore of the current symlink
    - asserts: introduce auto-aliases header in snap-declaration
    - interfaces/seccomp: add support for classic confinement
    - tests: do not use external snaps
    - daemon: close the dup()ed file descriptor to not leak it
    - overlord, daemon, progress: enable building snapd without CGO
    - daemon, store: let snap info find things in any channel
    - store: retry tweaks and logging
    - snap: Improve `snap --help` output as designed by Mark
    - interfaces/builtin: fix incorrect udev rule in i2c
    - overlord: increase test timeout and improve failure message
    - snap: remove unused experimental command
    - debian: remove unneeded conflict against the "snappy" package
    - daemon, strutil: move daemon.quotedNames to strutil.Quoted
    - docs: document SNAP_DEBUG_HTTP in HACKING.md
    - cmd/snap: have some completers
    - snap: support "daemon: notify" in snap.yaml
    - snap: fix try command when daemon linie is added
    - interfaces: apparmor support for classic confinement
    - debian/rules: build with -buildoptions=pie
    - tests: include /boot in saved state (including bootenv and any
      kernels)
    - daemon: ensure `snap try` installs core if it's missing
    - tests: save/restore /snap/core/current symlink
    - tests: decrease the number of expected featured apps
    - tests: add set -e to the prepare ssh script
    - cmd/snap: add tests for section completion; fix bugs.
    - cmd/snap: document 'snap list --all'

 -- Michael Vogt <michael.vogt@ubuntu.com>  Thu, 08 Dec 2016 16:16:04 +0100

snapd (2.18.1) xenial; urgency=medium

  * New upstream release, LP: #1644625
    - daemon: fix crash when `snap refresh` contains a single update
    - fix unhandled error from io.Copy() in download()
    - interfaces/builtin: fix incorrect udev rule in i2c

 -- Michael Vogt <michael.vogt@ubuntu.com>  Mon, 05 Dec 2016 15:04:13 +0100

snapd (2.18) xenial; urgency=medium

  * New upstream release, LP: #1644625
    - store: retry on io.EOF
    - tests: skip pty tests on ppc64el and powerpc
    - client, cmd/snap: introducing "snap info"
    - snap: do exit 0 on install/remove if that snap is already
      installed or already removed
    - snap: add `snap watch <change-id>` to attach to a running change
    - store: retry downloads using retry loop
    - snap: try doesn't require snap-dir when run in snap's directory
    - daemon: show what will change in the "refresh-all" changes
    - tests: disable autorefresh for the external backend
    - snap: add `snap list -a` to show all snaps (even inactive ones)
    - many: unify boolean env var handling
    - overlord/ifacestate: don't setup jailmode snaps with devmode
      confinement
    - snapstate: do not garbage collect the snaps used by the bootenv
    - debian: drop hard xdelta dependency for now
    - snap: make `snap login` ask for email if not given as argument
    - osutil: fix build on armhf (arm in go-arch) and powerpc (ppc in
      go-arch)
    - many: rename DevmodeConfinement to DevModeConfinement
    - store: resp.Body.Close() missing in ReadyToBuy
    - many: use ConfinementOptions instead of ConfinementType
    - snap, daemon, store: fake the channel map in the REST API
    - misc: run github.com/gordonklaus/ineffassign as part of the static
      checks
    - docs: add goreportcard badge and remove coveralls badge
    - tests: force gofmt -s in static checks
    - many: run gofmt -s -w on all the code
    - store: DRY actual retry code
    - many: fix various errors uncovered by goreportcard.com
    - interfaces/builtin: allow additional shared memory for webkit
    - many: some more missing snapState->snapst
    - asserts: introduce an optional freeform display-name for model
    - interfaces/builtin: rename usb-raw to raw-usb
    - progress: init pbar with correct total value
    - daemon/api.go: add quotedNames() helper
    - interfaces: add ConfinementOptions type
    - tests: add a test about the extra bits that prepare-device can
      specify for device registration
    - tests: check that gpio device nodes are exported after reboot
    - tests: parameterize core channel with env var for classic too
    - many: rename variable "ss" to "snapsup" or "snapst" or "st"
      (depending on context)
    - tests: do not use external snaps in spread
    - store: retry buy request
    - store: retry store.Find
    - store: retry assertion store call
    - store: retry call for snap details
    - many: use snap.ConfinementType rather than bool devmode
    - daemon: if a bad snap is posted it is not an internal error but a
      bad request
    - client: add "Snap.Screenshots" to the client API
    - interfaces: update base declaration documentation and policy for
      on-classic and snap-type
    - store: check payment method before TOS for a better UX
    - interfaces: allow sched_setaffinity in process-control
    - tests: parameterize core channel with env var
    - tests: ensure that the XDG_ env contains at least XDG_RUNTIME_DIR
    - interfaces: fcitx also listens on the session bus for Qt apps
    - store: retry ListRefresh
    - snap: use "Password of <email>:" in the `snap login`
    - many: reshuffle how we load/inject tests keys so image doesn't
      need assertstate anymore
    - store: use range requests if we have a local file already
    - dirs,interfaces,overlord,snap,snapenv,test: export per-snap
      XDG_RUNTIME_DIR per user
    - osutil: make RealUser only look at SUDO_USER when uid==0
    - tests: do not use the ppa:snappy-dev/image in the tests
    - store: retry readyToBuy request
    - tests: increase `expect` timeouts
    - static tests: add spell check
    - tests: add debug to all flaky expect tests
    - systemd: correct the mount arguments when mounting with squashfuse
    - interfaces: add avahi-observe
    - store: bring delta downloads back
    - interfaces: add alsa
    - interfaces/builtin: fix a broken test that snuck into master
    - osutil: add chattr funcs
    - image: init "snap_mode" on image creation time to avoid ugly
      messages
    - tests: test-snapd-fuse-consumer needs python-fuse as a build-
      package
    - interfaces/builtin: add i2c interface
    - interfaces: add ofono interface
    - tests: do not use hello-world in our tests
    - snap: add support for classic confinement
    - interfaces: remove LegacyAutoConnect() from the interfaces
    - interfaces: miscellaneous policy updates
    - tests: run autopkgtests in the autopkgtest.ubuntu.com
      infrastructure
    - Implement lxd-client interface exposing the lxd snap
    - asserts: validate optional account username
    - many: remove unnecessary snap name parameter from buying endpoint
    - tests: do not hardcode the size of /dev/ram0
    - tests: add test that ensures the right content for /etc/os-release
    - spread tests: fix snap mode check
    - docs: fix path for source files location in HACKING.md
    - interfaces/builtin/mir: allow slot to make recvfrom syscalls
    - store: sections/featured snaps store support

 -- Michael Vogt <michael.vogt@ubuntu.com>  Thu, 24 Nov 2016 19:43:08 +0100

snapd (2.17.1) xenial; urgency=medium

  * New upstream release, LP: #1637215:
    - release: os-release on core has changed
    - tests: /dev/ptmx does not work on powerpc, skip here
    - docs: moved to github.com/snapcore/snapd/wiki (#2258)
    - debian: golang is not installable on powerpc, use golang-any

 -- Michael Vogt <michael.vogt@ubuntu.com>  Fri, 04 Nov 2016 18:13:10 +0200

snapd (2.17) xenial; urgency=medium

  * New upstream release, LP: #1637215:
    - overlord/ifacestate: add unit tests for undo of setup-snap-
      security (#2243)
    - daemon,overlord,snap,tests: download to .partial in final dir
      (#2237)
    - overlord/state: marshaling tests for lanes (#2245)
    - overlord/state: introduce state lanes (#2241)
    - overlord/snapstate: fix revert+refresh (#2224)
    - interfaces/sytemd: enable/disable generated service units (#2229)
    - many: fix incorrect security files generation on undo
    - overlord/snapstate: add dynamic snapdX.Y assumes (#2227)
    - interfaces: network-manager: give slot full read-write access to
      /run/NetworkManager
    - docs: update the name of the command for the cross-build
    - overlord/snapstate: fix missing argument to Noticef
    - snapstate: ensure gadget/core/kernel can not be disabled (#2218)
    - asserts: limit to 1y only if len(models) == 0 (#2219)
    - debian: only install share/locale if available (missing on
      powerpc)
    - overlrod/snapstate: fix revert followed by refresh to old-current
      (#2214)
    - interfaces/builtin: network-manager and bluez can change hostname
      (#2204)
    - snap: switch the auto-import dir to /run/snapd/auto-import
    - docs: less details about cloud.cfg as requested in trello (#2206)
    - spread.yaml: Ensure ubuntu user has passwordless sudo for
      autopkgtests (#2201)
    - interfaces/builtin: add dcdbas-control interface
    - boot: do not set boot to try mode if the revision is unchanged
    - interfaces: add shutdown interface (#2162)
    - interfaces: add system-power-control interface
    - many: use the new systemd backend for configuring GPIOs
    - overlord/ifacestate: setup security for slots before plugs
    - snap: spool assertion candidates if snapd is not up yet
    - store,daemon,overlord: download things to a partials dir
    - asserts,daemon: implement system-user-authority header/concept
    - interfaces/builtin: home base declaration rule using on-classic
      for its policy
    - interfaces/builtin: finish decl based checks
    - asserts: bump snap-declaration to allow signing with new-style
      plugs and slots
    - overlord: checks for kernel installation/refresh based on model
      assertion and previous kernel
    - tests/lib/fakestore: fix logic to distinguish assertion not found
      errors
    - client: add a few explicit error types (around the request cycle)
    - tests/lib/fakestore/cmd/fakestore: make it log, and fix a typo
    - overlord/snapstate: two bugs for one
    - snappy: disable auto-import of assertions on classic (#2122)
    - overlord/snapstate: move trash cleanup to a cleanup handler
      (#2173)
    - daemon: make create-user --known fail on classic without --force-
      managed (#2123)
    - asserts,interfaces/policy: implement on-classic plug/slot
      constraints
    - overlord: check that the first installed gadget matches the model
      assertion
    - tests: use the snapd-control-consumer snap from the store
    - cmd/snap: make snap run not talk to snapd for finding the revision
    - snap/squashfs: try to hard link instead of copying. Also, switch
      to osutil.CopyFile for cp invocation.
    - store: send supported max-format when retrieving assertions
    - snapstate, devicestate: do not remove seed
    - boot,image,overlord,partition: read/write boot variables in single
      operation
    - tests: reenable ubuntu-core tests on qemu
    - asserts,interfaces/policy: allow OR-ing of subrule constraints in
      plug/slot rules
    - many: move from flags as ints to flags as structs-of-bools (#2156)
    - many: add supports for keeping and finding assertions with
      different format iterations
    - snap: stop using ubuntu-core-launcher, use snap-confine
    - many: introduce an assertion format iteration concept, refuse to
      add unsupported assertion
    - interfaces: tweak wording and comment
    - spread.yaml: dump apparmor denials on spread failure
    - tests: unflake ubuntu-core-reboot (#2150)
    - cmd/snap: tweak unknown command error message (#2139)
    - client,daemon,cmd: add payment-declined error kind (#2107)
    - cmd/snap: update remove command help (#2145)
    - many: removed frameworks target and fixed service files (#2138)
    - asserts,snap: validate attributes to a JSON-compatible type subset
      (#2140)
    - asserts: remove unused serial-proof type
    - tests: skip auto-import tests on systems without test keys (#2142)
    - overlord/devicestate: don't spam the debug log on classic (#2141)
    - cmd/snap: simplify auto-import mountinfo parsing (#2135)
    - tests: run ubuntu-core upgrades on isolated machine (#2137)
    - overlord/devicestate: recover seeding from old external approach
      (#2134)
    - overlord: merge overlord/boot pkg into overlord/devicestate
      (#2118)
    - daemon: add postCreateUserSuite test suite (#2124)
    - tests: abort tests if an update process is scheduled (#2119)
    - snapstate: avoid reboots if nothing in the boot setup has changed
      (#2117)
    - cmd/snap: do not auto-import from loop or non-dev devices (#2121)
    - tests: add spread test for `snap auto-import` (#2126)
    - tests: add test for auto-mount assertion import (#2127)
    - osutil: add missing unit tests for IsMounted (#2133)
    - tests: check for failure creating user on managed ubuntu-core
      systems (#2096)
    - snap: ignore /dev/loop addings from udev (#2111)
    - tests: remove snapd.boot-ok reference (#2109)
    - tests: enable tests related to the home interface in all-snaps
      (#2106)
    - snapstate: only import defaults from gadget on install (#2105)
    - many: move firstboot code into the snapd daemon (#2033)
    - store: send correct JSON type of string for expected payment
      amount (#2103)
    - cmd/snap: rename is-managed to managed and tune (#2102)
    - interfaces,overlord/ifacestate: initial cleaning up of no arg
      AutoConnect related bits (#2090)
    - client, cmd: prompt for password when buying (#2086)
    - snapstate: fix hanging `snap remove` if snap is no longer mounted
    - image: support gadget specific cloud.conf file (#2101)
    - cmd/snap,ctlcmd: fix behavior of snap(ctl) get (#2093)
    - store: local users download from the anonymous url (#2100)
    - docs/hooks.md: fix typos (#2099)
    - many: check installation of slots and plugs against declarations
    - docs: fix missing "=" in the systemd-active docs
    - store: do not set store auth for local users (#2092)
    - interfaces,overlord/ifacestate: use declaration-based checking for
      auto-connect (#2071)
    - overlord, daemon, snap: support gadget config defaults (#2082)The
      main semantic changes are:
    - tests: fix snap-disconnect tests after core rename (#2088)
    - client,daemon,overlord,cmd: add /v2/users and create-user on auto-
      import (#2074)
    - many: abbreviated forms of disconnect (#2066)
    - asserts: require lowercase model until insensitive matching is
      ready (#2076)
    - cmd/snap: add version command, same as --version (#2075)
    - all: use "core" by default but allow "ubuntu-core" still (#2070)
    - overlord/devicestate, docs/hooks.md: nest prepare-device
      configuration options
    - daemon: fix login API to return local macaroons (#2078)
    - daemon: do not hardcode UID in userLookup (#2080)
    - client, cmd: connect fixes (#2026)
    - many: preparations for switching most of autoconnect to use the
      declarationsfor now:
    - overlord/auth: update CheckMacaroon to verify local snapd
      macaroons (#2069)
    - cmd/snap: trivial auto-import and download tweaks (#2067)
    - interfaces: add repo.ResolveConnect that handles name resolution
    - interfaces/policy: introduce InstallCandidate and its checks
    - interfaces/policy,overlord: check connection requests against the
      declarations in ifacestate
    - many: setup snapd macaroon for local users (#2051)Next step: do
      snapd macaroons verification.
    - interfaces/policy: implement snap-id/publisher-id checks
    - many: change Connect to take ConnRef instead of strings (#2060)
    - snap: auto mount block devices and import assertions (#2047)
    - daemon: add `snap create-user --force-managed` support (#2041)
    - docs: remove references to removed buying features (#2057)
    - interfaces,docs: allow sharing SNAP{,_DATA,_COMMON} via content
      iface (#2063)
    - interfaces: add Plug/Slot/Connection reference helpers (#2056)
    - client,daemon,cmd/snap: improve create-user APIs (#2054)
    - many: introduce snap refresh --ignore-validation <snap> to
      override refresh validation (#2052)
    - daemon: add support for `snap create-user --known` (#2040)
    - interfaces/policy: start of interface policy checking code based
      on declarations (#2050)
    - overlord/configstate: support nested configuration (#2039)
    - asserts,interfaces/builtin,overlord/assertstate: introduce base-
      declaration (#2037)
    - interfaces: builtin: Allow writing DHCP lease files to
      /run/NetworkManager/dhcp (#2049)
    - many: remove all traces of the /v2/buy/methods endpoint (#2045)
    - tests: add external spread backend (#1918)
    - asserts: parse the slot rules in snap-declarations (#2035)
    - interfaces: allow read of /etc/ld.so.preload by default for armhf
      on series 16 (#2048)
    - store: change purchase to order and store clean up first pass
      (#2043)
    - daemon, store: switch to new store APIs in snapd (#2036)
    - many: add email to UserState (#2038)
    - asserts: support parsing the plugs stanza i.e. plug rules in snap-
      declarations (#2027)
    - store: apply deltas if explicitly enabled (#2031)
    - tests: fix create-key/snap-sign test isolation (#2032)
    - snap/implicit: don't restrict the camera iface to classic (#2025)
    - client, cmd: change buy command to match UX document (#2011)
    - coreconfig: nuke it. Also, ignore po/snappy.pot. (#2030)
    - store: download deltas if explicitly enabled (#2017)
    - many: allow use of the system user assertion with create-user
      (#1990)
    - asserts,overlord,snap: add prepare-device hook for device
      registration (#2005)
    - debian: adjust packaging for trusty/deputy systemd (#2003)
    - asserts: introduce AttributeConstraints (#2015)
    - interface/builtin: access system bus on screen-inhibit-control
    - tests: add firewall-control interface test (#2009)
    - snapstate: pass errors from ListRefresh in updateInfo (#2018)
    - README: add links to IRC, mailing list and social media (#2022)
    - docs: add `configure` hook to hooks list (#2024)LP: #1596629
    - cmd/snap,configstate: rename apply-config variables to configure.
      (#2023)
    - store: retry download on 500 (#2019)
    - interfaces/builtin: support time and date settings via
      'org.freedesktop.timedate1 (#1832)

 -- Michael Vogt <michael.vogt@ubuntu.com>  Wed, 02 Nov 2016 01:17:36 +0200

snapd (2.16) xenial; urgency=medium

  * New upstream release, LP: #1628425
    - overlord/state: prune old empty changes
    - interfaces: ppp: load needed kernel module (#2007)
    - interfaces/builtin: add missing rule to allow run-parts to
      execute all resolvconf scripts
    - many: rename apply-config hook to configure
    - tests: use new spread `debug` feature
    - many: finish `snap set` API.
    - overlord: fix and simplify configstate.Transaction
    - assertions: add system-user assertion
    - snap: add `snap known --remote`
    - tests: replace systemd-run with on-the-fly generation of units.
    - overlord/boot: switch to using assertstate.Batch
    - snap, daemon, store: pass through screenshots from store
    - image: add meta/gadget.yaml infrastructure
    - tests: add test benchmark script
    - daemon: add the actual ssh keys that got added to the create-user
      response
    - daemon: add REST API behind `snap get`
    - debian: re-add golang-github-gosexy-gettext-dev
    - tests: added install_local function
    - interfaces/builtin: fix resolvconf permissions for network-manager
      interface
    - tests: use apt as compatible with trusty
    - many: discard preserved namespace after removing snap
    - daemon, overlord, store: add ReadyToBuy API to snapd
    - many: add support for installing/removing multiple snaps
    - progress: use New64 and fix output newline
    - interfaces/builtin: allow network-manager to access netplan conf
      files
    - tests: build once and install test snap from cache
    - overlord/state: introduce cleanup support
    - snap: move/clarify Info.Broken
    - ctlcmd: add snapctl get.
    - overlord,store: clean up serial-proof plumbing code
    - interfaces/builtin: add network-setup-observe interface
    - daemon,overlord/assertstate: support streams of assertions with
      snap ack
    - snapd: kmod backend
    - tests: ensure HOME is also set correctly
    - configstate,hookstate: add snapctl set
    - tests: disable broken create-key test
    - interfaces: adjust bluetooth-control to allow getsockopt (LP:
      #1613572)
    - tests: add a test for core about device initialization and device
      registration and auth
    - many: show snap name before the download progress bar
    - interfaces/builtin: add rcvfrom for client connected plugs to mir
      interface
    - asserts: support for maps in assertions
    - tests: increase timeout for key generation in create-key test
    - many: validate refreshes against validation assertions by gating
      snaps
    - interfaces/apparmor: allow 'm' in default policy for snap-exec
    - many: avoid snap.InfoFromSnapYaml in tests
    - interfaces/builtin: allow /dev/net/tun with network-control
    - tests: add spread test for snap create-key/snap sign
    - tests: add missing quotes in security-device-cgroups/task.yaml
    - interfaces: drop ErrUnknownSecurity
    - store: add "ready to buy" method
    - snap/snapenv, tests: use root's data dirs when running via sudo
    - interfaces/builtin: add initial docker interface
    - snap: remove extra newline after progress is done
    - docs: fix formating of HACKING.md "Testing snapd"
    - store : add requestOptions.ExtraHeaders so that individual
      requests can customise headers.
    - many: use unique plug/slot names in tests
    - tests: add tests for the classic dimension
    - many: add vendoring of dependencies by default
    - tests: use in-tree snap{ctl,-exec} for all tests
    - many: support snapctl -h
    - tests: adjust regex after changes in stat output
    - store,snap: initial support for delta downloads
    - interfaces/builtin: add run/udev/data paths to mir interface
    - snap: lessen annoyance of implicit interface tests
    - tests: ensure http{,s}_proxy is defined inside the fake-store
    - interfaces: allow xdg-open in unity7, unity7 cleanups
    - daemon,store: move store login user logic to store
    - tests: replace realpath with readlink -f for trusty support.
    - tests: add https_proxy into environment as well
    - interfaces/builtin: allow mmaping pulseaudio buffers

 -- Michael Vogt <michael.vogt@ubuntu.com>  Wed, 28 Sep 2016 11:09:27 +0200

snapd (2.15.2ubuntu1) xenial; urgency=medium

  * New upstream release, LP: #1623579
    - snap/snapenv, tests: use root's data dirs when running via sudo
      (cherry pick PR: #1857)
    - tests: add https_proxy into environment
      (cherry pick PR: #1926)
    - interfaces: allow xdg-open in unity7, unity7 cleanups
      (cherry pick PR: #1946)
    - tests: ensure http{,s}_proxy is defined inside the fake-store
      (cherry pick PR: #1949)

 -- Michael Vogt <michael.vogt@ubuntu.com>  Wed, 21 Sep 2016 17:21:12 +0200

snapd (2.15.2) xenial; urgency=medium

  * New upstream release, LP: #1623579
    - asserts: define a bit less terse Ref.String
    - interfaces: disable auto-connect in libvirt interface
    - asserts: check that validation assertions are signed by the
      publisher of the gating snap

 -- Michael Vogt <michael.vogt@ubuntu.com>  Mon, 19 Sep 2016 10:42:29 +0200

snapd (2.15.1) xenial; urgency=medium

  * New upstream release, LP: #1623579
    - image: ensure local snaps are put last in seed.yaml
    - asserts: revert change that made the account-key's name mandatory.
    - many: refresh all snap decls
    - interfaces/apparmor: allow reading /etc/environment

 -- Michael Vogt <michael.vogt@ubuntu.com>  Mon, 19 Sep 2016 09:19:44 +0200

snapd (2.15) xenial; urgency=medium

  * New upstream release, LP: #1623579
    - tests: disable prepare-image-grub test in autopkgtest
    - interfaces: allow special casing for auto-connect until we have
      assertions
    - docs: add a little documentation on hooks.
    - hookstate,daemon: don't mock HookRunner, mock command.
    - tests: add http_proxy to /etc/environment in the autopkgtest
      environment
    - backends: first bits of kernel-module security backend
    - tests: ensure openssh-server is installed in autopkgtest
    - tests: make ubuntu-core tests more robust
    - many: mostly work to support ABA upgrades
    - cmd/snap: do runtime linting of descriptions
    - spread.yaml: don't assume LANG is set
    - snap: fix SNAP* environment merging in `snap run`
    - CONTRIBUTING.md: remove integration-tests, include spread
    - store: don't discard error body from request device session call
    - docs: add create-user documentation
    - cmd/snap: match UX document for message when buying without login
    - firstboot: do not overwrite any existing netplan config
    - tests: add debug output to ubuntu-core-update-rollback-
      stresstest:
    - tests/lib/prepare.sh: test that classic does not setting bootvars
    - snap: run all tests with gpg2
    - asserts: basic support for validation assertion and refresh-
      control
    - interfaces: miscellaneous policy updates for default, browser-
      support and camera
    - snap: (re)add --force-dangerous compat option
    - tests: ensure SUDO_{USER,GID} is unset in the spread tests
    - many: clean out left over references to integration tests
    - overlord/auth,store: fix raciness in updating device/user in state
      through authcontext and other issuesbonus fixes:
    - tests: fix spread tests on yakkety
    - store: refactor auth/refresh tests
    - asserts: use gpg --fixed-list-mode to be compatible with both gpg1
      and gpg2
    - cmd/snap: i18n option descriptions
    - asserts: required account key name header
    - tests: add yakkety test host
    - packaging: make sure debhelper-generated snippet is invoked on
      postrm
    - snap,store: capture newest digest from the store, make it
      DownloadInfo only
    - tests: add upower-observe spread test
    - Merge github.com:snapcore/snapd
    - tests: fixes to actually run the spread tests inside autopkgtest
    - cmd/snap: make "snap find" error nicer.
    - tests: get the gadget name from snap list
    - cmd/snap: tweak help of 'snap download'
    - cmd/snap,image: teach snap download to download also assertions
    - interfaces/builtin: tweak opengl interface
    - interfaces: serial-port use udevUsbDeviceSnippet
    - store: ensure the payment methods method handles auth failure
    - overlord/snapstate: support revert flags
    - many: add snap configuration to REST API
    - tests: use ubuntu-image for the ubuntu-core-16 image creation
    - cmd/snap: serialise empty keys list as [] rather than null
    - cmd/snap,client: add snap set and snap get commands
    - asserts: update trusted account-key asserts with names
    - overlord/snapstate: misc fixes/tweaks/cleanups
    - image: have prepare-image set devmode correctly
    - overlord/boot: have firstboot support assertion files with
      multiple assertions
    - daemon: bail from enable and disable if revision given, and from
      multi-op if unsupported optons given
    - osutil: call sync after cp if
      requested.overlord/snapstate/backend: switch to use osutil instead
      of another buggy call to cp
    - cmd/snap: generate account-key-request "since" header in UTC
    - many: use symlinks instead of wrappers
    - tests: remove silly [Service] entry from snapd.socket.d/local.conf
    - store: switch device session to use device-session-request
      assertion
    - snap: ensure that plug and slot names are unique
    - cmd/snap: fix test suite (no Exit(0) on tests!)
    - interfaces: add interface for hidraw devices
    - tests: use the real model assertion when creating the core test
      image
    - interfaces/builtin: add udisks2 and removable-media interfaces
    - interface: network_manager: enable resolvconf
    - interfaces/builtin: usb serial-port support via udev
    - interfaces/udev: support noneSecurityTag keyed snippets
    - snap: switch to the new agreed regexp for snap names
    - tests: adjust test setup after ubuntu user removal
    - many: start services only after the snap is fully ready (link-snap
      was run)
    - asserts: don't have Add/Check panic in the face of unsupported no-
      authority assertions
    - asserts: initial support to generate/sign snap-build assertions
    - asserts: support checking account-key-request assertions
    - overlord: introduce AuthContext.DeviceSessionRequest with support
      in devicestate
    - overlord/state: fix for reloaded task/change crashing on Set if
      checkpointed w. no custom data  yet
    - snapd.refresh.service: require snap.socket and /snap/*/current.
    - many: spell --force-dangerous as just --dangerous, devmode should
      imply it
    - overlord/devicestate: try to fetch/refresh the signing key of
      serial (also in case is not there yet)
    - image,overlord/boot,snap: metadata from asserts for image snaps
    - many: automatically restart all-snap devices after os/kernel
      updates
    - interfaces: modem-manager: ignore camera
    - firstboot: only configure en* and eth* interfaces by default
    - interfaces: fix interface handling on no-app snaps
    - snap: set user variables even if HOME is unset (like with systemd
      services)

 -- Michael Vogt <michael.vogt@ubuntu.com>  Fri, 16 Sep 2016 07:46:22 +0200

snapd (2.14.2~16.04) xenial; urgency=medium

  * New upstream release: LP: #1618095
    - tests: use the spread tests with the adhoc interface inside
      autopkgtest
    - interfaces: add fwupd interface
    - asserts,cmd/snap: add "name" header to account-key(-request)
    - client,cmd/snap: display os-release data only on classic
    - asserts/tool,cmd/snap: introduce hidden "snap sign"
    - many: when installing snap file derive metadata from assertions
      unless --force-dangerous
    - osutil: tweak the createUserTests a bit and extract common code
    - debian: umount --lazy before rm on snapd.postrm
    - interfaces: updates to default policy, browser-support, and x11
    - store: set initial device session
    - interfaces: add upower-observe interface (LP: #1595813)
    - tests: use beta u-d-f in test by default
    - interfaces/builtin: allow writing on /dev/vhci in bluetooth-
      control
    - interfaces/builtin: allow /dev/vhci on bluetooth-control
    - tests: port integration tests to spread
    - snapstate: use umount --lazy when removing the mount units
    - spread: enable halt-timeout, tweak image selection
    - tests: fix firstboot-assertions to actually be runnable on classic
      again
    - asserts: introduce device-session-request
    - interfaces: add screen-inhibit-control interface (LP: #1604880)
    - firstboot: change location of netplan config
    - overlord/devicestate: some cleanups and solving a couple todos
    - daemon,overlord: add subcommand handling to snapctl

 -- Michael Vogt <michael.vogt@ubuntu.com>  Thu, 01 Sep 2016 18:52:05 +0200

snapd (2.14.1) xenial; urgency=medium

  * New upstream release: LP: #1618095
    - snap-exec: add support for commands with internal args in snap-
      exec
    - store: refresh expired device sessions
    - debian: re-add ubuntu-core-snapd-units as a transitional package
    - image: snap assertions into image
    - overlord/assertstate,asserts/snapasserts: give snap assertions
      helpers a package, introduce ReconstructSideInfo
    - docs/interfaces: Add empty line after lxd-support title
    - README: cover the new /run/snapd-snap.socket
    - daemon: make socket split backward-compatible.

 -- Michael Vogt <michael.vogt@ubuntu.com>  Tue, 30 Aug 2016 16:43:29 +0200

snapd (2.14) xenial; urgency=medium

  * New upstream release: LP: #1618095
    - cmd: enable SNAP_REEXEC only if it is set to SNAP_REEXEC=1
    - osutil: fix create-user on classic
    - firstboot: disable firstboot on classic for now
    - cmd/snap: add export-key --account= option
    - many: split public snapd REST API into separate socket.
    - many: drop ubuntu-core-snapd-units package, use release.OnClassic
      instead
    - tests: add content-shareing binary test that excersises snap-
      confine
    - snap: use "up to date" instead of "up-to-date"
    - asserts: add an account-key-request assertion
    - asserts: fix GPG key generation parameters
    - tests, integration-tests: implement the cups-control manual test
      as a spread test
    - many: clarify/tie down model assertion
    - cmd/snap: add "snap download" command
    - integration-tests: remove them in favour of the spread tests
    - tests: test all snap ubuntu core upgrade
    - many: support install and remove by revision
    - overlord/state: prevent change ready => unready
    - tests: fixes to make the ubuntu-core-16 image usable with
      -keep/-reuse
    - asserts: authority-id and brand-id of serial must match
    - firstboot: generate netplan config rather than ifupdown
    - store: request device session macaroon from store
    - tests: add workaround for u-d-f to unblock all-snap image tests
    - tests: the stable ubuntu-core snap has snap run support now
    - many: use make StripGlobalRootDir public
    - asserts: add some stricter checks around format
    - many: have AuthContext expose device store-id, serial and serial-
      proof signing to the store
    - tests: fix "tests/main/ack" to not break if asserts are alreay
      there
    - tests/main/ack: fix test/style
    - snap: add key management commands
    - firstboot: add firstboot assertions importing

 -- Michael Vogt <michael.vogt@ubuntu.com>  Mon, 29 Aug 2016 17:07:20 +0200

snapd (2.13) xenial; urgency=medium

  * New upstream release: LP: #1616157
    - many: respect dirs.SnapSnapsDir in tests
    - tests: update listing test for latest stable image
    - many: hook in start of code to fetch/check assertions when
      installing snap from store
    - boot: add missing udevadm mock to fix FTBFS
    - interfaces: add lxd-support interface
    - dirs,snap: handle empty root directory in SetRootDir
    - dirs,snap: define methods for SNAP_USER_DATA and SNAP_USER_COMMON
    - tests: spread all-snap test cleanup
    - tests: add all-snap spread image tests
    - store,tests: have just one envvar SNAPPY_USE_STAGING_STORE to
      control talking to staging
    - overlord/hookstate: use snap run posix parameters.
    - interfaces/builtin: allow bind in the network interface
    - asserts,overlord/devicestate: simplify private key/key pairs APIs,
      they take just key ids
    - dependencies: update godeps
    - boot: add support for "devmode: {true,false}" in seed.yaml
    - many: teach prepare-image to copy the model assertion (and
      prereqs) into the seed area of the image
    - tests: start teaching the fakestore about assertions
    - asserts/sysdb: embed the new format official root/trusted
      assertions
    - overlord/devicestate: first pass at device registration logic
    - tests: add process-control interface spread test
    - tests: disable unity test
    - tests: adapt to new spread version
    - asserts: add serial-proof device assertion
    - client, cmd/snap: use the new multi-refresh endpoint
    - many: preparations for image code to fetch model prereqs
    - debian: add extra checks when debian/snapd.postrm purge is run
    - overlord/snapstate, daemon: support for multi-snap refresh
    - tests: do not leave "squashfs-root" around
    - snap-exec: Fix broken `snap run --shell` and add test
    - overlord/snapstate: check changes to SnapState for conflicts also.
    - docs/interfaces: change snappy command to snap
    - tests: test `snap run --hook` using in-tree snap-exec.
    - partition: ensure that snap_{kernel,core} is not overridden with an
      empty value
    - asserts,overlord/assertstate: introduce an assertstate task
      handler to fetch snap assertions
    - spread: disable re-exec to always test development tree.
    - interfaces: implement a fuse interface
    - interfaces/hardware-observe.go: re-add /run/udev/data
    - overlord/assertstate,daemon: reorg how the assert manager exposes
      the assertion db and adding to it
    - release: Remove "UBUNTU_CODENAME" from the test data
    - many: implement snapctl command.
    - interfaces: mpris updates (fix unconfined introspection, add name
      attribute)
    - asserts: export DecodePublicKey
    - asserts: introduce support for assertions with no authority,
      implement serial-request
    - interfaces: bluez: add a few more tests to verify interface
      connection works
    - interfaces: bluez: add missing mount security snippet case
    - interfaces: add kernel-module interface for module insertion.
    - integration-tests: look for ubuntu-device-flash on PATH before
      calling sudo
    - client, cmd, daemon, osutil: support --yaml and --sudoer flags for
      create-user
    - spread: use snap-confine from ppa:snappy-dev/image for the tests
    - many: move to purely hash based key lookup and to new
      key/signature format (v1)
    - spread: Use /home/gopath in spread.yaml
    - tests: base security spread tests

 -- Michael Vogt <michael.vogt@ubuntu.com>  Wed, 24 Aug 2016 14:48:28 +0200

snapd (2.12) xenial; urgency=medium

  * New upstream release: LP: #1612362
    - many: do not require root for `snap prepare-image`
    - tests: prevent restore error on test failure
    - osutil: change escaping for create-user's sudoers
    - docs: private flag doesn't exist on /v2/find (it's select)
    - snap: do not sort the result of `snap find`
    - interfaces/builtin: add gpio interface
    - partition: fix cleaning of the boot variables on the second good
      boot
    - tests: add udev rules spread test
    - docs: fix references to refresh action
    - interfaces/udev,osutil: avoid doubled rules and put all in a per
      snap file
    - store: minor store improvements from previous reviews
    - many: support interactive payments in snapd, filter from command
      line
    - docs/interfaces.md: improve interfaces documentation
    - overlord,store: set store device authorization header
    - store: add device nonce API support
    - many: various fixes around the `create-user` command
    - client, osutil: chown the auth file
    - interfaces/builtin: add transitional browser-support interface
    - snap: don't load unsupported implicit hooks.
    - cmd/snap,cmd/snap-exec: support hooks again.
    - interfaces/builtin: improve pulseaudio interface
    - asserts: make account-key's `until` optional to represent a never-
      expiring key
    - store: refactor newRequest/doRequest to take requestOptions
    - tests: allow-downgrades on upgrade test to prevent version errors
    - daemon: stop using group membership as succedaneous of running
      things with sudo
    - interfaces: add bluetooth-control interfaces
    - many: remove integration-test coverage metrics
    - daemon,docs: drop license docs and error kind
    - tests: add network-control interface spread test
    - tests: add hardware-observe spread test
    - interfaces: add system-trace interface LP: #1600085
    - boot: use `cp -aLv` instead of `cp -a` (no symlinks on vfat)
    - store: soft-refresh discharge macaroon from store when required
    - partition: clear snap_try_{kernel,core} on success
    - tests: add snapd-control interface spread test
    - tests: add locale-control write spread test
    - store: fix buy method after some refactoring broke it
    - interfaces/builtin: read perms for network devices in network-
      observe
    - interfaces: also allow rfkill in network_control
    - snapstate: remove artifacts from a snap try dir that vanished
    - client, cmd/snap: better errors for empty snap list result
    - wrappers: set BAMF_DESKTOP_FILE_HINT for unity
    - many: cleanup/update rest.md; improve auth errors
    - interfaces: miscelleneous policy updates for default, log-observe,
      mount-observe, opengl, pulseaudio, system-observe and unity7
    - interfaces: add process-control interface (LP: #1598225)
    - osutil: support both "nobody" and "nogroup" for grpnam tests
    - cmd: support defaulting to the user's preferred payment method
    - overlord: actually run hooks.
    - overlord/state,overlord/ifacestate: define basic infrastructure
      for and then setting up serialising of interface mgr tasks
    - asserts: add Assertion.Prerequisites and SigningKey, Ref and
      FindTrusted
    - overlord/snapstate: ensure calls to store are done without the
      state lock held
    - asserts,client: switch snap-build and snap-revision to be indexed
      by snap-sha3-384
    - many: make seed.yaml on firstboot mandatory and include sideInfo
    - asserts,many: start supporting structured headers using the new
      parseHeaders
    - many: update code for the new snap_mode
    - tests: added spread find private test
    - store: deal with 404 froms the SSO store properly
    - snap: remove meta/kernel.yaml again
    - daemon: always mock release info in tests
    - snapstate: drop revisions after "current" on refresh
    - asserts: introduce new parseHeadersThis introduces the new
      parseHeaders returning map[string]interface{} and capable of
      accepting:
    - asserts: remove/disable comma separated lists and their uses

 -- Michael Vogt <michael.vogt@ubuntu.com>  Thu, 11 Aug 2016 19:30:36 +0200

snapd (2.11) xenial; urgency=medium

  * New upstream release: LP: #1605303
    - increase version number to reflect the nature of the update
      better
    - store, daemon, client, cmd/snap, docs/rest.md: adieu search
      grammar
    - debian: move snapd.refresh.timer into timers.target
    - snapstate: add daemon-reload to fix autopkgtest on yakkety
    - Interfaces: hardware-observe
    - snap: rework the output after a snap operation
    - daemon, cmd/snap: refresh --devmode
    - store, daemon, client, cmd/snap: implement `snap find --private`
    - tests: add network-observe interface spread test
    - interfaces/builtin: allow getsockopt for connected x11 plugs
    - osutil: check for nogrup instead of adm
    - store: small cleanups (more needed)
    - snap/squashfs: fix test not to hardcode snap size
    - client,cmd/snap: cleanup cmd/snap test suite, add extra args
      testThis cleans up the cmd/snap test suite:
    - wrappers: map "never" restart condition to "no."
    - wrappers: run update-desktop-database after add/remove of desktop
      files
    - release: work around elementary mistake
    - many: remove all traces of channel from the buying codepath
    - store: kill setUbuntuStoreHeaders
    - docs: add payment methods documentation
    - many: present user with a choice of payment backends
    - asserts: add cross checks for snap asserts
    - cmd/snap,cmd/snap-exec: support running hooks via snap-exec.
    - tests: improve snap run symlink tests
    - tests: add content sharing interface spread test
    - store & many: a mechanical branch shortening store names
    - snappy: remove old snappy pkg
    - overlord/snapstate: kill flagscompat
    - overlord/snapstate, daemon, client, cmd/snap: devmode override
      (aka confined)
    - tests: extend refresh test to talk to the staging and production
      stores
    - asserts,daemon: cross checks for account and account-key
      assertions
    - client: existing JSON fixtures uses tabs for indentation
    - snap-exec: add proper integration test for snap-exec
    - spread.yaml, tests: replace hello-world with test-snapd-tools
    - tests: add locale-control interface spread test
    - tests: add mount-observe interface spread test
    - tests: add system-observe interface spread test
    - many: add AuthContext to mediate user updates to the state
    - store/auth: add helper for the macaroon refresh endpoint
    - cmd: add buy command
    - overlord: switch snapstate.Update to use ListRefresh (aka
      /snaps/metadata)
    - snap-exec: fix silly off-by-one error
    - tests: stop using hello-world.echo in the tests
    - tests: add env command to test-snapd-tools
    - classic: remove (most of) "classic" mode, this is implemented as a
      snap now
    - many: remove snapstate.Candidate and other cleanups
    - many: removed authenticator, store gets a user instead
    - asserts: fix minor doc comment typo
    - snap: ensure unknown arguments to `snap run` are ignored
    - overlord/auth: add Device/SetDevice to persist device identity in
      state
    - overlord: make SyncBoot work again
    - tests: add -y flag to apt autoremove command in unity task restore
    - many: migrate SnapSetup and SideInfo to use RealName
    - daemon: drop auther()
    - client: improve error from client.do() on json decode failures
    - tests: readd the fake store tests
    - many: allow removal of broken snaps, add spread test
    - overlord: implement &Retry{After: duration} support for handlers
    - interface: add new interfaces.all.SecurityBackends
    - integration-tests: remove login tests
    - cmd,interfaces,snap: implement hook whitelist.
    - daemon,overlord/auth,store: update macaroon authentication to use
      the new endpoints
    - daemon, overlord: add buy endpoint to REST API
    - tests: use systemd-run for starting and stopping the unity app
    - tests, integration-tests: port systemd service check test to
      spread
    - store: switch search to new snap-specific endpoint
    - store, many: start using the new details endpoint
    - tests, integration-tests: port unity test to spread
    - tests: add spread test for tried snaps removal
    - tests, integration-tests: port auth errors test to spread
    - snapstate: rename OfficialName to RealName in the new tests
    - many: rename SideInfo.OfficialName to SideInfo.RealName
    - snapstate: use snapstate.Type in backend.RemoveSnapFiles
    - many: add `snap enable/disable` commands
    - tests, integration-tests: port refresh all test to spread
    - snap: add `snap run --shell`
    - tests: set yaml indentation to 4 spaces
    - snapstate: cleanup downloaded temp snap files
    - overlord: make patch1_test more robust
    - debian: add snapd.postrm that purges
    - integration-tests: drop already covered refresh app test
    - many: add concept of "broken" snaps
    - tests, integration-tests: port remove errors tests to spread
    - tests, integration-tests: port revert test to spread
    - debian: fix snapbuild path
    - overlord: fix access to the state without lock in firstboot.go and
      add test
    - snapstate: add very simple garbage collection on upgrade
    - asserts: introduce assertstest with helpers to test code involving
      assertions
    - tests, integration tests: port undone failed install test to
      spread
    - snap,store: switch to the new snaps/metadata endpoint, introduce
      and start capturing DeveloperID
    - tests, integration-tests: port the op remove retry test to spread
    - po: remove snappy.pot from git, it will be generated at build time
    - many: add some missing tests, clarify some things and nitpicks as
      follow up to `snap revert`
    - snapstate: when doing snapsate.Update|Install, talk to the store
      early
    - tests, integration-tests: port the op remove test to spread
    - interfaces: allow /usr/bin/locale in default policy
    - many: add `snap revert`
    - overlord/auth,store: add macaroon serialization/deserialization
      helpers
    - many: embed main store trusted assertions in snapd, way to have
      test ones, spread tests for ack and known
    - overlord/snapstate,daemon: clarify active vs current, add
      SnapState.HasCurrent,CurrentInfo
    - tests: do not search for a specific snap (we hit 100 items) and
      pagination kicks in
    - tests: use printf instead of echo where we need portability
    - tests: rename and generalize basic-binaries to test-snapd-tools

 -- Michael Vogt <michael.vogt@ubuntu.com>  Tue, 26 Jul 2016 15:49:04 +0200

snapd (2.0.10) xenial; urgency=medium

  *  New upstream release: LP: #1597329
    - interfaces: also allow @{PROC}/@{pid}/mountinfo and
      @{PROC}/@{pid}/mountstats
    - interfaces: allow read access to /etc/machine-id and
      @{PROC}/@{pid}/smaps
    - interfaces: miscelleneous policy updates for default, log-observe
      and system-observe
    - snapstate: add logging after a successful doLinkSnap
    - tests, integration-tests: port try tests to spread
    - store, cmd/snapd: send a basic user-agent to the store
    - store: add buy method
    - client: retry on failed GETs
    - tests: actual refresh test
    - docs: REST API update
    - interfaces: add mount support for hooks.
    - interfaces: add udev support for hooks.
    - interfaces: add dbus support for hooks.
    - tests, integration-tests: port refresh test to spread
    - tests, integration-tests: port change errors test to spread
    - overlord/ifacestate: don't retry snap security setup
    - integration-tests: remove unused file
    - tests: manage the socket unit when reseting state
    - overlord: improve organization of state patches
    - tests: wait for snapd listening after reset
    - interfaces/builtin: allow other sr*/scd* optical devices
    - systemd: add support for squashfuse
    - snap: make snaps vanishing less fatal for the system
    - snap-exec: os.Exec() needs argv0 in the args[] slice too
    - many: add new `create-user` command
    - interfaces: auto-connect content interfaces with the same content
      and developer
    - snapstate: add Current revision to SnapState
    - readme: tweak readme blurb
    - integration-tests: wait for listening port instead of active
      service reported by systemd
    - many: rename Current -> {CurrentSideInfo,CurrentInfo}
    - spread: fix home interface test after suite move
    - many: name unversioned data.
    - interfaces: add "content" interface
    - overlord/snapstate: defaultBackend can go away now
    - debian: comment to remember why the timer is setup like it is
    - tests,spread.yaml: introduce an upgrade test, support/split into
      two suites for this
    - overlord,overlord/snapstate: ensure we keep snap type in snapstate
      of each snap
    - many: rework the firstboot support
    - integration-tests: fix test failure
    - spread: keep core on suite restore
    - tests: temporary fix for state reset
    - overlord: add infrastructure for simple state format/content
      migrations
    - interfaces: add seccomp support for hooks.
    - interfaces: allow gvfs shares in home and temporarily allow
      socketcall by default (LP: #1592901, LP: #1594675)
    - tests, integration-tests: port network-bind interface tests to
      spread
    - snap,snap/snaptest: use PopulateDir/MakeTestSnapWithFiles directly
      and remove MockSnapWithHooks
    - interfaces: add mpris interface
    - tests: enable `snap run` on i386
    - tests, integration-tests: port network interface test to spread
    - tests, integration-tests: port interfaces cli to spread
    - tests, integration-tests: port leftover install tests to spread
    - interfaces: add apparmor support for hooks.
    - tests, integration-tests: port log-observe interface tests to
      spread
    - asserts: improve Decode doc comment about assertion format
    - tests: moved snaps to lib
    - many: add the camera interface
    - many: add optical-drive interface
    - interfaces: auto-connect home if running on classic
    - spread: bump gccgo test timeout
    - interfaces: use security tags to index security snippets.
    - daemon, overlord/snapstate, store: send confinement header to the
      store for install
    - spread: run tests on 16.04 i386 concurrently
    - tests,integration-tests: port install error tests to spread
    - interfaces: add a serial-port interface
    - tests, integration-tests, debian: port sideload install tests to
      spread
    - interfaces: add new bind security backend and refactor
      backendtests
    - snap: load and validate implicit hooks.
    - tests: add a build/run test for gccgo in spread
    - cmd/snap/cmd_login: Adjust message after adding support for wheel
      group
    - tests, integration-tests: ported install from store tests to
      spread
    - snap: make `snap change <taskid>` show task progress
    - tests, integration-tests: port search tests to spread
    - overlord/state,daemon: make abort proceed immediately, fix doc
      comment, improve tests
    - daemon: extend privileged access to users in "wheel" group
    - snap: tweak `snap refresh` and `snap refresh --list` outputTiny
      branch that does three things:
    - interfaces: refactor auto-connection candidate check
    - snap: add support for snap {install,refresh}
      --{edge,beta,candidate,stable}
    - release: don't force KDE Neon into devmode.

 -- Michael Vogt <michael.vogt@ubuntu.com>  Wed, 29 Jun 2016 21:02:39 +0200

snapd (2.0.9) xenial; urgency=medium

  * New upstream release: LP: #1593201
    - snap: add the magic redirect part of `snap run`
    - tests, integration-tests: port server related tests to spread
    - overlord/snapstate: log restarting in the task
    - daemon: test restart wiring, fix setup/teardown
    - cmd: don't show the price if a snap has already been purchased
    - tests, integration-tests: port listing tests to spread
    - integration-tests: do not try to kill ubuntu-clock-app.clock (no
      longer a process)
    - several: tie up overlord's restart handler into daemon; adjust
      snap to cope
    - tests, integration-tests: port abort tests to spread
    - integration-tests: fix flaky TestRemoveBusyRetries
    - testutils: refactor/mock exec
    - snap,cmd: add hook support to snap run.
    - overlord/snapstate: remove Download from backend
    - store: use a custom logging transport
    - overlord/hookstate: implement basic HookManager.
    - spread: move the suite restore to restore-each
    - asserts: turn model os into model core field, making it also more
      like the kernel and gadget fields
    - asserts: / is not allowed in primary key headers, follow the store
      in this
    - release: enable full confinement on Elementary 0.4
    - integration-tests: fix another i386 autopkgtest failure.
    - cmd/snap: create SNAP_USER_DATA and common dirs in `snap run`
    - many: have the installation of the core snap request a restart (on
      classic)
    - asserts: allow to load also account assertions into the trusted
      set
    - many: install snaps in devmode on distributions without complete
      apparmor and seccomp support
    - spread: run on travis
    - snapenv: do not hardcode amd64 in tests
    - spread: initial harness and first test
    - interfaces: miscelleneous policy updates for chromium, x86,
      opengl, etc
    - integration-tests: remove daemon to use the log-observe interface
    - client: remove client.Revision and import snap.Revision instead
    - integration-tests: wait for network-bind service in try test
    - many: move over from snappy to snapstate/backend SetupSnap and
      related code
    - integration-tests: add interfaces cli tests
    - snapenv: cleanup snapenv.{Basic,User}
    - cmd/snap: also print slots that connect to the wanted snap (LP:
      #1590704)
    - asserts: error style, use "cannot" instead of "failed to"
      following the main decided style
    - integration-tests: wait until the network-bind service is up
      before testing
    - many: add new `snap run` command
    - snappy: unexport snappy.Install and snappy.Overlord.{Un,}Install
    - many: add some shared testing helpers to snap/snaptest and to
      boot/boottest
    - rest-api: support to send apps per snap (LP: #1564076)

 -- Michael Vogt <michael.vogt@ubuntu.com>  Thu, 16 Jun 2016 13:56:12 +0200

snapd (2.0.8.1) UNRELEASED; urgency=medium

  * New upstream release
    - Cherry pick four commits that show snaps as installed in devmode on
    distributions without full confinement dependencies available:

    25634d3364a46b5e9147e4466932c59b1b572d35
    53f2e8d5f1b2d7ce13f5b50be4c09fa1de8cf1e0
    38771f4cc324ad9dd4aa48b03108d13a2c361aad
    c46e069351c61e45c338c98ab12689a319790bd5

 -- Zygmunt Krynicki <zygmunt.krynicki@canonical.com>  Tue, 14 Jun 2016 15:55:30 +0200

snapd (2.0.8) xenial; urgency=medium

  * New upstream release: LP: #1589534
    - debian: make `snap refresh` times more random (LP: #1537793)
    - cmd: ExecInCoreSnap looks in "core" snap first, and only in
      "ubuntu-core" snap if rev>125.
    - cmd/snap: have 'snap list' display helper message on stderr
      (LP: #1587445)
    - snap: make app names more restrictive.

 -- Michael Vogt <michael.vogt@ubuntu.com>  Wed, 08 Jun 2016 07:56:58 +0200

snapd (2.0.7) xenial; urgency=medium

  * New upstream release: LP: #1589534
    - debian: do not ship  /etc/ld.so.conf.d/snappy.conf (LP: #1589006)
    - debian: fix snapd.refresh.service install and usage (LP: #1588977)
    - ovlerlord/state: actually support task setting themself as
      done/undone
    - snap: do not use "." import in revision_test.go, as this breaks
      gccgo-6 (fix build failure on powerpc)
    - interfaces: add fcitx and mozc input methods to unity7
    - interfaces: add global gsettings interfaces
    - interfaces: autoconnect home and doc updates (LP: #1588886)
    - integration-tests: remove
      abortSuite.TestAbortWithValidIdInDoingStatus
    - many: adding backward compatible code to upgrade SnapSetup.Flags
    - overlord/snapstate: handle sideloading over an old sideloaded snap
      without panicing
    - interfaces: add socketcall() to the network/network-bind
      interfaces (LP: #1588100)
    - overlord/snapstate,snappy: move over CanRemoveThis moves over the
      CanRemove check to snapstate itself.overlord/snapstate
    - snappy: move over CanRemove
    - overlord/snapstate,snappy: move over CopyData and Remove*Data code

 -- Michael Vogt <michael.vogt@ubuntu.com>  Mon, 06 Jun 2016 16:35:50 +0200

snapd (2.0.6) xenial; urgency=medium

  * New upstream release: LP: #1588052:
    - many: repository moved to snapcore/snapd
    - debian: add transitional pkg for the github location change
    - snap: ensure `snap try` work with relative paths
    - debian: drop run/build dependency on lsb-release
    - asserts/tool: gpg key pair manager
    - many: add new snap-exec
    - many: implement `snap refresh --list` and  `snap refresh`
    - snap: add parsing support for hooks.
    - many: add the cups interface
    - interfaces: misc policy fixes (LP: #1583794)
    - many: add `snap try`
    - interfaces: allow using sysctl and scmp_sys_resolver for parsing
      kernel logs
    - debian: make snapd get its environ from /etc/environment
    - daemon,client,snap: revisions are now strings
    - interfaces: allow access to new ibus abstract socket path
      LP: #1580463
    - integration-tests: add remove tests
    - asserts: stronger crypto choices and follow better latest designs
    - snappy,daemon: hollow out more of snappy (either removing or not
      exporting stuff on its way out), snappy/gadget.go is gone
    - asserts: rename device-serial to serial
    - asserts: rename identity to account (and username access)
    - integration-tests: add changes tests
    - backend: add tests for environment wrapper generation
    - interfaces/builtin: add location-control interface
    - overlord/snapstate: move over check snap logic from snappy
    - release: use os-release instead of lsb-release for cross-distro
      use
    - asserts: allow empty snap-name for snap-declaration
    - interfaces/builtin,docs,snap: add the pulseaudio interface
    - many: add support for an environment map inside snap.yaml
    - overlord/snapstate: increase robustness of doLinkSnap/undoLinkSnap
      with sanity unit tests
    - snap: parse epoch property
    - snappy: do nothing in SetNextBoot when running on classic
    - snap: validate snap type
    - integration-tests: extend find command tests
    - asserts: extend tests to cover mandatory and empty headers
    - tests: stop the update-pot check in run-checks
    - snap: parse confinement property.
    - store: change applyUbuntuStoreHeaders to not take accept, and to
      take a channel
    - many: struct-based revisions, new representation
    - interfaces: remove 'audit deny' rules from network_control.go
    - interfaces: add  com.canonical.UrlLauncher.XdgOpen to unity7
      interface
    - interfaces: firewall-control can access xtables lock file
    - interfaces: allow unity7 AppMenu
    - interfaces: allow unity7 launcher API
    - interfaces/builtin: add location-observe interface
    - snap: fixed snap empty list text LP: #1587445

 -- Michael Vogt <michael.vogt@ubuntu.com>  Thu, 02 Jun 2016 08:23:50 +0200

snapd (2.0.5) xenial; urgency=medium

  * New upstream release: LP: #1583085
    - interfaces: add dbusmenu, freedesktop and kde notifications to
      unity7 (LP: #1573188)
    - daemon: make localSnapInfo return SnapState
    - cmd: make snap list with no snaps not special
    - debian: workaround for XDG_DATA_DIRS issues
    - cmd,po: fix conflicts, apply review from #1154
    - snap,store: load and store the private flag sent by the store in
      SideInfo
    - interfaces/apparmor/template.go: adjust /dev/shm to be more usable
    - store: use purchase decorator in Snap and FindSnaps
    - interfaces: first version of the networkmanager interface
    - snap, snappy: implement the new (minmimal) kernel spec
    - cmd/snap, debian: move manpage generation to depend on an environ
      key; also, fix completion

 -- Michael Vogt <michael.vogt@ubuntu.com>  Thu, 19 May 2016 15:29:16 +0200

snapd (2.0.4) xenial; urgency=medium

  * New upstream release:
    - interfaces: cleanup explicit denies
    - integration-tests: remove the ancient integration daemon tests
    - integration-tests: add network-bind interface test
    - integration-tests: add actual checks for undoing install
    - integration-tests: add store login test
    - snap: add certain implicit slots only on classic
    - integration-tests: add coverage flags to snapd.service ExecStart
      setting when building from branch
    - integration-tests: remove the tests for features removed in 16.04.
    - daemon, overlord/snapstate: "(de)activate" is no longer a thing
    - docs: update meta.md and security.md for current snappy
    - debian: always start snapd
    - integration-tests: add test for undoing failed install
    - overlord: handle ensureNext being in the past
    - overlord/snapstate,overlord/snapstate/backend,snappy: start
      backend porting LinkSnap and UnlinkSnap
    - debian/tests: add reboot capability to autopkgtest and execute
      snapPersistsSuite
    - daemon,snappy,progress: drop license agreement broken logic
    - daemon,client,cmd/snap: nice access denied message
      (LP: #1574829)
    - daemon: add user parameter to all commands
    - snap, store: rework purchase methods into decorators
    - many: simplify release package and add OnClassic
    - interfaces: miscellaneous policy updates
    - snappy,wrappers: move desktop files handling to wrappers
    - snappy: remove some obviously dead code
    - interfaces/builtin: quote apparmor label
    - many: remove the gadget yaml support from snappy
    - snappy,systemd,wrappers: move service units generation to wrappers
    - store: add method to determine if a snap must be bought
    - store: add methods to read purchases from the store
    - wrappers,snappy: move binary wrapper generation to new package
      wrappers
    - snap: add `snap help` command
    - integration-tests: remove framework-test data and avoid using
      config-snap for now
    - add integration test to verify fix for LP: #1571721

 -- Michael Vogt <michael.vogt@ubuntu.com>  Fri, 13 May 2016 17:19:37 -0700

snapd (2.0.3) xenial; urgency=medium

  * New upstream micro release:
    - integration-tests, debian/tests: add unity snap autopkg test
    - snappy: introduce first feature flag for assumes: common-data-dir
    - timeout,snap: add YAML unmarshal function for timeout.Timeout
    - many: go into state.Retry state when unmounting a snap fails.
      (LP: #1571721, #1575399)
    - daemon,client,cmd/snap: improve output after snap
      install/refresh/remove (LP: #1574830)
    - integration-tests, debian/tests: add test for home interface
    - interfaces,overlord: support unversioned data
    - interfaces/builtin: improve the bluez interface
    - cmd: don't include the unit tests when building with go test -c
      for integration tests
    - integration-tests: teach some new trick to the fake store,
      reenable the app refresh test
    - many: move with some simplifications test snap building to
      snap/snaptest
    - asserts: define type for revision related errors
    - snap/snaptest,daemon,overlord/ifacestate,overlord/snapstate: unify
      mocking snaps behind MockSnap
    - snappy: fix openSnapFile's handling of sideInfo
    - daemon: improve snap sideload form handling
    - snap: add short and long description to the man-page
      (LP: #1570280)
    - snappy: remove unused SetProperty
    - snappy: use more accurate test data
    - integration-tests: add a integration test about remove removing
      all revisions
    - overlord/snapstate: make "snap remove" remove all revisions of a
      snap (LP: #1571710)
    - integration-tests: re-enable a bunch of integration tests
    - snappy: remove unused dbus code
    - overlord/ifacestate: fix setup-profiles to use new snap revision
      for setup (LP: #1572463)
    - integration-tests: add regression test for auth bug LP:#1571491
    - client, snap: remove obsolete TypeCore which was used in the old
      SystemImage days
    - integration-tests: add apparmor test
    - cmd: don't perform type assertion when we know error to be nil
    - client: list correct snap types
    - intefaces/builtin: allow getsockname on connected x11 plugs
      (LP: #1574526)
    - daemon,overlord/snapstate: read name out of sideloaded snap early,
      improved change summary
    - overlord: keep tasks unlinked from a change hidden, prune them
    - integration-tests: snap list on fresh boot is good again
    - integration-tests: add partial term to the find test
    - integration-tests: changed default release to 16
    - integration-tests: add regression test for snaps not present after
      reboot
    - integration-tests: network interface
    - integration-tests: add proxy related environment variables to
      snapd env file
    - README.md: snappy => snap
    - etc: trivial typo fix (LP:#1569892)
    - debian: remove unneeded /var/lib/snapd/apparmor/additional
      directory (LP: #1569577)
    - builtin/unity7.go: allow using gmenu. LP: #1576287

 -- Michael Vogt <michael.vogt@ubuntu.com>  Tue, 03 May 2016 07:51:57 +0200

snapd (2.0.2) xenial; urgency=medium

  * New upstream release:
    - systemd: add multi-user.target (LP: #1572125)
    - release: our series is 16
    - integration-tests: fix snapd binary path for mounting the daemon
      built from branch
    - overlord,snap: add firstboot state sync

 -- Michael Vogt <michael.vogt@ubuntu.com>  Tue, 19 Apr 2016 16:02:44 +0200

snapd (2.0.1) xenial; urgency=medium

  * client,daemon,overlord: fix authentication:
    - fix incorrect authenication check (LP: #1571491)

 -- Michael Vogt <michael.vogt@ubuntu.com>  Mon, 18 Apr 2016 07:24:33 +0200

snapd (2.0) xenial; urgency=medium

  * New upstream release:
    - debian: put snapd in /usr/lib/snapd/
    - cmd/snap: minor polishing
    - cmd,client,daemon: add snap abort command
    - overlord: don't hold locks when callling backends
    - release,store,daemon: no more default-channel, release=>series
    - many: drop support for deprecated environment variables
      (SNAP_APP_*)
    - many: support individual ids in changes cmd
    - overlord/state: use numeric change and task ids
    - overlord/auth,daemon,client,cmd/snap: logout
    - daemon: don't install ubuntu-core twice
    - daemon,client,overlord/state,cmd: add changes command
    - interfaces/dbus: drop superfluous backslash from template
    - daemon, overlord/snapstate: updates are users too!
    - cmd/snap,daemon,overlord/ifacestate: add support for developer
      mode
    - daemon,overlord/snapstate: on refresh use the remembered channel,
      default to stable channel otherwise
    - cmd/snap: improve UX of snap interfaces when there are no results
    - overlord/state: include time in task log messages
    - overlord: prune and abort old changes and tasks
    - overlord/ifacestate: add implicit slots in setup-profiles
    - daemon,overlord: setup authentication for store downloads
    - daemon: macaroon-authed users are like root, and sudoers can login
    - daemon,client,docs: send install options to daemon

 -- Michael Vogt <michael.vogt@ubuntu.com>  Sat, 16 Apr 2016 22:15:40 +0200

snapd (1.9.4) xenial; urgency=medium

  * New upstream release:
    - etc: fix desktop file location
    - overlord/snapstate: stop an update once download sees the revision
      is already installed
    - overlord: make SnapState.DevMode a method, store flags
    - snappy: no more snapYaml in snappy.Snap
    - daemon,cmd,dirs,lockfile: drop all lockfiles
    - debian: use sudo in setup of the proxy environment
    - snap/snapenv,snappy,systemd: expose SNAP_REVISION to app
      environment
    - snap: validate similarly to what we did with old snapYaml info
      from squashfs snaps
    - daemon,store: plug in authentication for store search/details
    - overlord/snapstate: fix JSON name of SnapState.Candidate
    - overlord/snapstate: start using revisions higher than 100000 for
      local installs (sideloads)
    - interfaces,overlorf/ifacestate: honor user choice and don't auto-
      connect disconnected plugs
    - overlord/auth,daemon,client: hide user ids again
    - daemon,overlord/snapstate: back /snaps (and so snap list) using
      state
    - daemon,client,overlord/auth: rework state auth data
    - overlord/snapstate: disable Activate and Deactivate
    - debian: fix silly typo in autopkgtest setup
    - overlord/ifacestate: remove connection state with discard-conns
      task, on the removal of last snap
    - daemon,client: rename API update action to refresh
    - cmd/snap: rework login to be more resilient
    - overlord/snapstate: deny two changes on one snap
    - snappy: fix crash on certain snap.yaml
    - systemd: use native systemctl enable instead of our own
      implementation
    - store: add workaround for misbehaving store
    - debian: make autopkgtest use the right env vars
    - state: log do/undo status too when a task is run
    - docs: update rest.md with price information
    - daemon: only include price property if the snap is non-free
    - daemon, client, cmd/snap: connect/disconnect now async
    - snap,snappy: allow snaps to require system features
    - integration-tests: fix report of skips in SetUpTest method
    - snappy: clean out major bits (still using Installed) now
      unreferenced as cmd/snappy is gone
    - daemon/api,overlord/auth: add helper to get UserState from a
      client request

 -- Michael Vogt <michael.vogt@ubuntu.com>  Fri, 15 Apr 2016 23:30:00 +0200

snapd (1.9.3) xenial; urgency=medium

  * New upstream release:
    - many: prepare for opengl support on classic
    - interfaces/apparmor: load all apparmor profiles on snap setup
    - daemon,client: move async resource to change in meta
    - debian: disable autopilot
    - snap: add basic progress reporting
    - client,cmd,daemon,snap,store: show the price of snaps in the cli
    - state: add minimal taskrunner logging
    - daemon,snap,overlord/snapstate: in the API get the snap icon using
      state
    - client,daemon,overlord: don't guess snap file vs. name
    - overlord/ifacestate: reload snap connections when setting up
      security for a given snap
    - snappy: remove cmd/snappy (superseded in favour of cmd/snap)
    - interfaecs/apparmor: remove all traces of old-security from
      apparmor backend
    - interfaces/builtin: add bluez interface
    - overlord/ifacestate: don't crash if connection cannot be reloaded
    - debian: add searchSuite to autopkgtest
    - client, daemon, cmd/snap: no more tasks; everything is changes
    - client: send authorization header in client requests
    - client, daemon: marshal suggested currency over REST
    - docs, snap: enumerate snap types correctly in docs and comments
    - many: add store authenticator parameter
    - overlord/ifacestate,daemon: setup security on conect and
      disconnect
    - interfaces/apparmor: remove unused apparmor variables
    - snapstate: add missing "TaskProgressAdapter.Write()" for working
      progress reporting
    - many: clean out snap config related code not for OS
    - daemon,client,cmd: return snap list from /v2/snaps
    - docs: update `/v2/snaps` endpoint documentation
    - interfaces: rename developerMode to devMode
    - daemon,client,overlord: progress current => done
    - daemon,client,cmd/snap: move query metadata to top-level doc
    - interfaces: add TestSecurityBackend
    - many: replace typographic quotes with ASCII
    - client, daemon: rework rest changes to export "ready" and "err"
    - overlord/snapstate,snap,store: track snap-id in side-info and
      therefore in state
    - daemon: improve mocking  of interfaces API tests
    - integration-tests: remove origins in default snap names for udf
      call
    - integration-test: use "snap list" in GetCurrentVersion
    - many: almost no more NewInstalledSnap reading manifest from
      snapstate and backend
    - daemon: auto install ubuntu-core if missing
    - oauth,store: remove OAuth authentication logic
    - overlord/ifacestate: simplify some tests with implicit manager
      initialization
    - store, snappy: move away from hitting details directly
    - overlord/ifacestate: reload connections when restarting the
      manager
    - overlord/ifacestate: increase flexibility of unit tests
    - overlord: use state to discover all installed snaps
    - overlord/ifacestate: track connections in the state
    - many: separate copy-data from unlinking of current snap
    - overlord/auth,store/auth: add macaroon authenticator to UserState
    - client: support for /v2/changes and /v2/changes/{id}
    - daemon/api,overlord/auth: rework authenticated users information
      in state

 -- Michael Vogt <michael.vogt@ubuntu.com>  Thu, 14 Apr 2016 23:29:43 +0200

snapd (1.9.2) xenial; urgency=medium

  * New upstream release:
    - cmd/snap,daemon,store: rework login command to use daemon login
      API
    - store: cache suggested currency from the store
    - overlord/ifacestate: modularize and extend tests
    - integration-tests: reenable failure tests
    - daemon: include progress in rest changes
    - daemon, overlord/state: expose individual changes
    - overlord/ifacestate: drop duplicate package comment
    - overlord/ifacestate: allow tests to override security backends
    - cmd/snap: install *.snap and *.snap.* as files too
    - interfaces/apparmor: replace /var/lib/snap with /var/snap
    - daemon,overlord/ifacestate: connect REST API to interfaces in the
      overlord
    - debian: remove unneeded dependencies from snapd
    - overlord/state: checkpoint on final progress only
    - osutil: introduce IsUIDInAny
    - overlord/snapstate: rename GetSnapState to Get, SetSnapState to
      Set
    - daemon: add id to changes json
    - overlord/snapstate: SetSnapState() needs locks
    - overlord: fix broken tests
    - overlord/snapstate,overlord/ifacestate: reimplement SnapInfo (as
      Info) actually using the state

 -- Michael Vogt <michael.vogt@ubuntu.com>  Wed, 13 Apr 2016 17:27:00 +0200

snapd (1.9.1.1) xenial; urgency=medium

  * debian/tests/control:
    - add git to make autopkgtest work

 -- Michael Vogt <michael.vogt@ubuntu.com>  Tue, 12 Apr 2016 17:19:19 +0200

snapd (1.9.1) xenial; urgency=medium

  * Add warning about installing ubuntu-core-snapd-units on Desktop systems.
  * Add ${misc:Depends} to ubuntu-core-snapd-units.
  * interfaces,overlord: add support for auto-connecting plugs on
    install
  * fix sideloading snaps and (re)add tests for this
  * add `ca-certificates` to the test-dependencies to fix autopkgtest
    failure on armhf

 -- Michael Vogt <michael.vogt@ubuntu.com>  Tue, 12 Apr 2016 14:39:57 +0200

snapd (1.9) xenial; urgency=medium

  * rename source and binary package to "snapd"
  * update directory layout to final 16.04 layout
  * use `snap` command instead of the previous `snappy`
  * use `interface` based security
  * use new state engine for install/update/remove

 -- Michael Vogt <michael.vogt@ubuntu.com>  Tue, 12 Apr 2016 01:05:09 +0200

ubuntu-snappy (1.7.3+20160310ubuntu1) xenial; urgency=medium

    - debian: update versionized ubuntu-core-launcher dependency
    - debian: tweak desktop file dir, ship Xsession.d snip for seamless
      integration
    - snappy: fix hw-assign to work with per-app udev tags
    - snappy: use $snap.$app as per-app udev tag
    - snap,snappy,systemd: %s/\<SNAP_ORIGIN\>/SNAP_DEVELOPER/g
    - snappy: add mksquashfs --no-xattrs parameter
    - snap,snappy,systemd: kill SNAP_FULLNAME

 -- Michael Vogt <michael.vogt@ubuntu.com>  Thu, 10 Mar 2016 09:26:20 +0100

ubuntu-snappy (1.7.3+20160308ubuntu1) xenial; urgency=medium

    - snappy,snap: move icon under meta/gui/
    - debian: add snap.8 manpage
    - debian: move snapd to /usr/lib/snappy/snapd
    - snap,snappy,systemd: remove TMPDIR, TEMPDIR, SNAP_APP_TMPDIR
    - snappy,dirs: add support to use desktop files from inside snaps
    - daemon: snapd API events endpoint redux
    - interfaces/builtin: add "network" interface
    - overlord/state: do small fixes (typo, id clashes paranoia)
    - overlord: add first pass of the logic in StateEngine itself
    - overlord/state: introduce Status/SetStatus on Change
    - interfaces: support permanent security snippets
    - overlord/state: introduce Status/SetStatus and
      Progress/SetProgress on Task
    - overlord/state: introduce Task and Change.NewTask
    - many: selectively swap semantics of plugs and slots
    - client,cmd/snap: remove useless indirection in Interfaces
    - interfaces: maintain Plug and Slot connection details
    - client,daemon,cmd/snap: change POST /2.0/interfaces to work with
      lists
    - overlord/state: introduce Change and NewChange on state to create
      them
    - snappy: bugfix for snap.yaml parsing to be more consistent with
      the spec
    - snappy,systemd: remove "ports" from snap.yaml

 -- Michael Vogt <michael.vogt@ubuntu.com>  Tue, 08 Mar 2016 11:24:09 +0100

ubuntu-snappy (1.7.3+20160303ubuntu4) xenial; urgency=medium

  * rename:
    debian/golang-snappy-dev.install ->
       debian/golang-github-ubuntu-core-snappy-dev.install:

 -- Michael Vogt <michael.vogt@ubuntu.com>  Thu, 03 Mar 2016 12:29:16 +0100

ubuntu-snappy (1.7.3+20160303ubuntu3) xenial; urgency=medium

  * really fix typo in dependency name

 -- Michael Vogt <michael.vogt@ubuntu.com>  Thu, 03 Mar 2016 12:21:39 +0100

ubuntu-snappy (1.7.3+20160303ubuntu2) xenial; urgency=medium

  * fix typo in dependency name

 -- Michael Vogt <michael.vogt@ubuntu.com>  Thu, 03 Mar 2016 12:05:36 +0100

ubuntu-snappy (1.7.3+20160303ubuntu1) xenial; urgency=medium

    - debian: update build-depends for MIR
    - many: implement new REST API: GET /2.0/interfaces
    - integration-tests: properly stop snapd from branch
    - cmd/snap: update tests for go-flags changes
    - overlord/state: implement Lock/Unlock with implicit checkpointing
    - overlord: split out the managers and State to their own
      subpackages of overlord
    - snappy: rename "migration-skill" to "old-security" and use new
      interface names instead of skills
    - client,cmd/snap: clarify name ambiguity in Plug or Slot
    - overlord: start working on state engine along spec v2, have the
      main skeleton follow that
    - classic, oauth: update tests for change in MakeRandomString()
    - client,cmd/snap: s/add/install/:-(
    - interfaces,daemon: specialize Name to either Plug or Slot
    - interfaces,interfaces/types: unify security snippet functions
    - snapd: close the listener on Stop, to force the http.Serve loop to
      exit
    - snappy,daemon,snap/lightweight,cmd/snappy,docs/rest.md: expose
      explicit channel selection to rest api
    - interfaces,daemon: rename package holding built-in interfaces
    - integration-tests: add the first classic dimension tests
    - client,deaemon,docs: rename skills to interfaces on the wire
    - asserts: add identity assertion type
    - integration-tests: add the no_proxy env var
    - debian: update build-depends for new package names
    - oauth: fix oauth & quoting in the oauth_signature
    - integration-tests: remove unused field
    - integration-tests: add the http proxy argument
    - interfaces,interfaces/types,deamon: mass internal rename to
      interfaces
    - client,cmd/snap: rename skills to interfaces (part 2)
    - arch: fix missing mapping for powerpc

 -- Michael Vogt <michael.vogt@ubuntu.com>  Thu, 03 Mar 2016 11:00:19 +0100

ubuntu-snappy (1.7.3+20160225ubuntu1) xenial; urgency=medium

    - integration-tests: always use the built snapd when compiling
      binaries from branch
    - cmd/snap: rename skills to interfaces
    - testutil,skills/types,skills,daemon: tweak discovery of know skill
      types
    - docs: add docs for arm64 cross building
    - overlord: implement basic ReadState/WriteState
    - overlord: implement Get/Set/Copy on State
    - integration-tests: fix dd output check
    - integration-tests: add fromBranch config field
    - integration-tests: use cli pkg methods in hwAssignSuite
    - debian: do not create the snappypkg user, we don't need it anymore
    - arch: fix build failure on s390x
    - classic: cleanup downloaded lxd tarball
    - cmd/snap,client,integration-tests: rename snap subcmds
      'assert'=>'ack', 'asserts'=>'known'
    - skills: fix broken tests builds
    - skills,skills/types: pass slot to SlotSecuritySnippet()
    - skills/types: teach bool-file about udev security

 -- Michael Vogt <michael.vogt@ubuntu.com>  Thu, 25 Feb 2016 16:17:19 +0100

ubuntu-snappy (1.7.2+20160223ubuntu1) xenial; urgency=medium

  * New git snapshot:
    - asserts: introduce snap-declaration
    - cmd/snap: fix integration tests for the "cmd_asserts"
    - integration-tests: fix fanctl output check
    - cmd/snap: fix test failure after merging 23a64e6
    - cmd/snap: replace skip-help with empty description
    - docs: update security.md to match current migration-skill
      semantics
    - snappy: treat commands with 'daemon' field as services
    - asserts: use more consistent names for receivers in
      snap_asserts*.go
    - debian: add missing golang-websocket-dev build-dependency
    - classic: if classic fails to get created, undo the bind mounts
    - snappy: never return nil in NewLocalSnapRepository()
    - notifications: A simple notification system
    - snappy: when using staging, authenticate there instead
    - integration-tests/snapd: fix the start of the test snapd socket
    - skills/types: use CamelCase for security names
    - skills: add support for implicit revoke
    - skills: add security layer
    - integration-tests: use exec.Command wrapper for updates
    - cmd/snap: add 'snap skills'
    - cms/snap: add 'snap revoke'
    - docs: add docs for skills API
    - cmd/snap: add 'snap grant'
    - cmd/snappy, coreconfig, daemon, snappy: move config to always be
      bytes (in and out)
    - overlord: start with a skeleton and stubs for Overlord,
      StateEngine, StateJournal and managers
    - integration-tests: skip tests affected by LP: #1544507
    - skills/types: add bool-file
    - po: refresh translation templates
    - cmd/snap: add 'snap experimental remove-skill-slot'
    - asserts: introduce device assertion
    - cmd/snap: implemented add, remove, purge, refresh, rollback,
      activate, deactivate
    - cmd/snap: add 'snap experimental add-skill-slot'
    - cmd/snap: add 'snap experimental remove-skill'
    - cmd/snap: add tests for common skills code
    - cmd/snap: add 'snap experimental add-skill'
    - asserts: make assertion checkers used by db.Check modular and
      pluggable
    - cmd,client,daemon,caps,docs,po: remove capabilities
    - scripts: move the script to get dependencies to a separate file
    - asserts: make the disk layout compatible for storing more than one
      revision
    - cmd/snap: make the assert command options exported
    - integration-tests: Remove the target release and channel
    - asserts: introduce model assertion
    - integration-tests: add exec.Cmd wrapper
    - cmd/snap: add client test support methods
    - cmd/snap: move key=value attribute parsing to commmon
    - cmd/snap: apply new style consistency to "snap" commands.
    - cmd/snap: support redirecting the client for testing
    - cmd/snap: support testing command output
    - snappy,daemon: remove the meta repositories abstractions
    - cmd: add support for experimental commands
    - cmd/snappy,daemon,snap,snappy: remove SetActive from parts
    - cmd/snappy,daemon,snappy,snap: remove config from parts interface
    - client: improve test data
    - cmd: allow to construct a fresh parser
    - cmd: don't treat help as an error
    - cmd/snappy,snappy: remove "Details" from the repository interface
    - asserts: check that primary keys are set when
      Decode()ing/assembling assertions
    - snap,snappy: refactor to remove "Install" from the Part interface
    - client,cmd: make client.New() configurable
    - client: enable retrieving asynchronous operation information with
      `Client.Operation`.

 -- Michael Vogt <michael.vogt@ubuntu.com>  Tue, 23 Feb 2016 11:28:18 +0100

ubuntu-snappy (1.7.2+20160204ubuntu1) xenial; urgency=medium

  * New git snapshot:
    - integration-tests: fix the rollback error messages
    - integration-test: use the common cli method when trying to install
      an unexisting snap
    - integration-tests: rename snap find test
    - daemon: refactor makeErrorResponder()
    - integration: add regression test for LP: #1541317
    - integration-tests: reenable TestRollbackMustRebootToOtherVersion
    - asserts: introduce "snap asserts" subcmd to show assertions in the
      system db
    - docs: fix parameter style
    - daemon: use underscore in JSON interface
    - client: add skills API
    - asserts,docs/rest.md: change Encoder not to add extra newlines at
      the end of the stream
    - integration-tests: "snappy search" is no more, its "snap search"
      now
    - README, integration-tests/tests: chmod snapd.socket after manual
      start.
    - snappy: add default security profile if none is specified
    - skills,daemon: add REST APIs for skills
    - cmd/snap, cmd/snappy: move from `snappy search` to `snap find`.
    - The first step towards REST world domination: search is now done
      via
    - debian: remove obsolete /etc/grub.d/09_snappy on upgrade
    - skills: provide different security snippets for skill and slot
      side
    - osutil: make go vet happy again
    - snappy,systemd: use Type field in systemd.ServiceDescription
    - skills: add basic grant-revoke methods
    - client,daemon,asserts: expose the ability to query assertions in
      the system db
    - skills: add basic methods for slot handling
    - snappy,daemon,snap: move "Uninstall" into overlord
    - snappy: move SnapFile.Install() into Overlord.Install()
    - integration-tests: re-enable some failover tests
    - client: remove snaps
    - asserts: uniform searching across trusted (account keys) and main
      backstore
    - asserts: introduce Decoder to parse streams of assertions and
      Encoder to build them
    - client: filter snaps with a search query
    - client: pass query as well as path in client internals
    - skills: provide different security snippets for skill and slot
      side
    - snappy: refactor snapYaml to remove methods on snapYaml type
    - snappy: remove unused variable from test
    - skills: add basic methods for skill handing
    - snappy: remove support for meta/package.yaml and implement new
      meta/snap.yaml
    - snappy: add new overlord type responsible for
      Installed/Install/Uninstall/SetActive and stub it out
    - skills: add basic methods for type handling
    - daemon, snappy: add find (aka search)
    - client: filter snaps by type
    - skills: tweak valid names and error messages
    - skills: add special skill type for testing
    - cmd/snapd,daemon: filter snaps by type
    - partition: remove obsolete uEnv.txt
    - skills: add Type interface
    - integration-tests: fix the bootloader path
    - asserts: introduce a memory backed assertion backstore
    - integration-tests: get name of OS snap from bootloader
    - cmd/snapd,daemon: filter snaps by source
    - asserts,daemon: bump some copyright years for things that have
      been touched in the new year
    - skills: add the initial Repository type
    - skills: add a name validation function
    - client: filter snaps by source
    - snappy: unmount the squashfs snap again if it fails to install
    - snap: make a copy of the search uri before mutating it
      Closes: LP#1537005
    - cmd/snap,client,daemon,asserts: introduce "assert " snap
      subcommand
    - cmd/snappy, snappy: fix failover handling of the "active"
      kernel/os snap
    - daemon, client, docs/rest.md, snapd integration tests: move to the
      new error response
    - asserts: change Backstore interface, backstores can now access
      primary key names from types
    - asserts: make AssertionType into a real struct exposing the
      metadata Name and PrimaryKey
    - caps: improve bool-file sanitization
    - asserts: fixup toolbelt to use exposed key ID.
    - client: return by reference rather than by value
    - asserts: exported filesystem backstores + explicit backstores

 -- Michael Vogt <michael.vogt@ubuntu.com>  Thu, 04 Feb 2016 16:35:31 +0100

ubuntu-snappy (1.7.2+20160113ubuntu1) xenial; urgency=medium

  * New git snapshot

 -- Michael Vogt <michael.vogt@ubuntu.com>  Wed, 13 Jan 2016 11:25:40 +0100

ubuntu-snappy (1.7.2ubuntu1) xenial; urgency=medium

  * New upstream release:
    - bin-path integration
    - assertions/capability work
    - fix squashfs based snap building

 -- Michael Vogt <michael.vogt@ubuntu.com>  Fri, 04 Dec 2015 08:46:35 +0100

ubuntu-snappy (1.7.1ubuntu1) xenial; urgency=medium

  * New upstream release:
    - fix dependencies
    - fix armhf builds

 -- Michael Vogt <michael.vogt@ubuntu.com>  Wed, 02 Dec 2015 07:46:07 +0100

ubuntu-snappy (1.7ubuntu1) xenial; urgency=medium

  * New upstream release:
    - kernel/os snap support
    - squashfs snap support
    - initial capabilities work
    - initial assertitions work
    - rest API support

 -- Michael Vogt <michael.vogt@ubuntu.com>  Wed, 18 Nov 2015 19:59:51 +0100

ubuntu-snappy (1.6ubuntu1) wily; urgency=medium

  * New upstream release, including the following changes:
    - Fix hwaccess for gpio (LP: #1493389, LP: #1488618)
    - Fix handleAssets name normalization
    - Run boot-ok job late (LP: #1476129)
    - Add support for systemd socket files
    - Add "snappy service" command
    - Documentation improvements
    - Many test improvements (unit and integration)
    - Override sideload versions
    - Go1.5 fixes
    - Add i18n
    - Add man-page
    - Add .snapignore
    - Run services that uses external ports only after the network is up
    - Bufix in Synbootloader (LP: 1474125)
    - Use uboot.env for boot state tracking

 -- Michael Vogt <michael.vogt@ubuntu.com>  Wed, 09 Sep 2015 14:20:22 +0200

ubuntu-snappy (1.5ubuntu1) wily; urgency=medium

  * New upstream release, including the following changes:
    - Use O_TRUNC when copying files
    - Added path redefinition to include test's binaries location
    - Don't run update-grub, instead use grub.cfg from the oem
      package
    - Do network configuration from first boot
    - zero size systemd of new partition made executable to
      prevent unrecoverable boot failure
    - Close downloaded files

 -- Ricardo Salveti de Araujo <ricardo.salveti@canonical.com>  Mon, 06 Jul 2015 15:14:37 -0300

ubuntu-snappy (1.4ubuntu1) wily; urgency=medium

  * New upstream release, including the following changes:
    - Allow to run the integration tests using snappy from branch
    - Add CopyFileOverwrite flag and behaviour to helpers.CopyFile
    - add a bunch of missing i18n.G() now that we have gettext
    - Generate only the translators comments that start with
      TRANSLATORS
    - Try both clickpkg and snappypkg when dropping privs

 -- Ricardo Salveti de Araujo <ricardo.salveti@canonical.com>  Thu, 02 Jul 2015 16:21:53 -0300

ubuntu-snappy (1.3ubuntu1) wily; urgency=medium

  * New upstream release, including the following changes:
    - gettext support
    - use snappypkg user for the installed snaps
    - switch to system-image-3.x as the system-image backend
    - more reliable developer mode detection

 -- Michael Vogt <michael.vogt@ubuntu.com>  Wed, 01 Jul 2015 10:37:05 +0200

ubuntu-snappy (1.2-0ubuntu1) wily; urgency=medium

  * New upstream release, including the following changes:
    - Consider the root directory when installing and removing policies
    - In the uboot TestHandleAssetsNoHardwareYaml, patch the cache dir
      before creating the partition type
    - In the PartitionTestSuite, remove the unnecessary patches for
      defaultCacheDir
    - Fix the help output of "snappy install -h"

 -- Ricardo Salveti de Araujo <ricardo.salveti@canonical.com>  Wed, 17 Jun 2015 11:42:47 -0300

ubuntu-snappy (1.1.2-0ubuntu1) wily; urgency=medium

  * New upstream release, including the following changes:
    - Remove compatibility for click-bin-path in generated exec-wrappers
    - Release the readme.md after parsing it

 -- Ricardo Salveti de Araujo <ricardo.salveti@canonical.com>  Thu, 11 Jun 2015 23:42:49 -0300

ubuntu-snappy (1.1.1-0ubuntu1) wily; urgency=medium

  * New upstream release, including the following changes:
    - Set all app services to restart on failure
    - Fixes the missing oauth quoting and makes the code a bit nicer
    - Added integrate() to set Integration to default values needed for
      integration
    - Moved setActivateClick to be a method of SnapPart
    - Make unsetActiveClick a method of SnapPart
    - Check the package.yaml for the required fields
    - Integrate lp:snappy/selftest branch into snappy itself
    - API to record information about the image and to check if the kernel was
      sideloaded.
    - Factor out update from cmd
    - Continue updating when a sideload error is returned

 -- Ricardo Salveti de Araujo <ricardo.salveti@canonical.com>  Wed, 10 Jun 2015 15:54:12 -0300

ubuntu-snappy (1.1-0ubuntu1) wily; urgency=low

  * New wily upload with fix for go 1.4 syscall.Setgid() breakage

 -- Michael Vogt <michael.vogt@ubuntu.com>  Tue, 09 Jun 2015 10:02:04 +0200

ubuntu-snappy (1.0.1-0ubuntu1) vivid; urgency=low

  * fix symlink unpacking
  * fix typo in apparmor rules generation

 -- Michael Vogt <michael.vogt@ubuntu.com>  Thu, 23 Apr 2015 16:09:56 +0200

ubuntu-snappy (1.0-0ubuntu1) vivid; urgency=low

  * 15.04 archive upload

 -- Michael Vogt <michael.vogt@ubuntu.com>  Thu, 23 Apr 2015 11:08:22 +0200

ubuntu-snappy (0.1.2-0ubuntu1) vivid; urgency=medium

  * initial ubuntu archive upload

 -- Michael Vogt <michael.vogt@ubuntu.com>  Mon, 13 Apr 2015 22:48:13 -0500

ubuntu-snappy (0.1.1-0ubuntu1) vivid; urgency=low

  * new snapshot

 -- Michael Vogt <michael.vogt@ubuntu.com>  Thu, 12 Feb 2015 13:51:22 +0100

ubuntu-snappy (0.1-0ubuntu1) vivid; urgency=medium

  * Initial packaging

 -- Sergio Schvezov <sergio.schvezov@canonical.com>  Fri, 06 Feb 2015 02:25:43 -0200<|MERGE_RESOLUTION|>--- conflicted
+++ resolved
@@ -1,10 +1,3 @@
-<<<<<<< HEAD
-snapd (2.45.2) UNRELEASED; urgency=medium
-
-  * placeholder changelog
-
- -- Michael Vogt <michael.vogt@ubuntu.com>  Wed, 15 Jul 2020 16:43:03 +0200
-=======
 snapd (2.45.2) xenial; urgency=medium
 
   * SECURITY UPDATE: sandbox escape vulnerability on snapctl xdg-open
@@ -23,7 +16,6 @@
     - LP: #1879530
 
  -- Michael Vogt <michael.vogt@ubuntu.com>  Fri, 10 Jul 2020 20:06:29 +0200
->>>>>>> bfd7c333
 
 snapd (2.45.1) xenial; urgency=medium
 
