--- conflicted
+++ resolved
@@ -1422,21 +1422,11 @@
 		Contact: "foo@example.com",
 	})
 }
-
-<<<<<<< HEAD
 func (s *imageSuite) TestBootstrapGadgetBaseModelBaseMismatch(c *C) {
 	restore := image.MockTrusted(s.storeSigning.Trusted)
 	defer restore()
-
 	// replace model with a model that uses core18 and a gadget
 	// without a base
-=======
-func (s *imageSuite) TestBootstrapWithMissingBase(c *C) {
-	restore := image.MockTrusted(s.storeSigning.Trusted)
-	defer restore()
-
-	// replace model with a model that uses core18
->>>>>>> bd2705cd
 	rawmodel, err := s.brandSigning.Sign(asserts.ModelType, map[string]interface{}{
 		"series":         "16",
 		"authority-id":   "my-brand",
@@ -1446,45 +1436,26 @@
 		"base":           "core18",
 		"gadget":         "pc",
 		"kernel":         "pc-kernel",
-<<<<<<< HEAD
 		"required-snaps": []interface{}{"required-snap1"},
-=======
-		"required-snaps": []interface{}{"snap-req-other-base"},
->>>>>>> bd2705cd
 		"timestamp":      time.Now().Format(time.RFC3339),
 	}, nil, "")
 	c.Assert(err, IsNil)
 	model := rawmodel.(*asserts.Model)
-
 	rootdir := filepath.Join(c.MkDir(), "imageroot")
 	gadgetUnpackDir := c.MkDir()
 	s.setupSnaps(c, gadgetUnpackDir, map[string]string{
 		"core18":    "canonical",
-<<<<<<< HEAD
-=======
-		"core":      "canonical",
->>>>>>> bd2705cd
 		"pc":        "canonical",
 		"pc-kernel": "canonical",
 	})
-
 	opts := &image.Options{
 		RootDir:         rootdir,
 		GadgetUnpackDir: gadgetUnpackDir,
-<<<<<<< HEAD
-=======
-		Snaps:           []string{"core"},
->>>>>>> bd2705cd
 	}
 	local, err := image.LocalSnaps(s.tsto, opts)
 	c.Assert(err, IsNil)
-
 	err = image.BootstrapToRootDir(s.tsto, model, opts, local)
-<<<<<<< HEAD
-	c.Assert(err, ErrorMatches, `cannot use gadget snap because base "" is different from model base "core18"`)
-=======
-	c.Assert(err, ErrorMatches, `cannot add snap "snap-req-other-base" without also adding its base "other-base" explicitly`)
->>>>>>> bd2705cd
+	c.Assert(err, ErrorMatches, `cannot use gadget snap because its base "" is different from model base "core18"`)
 }
 
 type toolingAuthContextSuite struct {
