--- conflicted
+++ resolved
@@ -54,13 +54,10 @@
 	PreseedChrootDir string
 	SystemLabel      string
 	WritableDir      string
-<<<<<<< HEAD
 
 	// optional path to AppArmor kernel features directory
 	AppArmorKernelFeaturesDir string
-=======
-	PreseedSignKey   string
->>>>>>> 0f424715
+	PreseedSignKey            string
 }
 
 type targetSnapdInfo struct {
