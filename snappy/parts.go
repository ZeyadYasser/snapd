--- conflicted
+++ resolved
@@ -177,20 +177,13 @@
 	return nil
 }
 
-<<<<<<< HEAD
-// FIXME: return a list here as we may have multiple parts with the same
-//        name but different versions
-func FindPartByName(needle string, haystack []Part) *Part {
-=======
 func FindSnapsByName(needle string, haystack []Part) (res []Part) {
->>>>>>> 42c8ddb2
 	for _, part := range haystack {
 		if part.Name() == needle {
 			res = append(res, part)
 		}
 	}
-<<<<<<< HEAD
-	return nil
+	return res
 }
 
 // Return the part with the name/version in the given slice of parts
@@ -201,7 +194,4 @@
 		}
 	}
 	return nil
-=======
-	return res
->>>>>>> 42c8ddb2
 }