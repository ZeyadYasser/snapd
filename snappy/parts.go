// -*- Mode: Go; indent-tabs-mode: t -*-

/*
 * Copyright (C) 2014-2015 Canonical Ltd
 *
 * This program is free software: you can redistribute it and/or modify
 * it under the terms of the GNU General Public License version 3 as
 * published by the Free Software Foundation.
 *
 * This program is distributed in the hope that it will be useful,
 * but WITHOUT ANY WARRANTY; without even the implied warranty of
 * MERCHANTABILITY or FITNESS FOR A PARTICULAR PURPOSE.  See the
 * GNU General Public License for more details.
 *
 * You should have received a copy of the GNU General Public License
 * along with this program.  If not, see <http://www.gnu.org/licenses/>.
 *
 */

package snappy

import (
	"fmt"
	"path/filepath"
	"strings"
	"time"

	"github.com/ubuntu-core/snappy/dirs"
	"github.com/ubuntu-core/snappy/progress"
	"github.com/ubuntu-core/snappy/snap"
)

// SystemConfig is a config map holding configs for multiple packages
type SystemConfig map[string]interface{}

// Configuration allows requesting a gadget snappy package type's config
type Configuration interface {
	GadgetConfig() SystemConfig
}

// QualifiedName of a Part is the Name, in most cases qualified with the
// Origin
func QualifiedName(p Part) string {
	if t := p.Type(); t == snap.TypeFramework || t == snap.TypeGadget {
		return p.Name()
	}
	return p.Name() + "." + p.Origin()
}

// BareName of a Part is just its Name
func BareName(p Part) string {
	return p.Name()
}

// FullName of a Part is Name.Origin
func FullName(p Part) string {
	return p.Name() + "." + p.Origin()
}

// FullNameWithChannel returns the FullName, with the channel appended
// if it has one.
func fullNameWithChannel(p Part) string {
	name := FullName(p)
	ch := p.Channel()
	if ch == "" {
		return name
	}

	return fmt.Sprintf("%s/%s", name, ch)
}

// Part representation of a snappy part
type Part interface {

	// query
	Name() string
	Version() string
	Description() string
	Origin() string

	Hash() string
	IsActive() bool
	IsInstalled() bool
	// Will become active on the next reboot
	NeedsReboot() bool

	// returns the date when the snap was last updated
	Date() time.Time

	// returns the channel of the part
	Channel() string

	// returns the path to the icon (local or uri)
	Icon() string

	// Returns app, framework, core
	Type() snap.Type

	InstalledSize() int64
	DownloadSize() int64

<<<<<<< HEAD
	// make an inactive part active, or viceversa
	SetActive(bool, progress.Meter) error

=======
>>>>>>> 22e799b7
	// get the list of frameworks needed by the part
	Frameworks() ([]string, error)
}

// Repository is the interface for a collection of snaps
type Repository interface {

	// query
	Description() string

	Updates() ([]Part, error)
	Installed() ([]Part, error)

	All() ([]Part, error)
}

// MetaRepository contains all available single repositories can can be used
// to query in a single place
type MetaRepository struct {
	all []Repository
}

// NewMetaStoreRepository returns a MetaRepository of stores
func NewMetaStoreRepository() *MetaRepository {
	m := new(MetaRepository)
	m.all = []Repository{}

	if repo := NewUbuntuStoreSnapRepository(); repo != nil {
		m.all = append(m.all, repo)
	}

	return m
}

// NewMetaLocalRepository returns a MetaRepository of stores
func NewMetaLocalRepository() *MetaRepository {
	m := new(MetaRepository)
	m.all = []Repository{}

	if repo := NewLocalSnapRepository(dirs.SnapSnapsDir); repo != nil {
		m.all = append(m.all, repo)
	}

	return m
}

// NewMetaRepository returns a new MetaRepository
func NewMetaRepository() *MetaRepository {
	// FIXME: make this a configuration file

	m := NewMetaLocalRepository()
	if repo := NewUbuntuStoreSnapRepository(); repo != nil {
		m.all = append(m.all, repo)
	}

	return m
}

// Installed returns all installed parts
func (m *MetaRepository) Installed() (parts []Part, err error) {
	for _, r := range m.all {
		installed, err := r.Installed()
		if err != nil {
			return parts, err
		}
		parts = append(parts, installed...)
	}

	return parts, err
}

// All the parts
func (m *MetaRepository) All() ([]Part, error) {
	var parts []Part

	for _, r := range m.all {
		all, err := r.All()
		if err != nil {
			return nil, err
		}
		parts = append(parts, all...)
	}

	return parts, nil
}

// Updates returns all updatable parts
func (m *MetaRepository) Updates() (parts []Part, err error) {
	for _, r := range m.all {
		updates, err := r.Updates()
		if err != nil {
			return parts, err
		}
		parts = append(parts, updates...)
	}

	return parts, err
}

// ActiveSnapsByType returns all installed snaps with the given type
func ActiveSnapsByType(snapTs ...snap.Type) (res []Part, err error) {
	m := NewMetaLocalRepository()
	installed, err := m.Installed()
	if err != nil {
		return nil, err
	}

	for _, part := range installed {
		if !part.IsActive() {
			continue
		}
		for i := range snapTs {
			if part.Type() == snapTs[i] {
				res = append(res, part)
			}
		}
	}

	return res, nil
}

// ActiveSnapIterByType returns the result of applying the given
// function to all active snaps with the given type.
var ActiveSnapIterByType = activeSnapIterByTypeImpl

func activeSnapIterByTypeImpl(f func(Part) string, snapTs ...snap.Type) ([]string, error) {
	installed, err := ActiveSnapsByType(snapTs...)
	res := make([]string, len(installed))

	for i, part := range installed {
		res[i] = f(part)
	}

	return res, err
}

// ActiveSnapByName returns all active snaps with the given name
func ActiveSnapByName(needle string) Part {
	m := NewMetaRepository()
	installed, err := m.Installed()
	if err != nil {
		return nil
	}
	for _, part := range installed {
		if !part.IsActive() {
			continue
		}
		if part.Name() == needle {
			return part
		}
	}

	return nil
}

// FindSnapsByName returns all snaps with the given name in the "haystack"
// slice of parts (useful for filtering)
func FindSnapsByName(needle string, haystack []Part) (res []Part) {
	name, origin := SplitOrigin(needle)
	ignorens := origin == ""

	for _, part := range haystack {
		if part.Name() == name && (ignorens || part.Origin() == origin) {
			res = append(res, part)
		}
	}

	return res
}

// SplitOrigin splits a snappy name name into a (name, origin) pair
func SplitOrigin(name string) (string, string) {
	idx := strings.LastIndexAny(name, ".")
	if idx > -1 {
		return name[:idx], name[idx+1:]
	}

	return name, ""
}

// FindSnapsByNameAndVersion returns the parts with the name/version in the
// given slice of parts
func FindSnapsByNameAndVersion(needle, version string, haystack []Part) []Part {
	name, origin := SplitOrigin(needle)
	ignorens := origin == ""
	var found []Part

	for _, part := range haystack {
		if part.Name() == name && part.Version() == version && (ignorens || part.Origin() == origin) {
			found = append(found, part)
		}
	}

	return found
}

// MakeSnapActiveByNameAndVersion makes the given snap version the active
// version
func makeSnapActiveByNameAndVersion(pkg, ver string, inter progress.Meter) error {
	m := NewMetaRepository()
	installed, err := m.Installed()
	if err != nil {
		return err
	}

	overlord := &Overlord{}
	parts := FindSnapsByNameAndVersion(pkg, ver, installed)
	switch len(parts) {
	case 0:
		return fmt.Errorf("Can not find %s with version %s", pkg, ver)
	case 1:
		return overlord.SetActive(parts[0].(*SnapPart), true, inter)
	default:
		return fmt.Errorf("More than one %s with version %s", pkg, ver)
	}
}

// PackageNameActive checks whether a fork of the given name is active in the system
func PackageNameActive(name string) bool {
	return ActiveSnapByName(name) != nil
}

// RemoteManifestPath returns the would be path for the store manifest meta data
func RemoteManifestPath(s Part) string {
	return filepath.Join(dirs.SnapMetaDir, fmt.Sprintf("%s_%s.manifest", QualifiedName(s), s.Version()))
}<|MERGE_RESOLUTION|>--- conflicted
+++ resolved
@@ -99,12 +99,6 @@
 	InstalledSize() int64
 	DownloadSize() int64
 
-<<<<<<< HEAD
-	// make an inactive part active, or viceversa
-	SetActive(bool, progress.Meter) error
-
-=======
->>>>>>> 22e799b7
 	// get the list of frameworks needed by the part
 	Frameworks() ([]string, error)
 }
