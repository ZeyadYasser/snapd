package snappy

/* This part of the code implements enough of the click file format
   to install a "snap" package
   Limitations:
   - no per-user registration
   - no user-level hooks
   - dpkg-deb --unpack is used to "install" instead of "dpkg -i"
   - more(?)
*/

import (
	"bytes"
	"encoding/json"
	"errors"
	"fmt"
	"io/ioutil"
	"log"
	"os"
	"os/exec"
	"path"
	"path/filepath"
	"strings"

	"github.com/mvo5/goconfigparser"
)

type clickAppHook map[string]string

type clickManifest struct {
	Name    string                  `json:"name"`
	Version string                  `json:"version"`
	Type    string                  `json:"type,omitempty"`
	Hooks   map[string]clickAppHook `json:"hooks,omitempty"`
}

type clickHook struct {
	name    string
	exec    string
	user    string
	pattern string
}

const (
	// from debsig-verify-0.9/debsigs.h
	DS_SUCCESS             = 0
	DS_FAIL_NOSIGS         = 10
	DS_FAIL_UNKNOWN_ORIGIN = 11
	DS_FAIL_NOPOLICIES     = 12
	DS_FAIL_BADSIG         = 13
	DS_FAIL_INTERNAL       = 14
)

<<<<<<< HEAD
// var to make it testable
var clickSystemHooksDir = "/usr/share/click/hooks"
=======
type InstallFlags uint

const (
	// Allow to install a snap even if it can not be authenticated
	AllowUnauthenticated InstallFlags = 1 << iota
)
>>>>>>> 4839a662

// Execute the hook.Exec command
func (s *clickHook) execHook() (err error) {
	// the spec says this is passed to the shell
	cmd := exec.Command("sh", "-c", s.exec)
	if err = cmd.Run(); err != nil {
		log.Printf("Failed to run hook %s: %s", s.exec, err)
		return err
	}
	return nil
}

// This function checks if the given exitCode is "ok" when running with
// --allow-unauthenticated. We allow package with no signature or with
// a unknown policy or with no policies at all. We do not allow overriding
// bad signatures
func allowUnauthenticatedOkExitCode(exitCode int) bool {
	return (exitCode == DS_FAIL_NOSIGS ||
		exitCode == DS_FAIL_UNKNOWN_ORIGIN ||
		exitCode == DS_FAIL_NOPOLICIES)
}

// Tiny wrapper around the debsig-verify commandline
func runDebsigVerifyImpl(clickFile string, allowUnauthenticated bool) (err error) {
	cmd := exec.Command("debsig-verify", clickFile)
	if err := cmd.Run(); err != nil {
		if exitCode, err := exitCode(err); err == nil {
			if allowUnauthenticated && allowUnauthenticatedOkExitCode(exitCode) {
				log.Println("Signature check failed, but installing anyway as requested")
				return nil
			}
		}
		return err
	}
	return nil
}

var runDebsigVerify = runDebsigVerifyImpl

func auditClick(snapFile string, allowUnauthenticated bool) (err error) {
	// FIXME: check what more we need to do here, click is also doing
	//        permission checks
	return runDebsigVerify(snapFile, allowUnauthenticated)
}

func readClickManifest(data []byte) (manifest clickManifest, err error) {
	r := bytes.NewReader(data)
	dec := json.NewDecoder(r)
	err = dec.Decode(&manifest)
	return manifest, err
}

func readClickHookFile(hookFile string) (hook clickHook, err error) {
	// FIXME: fugly, write deb822 style parser if we keep this
	// FIXME2: the hook file will go probably entirely and gets
	//         implemented natively in go so ok for now :)
	cfg := goconfigparser.New()
	content, err := ioutil.ReadFile(hookFile)
	if err != nil {
		fmt.Printf("WARNING: failed to read %s", hookFile)
		return hook, err
	}
	err = cfg.Read(strings.NewReader("[hook]\n" + string(content)))
	if err != nil {
		fmt.Printf("WARNING: failed to parse %s", hookFile)
		return hook, err
	}
	hook.name, _ = cfg.Get("hook", "Hook-Name")
	hook.exec, _ = cfg.Get("hook", "Exec")
	hook.user, _ = cfg.Get("hook", "User")
	hook.pattern, _ = cfg.Get("hook", "Pattern")
	// FIXME: error on supported hook features like
	//    User-Level: yes
	//    Trigger: yes
	//    Single-Version: yes

	// urgh, click allows empty "Hook-Name"
	if hook.name == "" {
		hook.name = strings.Split(filepath.Base(hookFile), ".")[0]
	}

	return hook, err
}

func systemClickHooks() (hooks map[string]clickHook, err error) {
	hooks = make(map[string]clickHook)

	hookFiles, err := filepath.Glob(path.Join(clickSystemHooksDir, "*.hook"))
	if err != nil {
		return
	}
	for _, f := range hookFiles {
		hook, err := readClickHookFile(f)
		if err != nil {
			log.Printf("Can't read hook file %s: %s", f, err)
			continue
		}
		hooks[hook.name] = hook
	}
	return
}

func expandHookPattern(name, app, version, pattern string) (expanded string) {
	id := fmt.Sprintf("%s_%s_%s", name, app, version)
	// FIXME: support the other patterns (and see if they are used at all):
	//        - short-id
	//        - user (probably not!)
	//        - home (probably not!)
	//        - $$ (?)
	expanded = strings.Replace(pattern, "${id}", id, -1)

	return
}

func installClickHooks(targetDir string, manifest clickManifest) (err error) {
	systemHooks, err := systemClickHooks()
	if err != nil {
		return err
	}
	for app, hook := range manifest.Hooks {
		for hookName, hookTargetFile := range hook {
			systemHook, ok := systemHooks[hookName]
			if !ok {
				log.Printf("WARNING: Skipping hook %s", hookName)
				continue
			}
			src := path.Join(targetDir, hookTargetFile)
			dst := expandHookPattern(manifest.Name, app, manifest.Version, systemHook.pattern)
			if _, err := os.Stat(dst); err == nil {
				if err := os.Remove(dst); err != nil {
					log.Printf("Warning: failed to remove %s: %s", dst, err)
				}
			}
			if err := os.Symlink(src, dst); err != nil {
				return err
			}
			if systemHook.exec != "" {
				if err := systemHook.execHook(); err != nil {
					return err
				}
			}
		}
	}
	return
}

func removeClickHooks(manifest clickManifest) (err error) {
	systemHooks, err := systemClickHooks()
	if err != nil {
		return err
	}
	for app, hook := range manifest.Hooks {
		for hookName, _ := range hook {
			systemHook, ok := systemHooks[hookName]
			if !ok {
				continue
			}
			dst := expandHookPattern(manifest.Name, app, manifest.Version, systemHook.pattern)
			if _, err := os.Stat(dst); err == nil {
				if err := os.Remove(dst); err != nil {
					log.Printf("Warning: failed to remove %s: %s", dst, err)
				}
			}
			if systemHook.exec != "" {
				if err := systemHook.execHook(); err != nil {
					return err
				}
			}
		}
	}
	return err
}

func readClickManifestFromClickDir(clickDir string) (manifest clickManifest, err error) {
	manifestFiles, err := filepath.Glob(path.Join(clickDir, ".click", "info", "*.manifest"))
	if err != nil {
		return manifest, err
	}
	if len(manifestFiles) != 1 {
		return manifest, errors.New(fmt.Sprintf("Error: got %s manifests in %s", len(manifestFiles), clickDir))
	}
	manifestData, err := ioutil.ReadFile(manifestFiles[0])
	manifest, err = readClickManifest([]byte(manifestData))
	return manifest, err
}

func removeClick(clickDir string) (err error) {
	manifest, err := readClickManifestFromClickDir(clickDir)
	if err != nil {
		return err
	}
	err = removeClickHooks(manifest)
	if err != nil {
		return err
	}

	// maybe remove current symlink
	currentSymlink := path.Join(path.Dir(clickDir), "current")
	p, _ := filepath.EvalSymlinks(currentSymlink)
	if clickDir == p {
		if err := os.Remove(currentSymlink); err != nil {
			log.Printf("Warning: failed to remove %s: %s", currentSymlink, err)
		}
	}

	return os.RemoveAll(clickDir)
}

func installClick(snapFile string, flags InstallFlags) (err error) {
	// FIXME: drop privs to "snap:snap" here
	// like in http://bazaar.launchpad.net/~phablet-team/goget-ubuntu-touch/trunk/view/head:/sysutils/utils.go#L64

	allowUnauthenticated := (flags & AllowUnauthenticated) != 0
	err = auditClick(snapFile, allowUnauthenticated)
	if err != nil {
		return err
		// ?
		//return SnapAuditError
	}

	cmd := exec.Command("dpkg-deb", "-I", snapFile, "manifest")
	manifestData, err := cmd.Output()
	if err != nil {
		log.Printf("Snap inspect failed: %s", snapFile)
		return err
	}
	manifest, err := readClickManifest([]byte(manifestData))
	if err != nil {
		return err
	}

	dataDir := filepath.Join(snapDataDir, manifest.Name, manifest.Version)
	if err := ensureDir(dataDir, 0755); err != nil {
		log.Printf("WARNING: Can not create %s", dataDir)
	}

	targetDir := snapAppsDir
	// the "oem" parts are special
	if manifest.Type == "oem" {
		targetDir = snapOemDir
	}

	instDir := filepath.Join(targetDir, manifest.Name, manifest.Version)
	if err := ensureDir(instDir, 0755); err != nil {
		log.Printf("WARNING: Can not create %s", instDir)
	}

	// FIXME: replace this with a native extractor to avoid attack
	//        surface
	cmd = exec.Command("dpkg-deb", "--extract", snapFile, instDir)
	output, err := cmd.CombinedOutput()
	if err != nil {
		// FIXME: make the output part of the SnapExtractError
		log.Printf("Snap install failed with: %s", output)
		if err := os.RemoveAll(instDir); err != nil {
			log.Printf("Warning: failed to remove %s: %s", instDir, err)
		}
		return err
	}

	metaDir := path.Join(instDir, ".click", "info")
	os.MkdirAll(metaDir, 0755)
	err = ioutil.WriteFile(path.Join(metaDir, manifest.Name+".manifest"), manifestData, 0644)
	if err != nil {
		return
	}

	currentActiveDir, err := filepath.EvalSymlinks(filepath.Join(instDir, "..", "current"))
	err = setActiveClick(instDir)
	if err != nil {
		// FIXME: make the output part of the SnapExtractError
		log.Printf("Snap install failed with: %s", output)
		if err := os.RemoveAll(instDir); err != nil {
			log.Printf("Warning: failed to remove %s: %s", instDir, err)
		}
		// ensure to revert on install failure
		if currentActiveDir != "" {
			setActiveClick(currentActiveDir)
		}
		return err
	}

	return nil
}

func setActiveClick(baseDir string) (err error) {
	currentActiveSymlink := filepath.Join(baseDir, "..", "current")
	currentActiveDir, err := filepath.EvalSymlinks(currentActiveSymlink)

	// already active, nothing to do
	if baseDir == currentActiveDir {
		return nil
	}

	// there is already a active part
	if currentActiveDir != "" {
		currentActiveManifest, err := readClickManifestFromClickDir(currentActiveDir)
		if err != nil {
			return err
		}
		if err := removeClickHooks(currentActiveManifest); err != nil {
			return err
		}
	}

	// make new part active
	newActiveManifest, err := readClickManifestFromClickDir(baseDir)
	if err != nil {
		return err
	}
	err = installClickHooks(baseDir, newActiveManifest)
	if err != nil {
		return err
	}

	// FIXME: we want to get rid of the current symlink
	if _, err := os.Stat(currentActiveSymlink); err == nil {
		if err := os.Remove(currentActiveSymlink); err != nil {
			log.Printf("Warning: failed to remove %s: %s", currentActiveSymlink, err)
		}
	}
	err = os.Symlink(baseDir, currentActiveSymlink)
	return err
}<|MERGE_RESOLUTION|>--- conflicted
+++ resolved
@@ -51,17 +51,15 @@
 	DS_FAIL_INTERNAL       = 14
 )
 
-<<<<<<< HEAD
 // var to make it testable
 var clickSystemHooksDir = "/usr/share/click/hooks"
-=======
+
 type InstallFlags uint
 
 const (
 	// Allow to install a snap even if it can not be authenticated
 	AllowUnauthenticated InstallFlags = 1 << iota
 )
->>>>>>> 4839a662
 
 // Execute the hook.Exec command
 func (s *clickHook) execHook() (err error) {
