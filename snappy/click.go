/*
 * Copyright (C) 2014-2015 Canonical Ltd
 *
 * This program is free software: you can redistribute it and/or modify
 * it under the terms of the GNU General Public License version 3 as
 * published by the Free Software Foundation.
 *
 * This program is distributed in the hope that it will be useful,
 * but WITHOUT ANY WARRANTY; without even the implied warranty of
 * MERCHANTABILITY or FITNESS FOR A PARTICULAR PURPOSE.  See the
 * GNU General Public License for more details.
 *
 * You should have received a copy of the GNU General Public License
 * along with this program.  If not, see <http://www.gnu.org/licenses/>.
 *
 */

package snappy

/* This part of the code implements enough of the click file format
   to install a "snap" package
   Limitations:
   - no per-user registration
   - no user-level hooks
   - more(?)
*/

import (
	"bytes"
	"encoding/json"
	"fmt"
	"io/ioutil"
	"log"
	"os"
	"os/exec"
	"path"
	"path/filepath"
	"reflect"
	"regexp"
	"strings"
	"text/template"
	"time"

	"launchpad.net/snappy/clickdeb"
	"launchpad.net/snappy/helpers"
	"launchpad.net/snappy/policy"
	"launchpad.net/snappy/systemd"

	"github.com/mvo5/goconfigparser"
)

type clickAppHook map[string]string

type clickManifest struct {
	Name          string                  `json:"name"`
	Version       string                  `json:"version"`
	Architecture  []string                `json:"architecture,omitempty"`
	Type          SnapType                `json:"type,omitempty"`
	Framework     string                  `json:"framework,omitempty"`
	Description   string                  `json:"description,omitempty"`
	Icon          string                  `json:"icon,omitempty"`
	InstalledSize string                  `json:"installed-size,omitempty"`
	Maintainer    string                  `json:"maintainer,omitempty"`
	Title         string                  `json:"title,omitempty"`
	Hooks         map[string]clickAppHook `json:"hooks,omitempty"`
}

type clickHook struct {
	name    string
	exec    string
	user    string
	pattern string
}

const (
	// from debsig-verify-0.9/debsigs.h
	dsSuccess           = 0
	dsFailNosigs        = 10
	dsFailUnknownOrigin = 11
	dsFailNopolicies    = 12
	dsFailBadsig        = 13
	dsFailInternal      = 14
)

// ignore hooks of this type
var ignoreHooks = map[string]bool{
	"bin-path":       true,
	"snappy-systemd": true,
}

// servicesBinariesStringsWhitelist is the whitelist of legal chars
// in the "binaries" and "services" section of the package.yaml
const servicesBinariesStringsWhitelist = `^[A-Za-z0-9/. _#:-]*$`

// Execute the hook.Exec command
func execHook(execCmd string) (err error) {
	// the spec says this is passed to the shell
	cmd := exec.Command("sh", "-c", execCmd)
	if err = cmd.Run(); err != nil {
		if exitCode, err := helpers.ExitCode(err); err != nil {
			return &ErrHookFailed{cmd: execCmd,
				exitCode: exitCode}
		}
		return err
	}

	return nil
}

// This function checks if the given exitCode is "ok" when running with
// --allow-unauthenticated. We allow package with no signature or with
// a unknown policy or with no policies at all. We do not allow overriding
// bad signatures
func allowUnauthenticatedOkExitCode(exitCode int) bool {
	return (exitCode == dsFailNosigs ||
		exitCode == dsFailUnknownOrigin ||
		exitCode == dsFailNopolicies)
}

// Tiny wrapper around the debsig-verify commandline
func runDebsigVerifyImpl(clickFile string, allowUnauthenticated bool) (err error) {
	cmd := exec.Command("debsig-verify", clickFile)
	if err := cmd.Run(); err != nil {
		exitCode, err := helpers.ExitCode(err)
		if err == nil {
			if allowUnauthenticated && allowUnauthenticatedOkExitCode(exitCode) {
				log.Println("Signature check failed, but installing anyway as requested")
				return nil
			}
			return &ErrSignature{exitCode: exitCode}
		}
		// not a exit code error, something else, pass on
		return err
	}
	return nil
}

var runDebsigVerify = runDebsigVerifyImpl

func auditClick(snapFile string, allowUnauthenticated bool) (err error) {
	// FIXME: check what more we need to do here, click is also doing
	//        permission checks
	return runDebsigVerify(snapFile, allowUnauthenticated)
}

func readClickManifest(data []byte) (manifest clickManifest, err error) {
	r := bytes.NewReader(data)
	dec := json.NewDecoder(r)
	err = dec.Decode(&manifest)
	return manifest, err
}

func readClickHookFile(hookFile string) (hook clickHook, err error) {
	// FIXME: fugly, write deb822 style parser if we keep this
	// FIXME2: the hook file will go probably entirely and gets
	//         implemented natively in go so ok for now :)
	cfg := goconfigparser.New()
	content, err := ioutil.ReadFile(hookFile)
	if err != nil {
		fmt.Printf("WARNING: failed to read %s", hookFile)
		return hook, err
	}
	err = cfg.Read(strings.NewReader("[hook]\n" + string(content)))
	if err != nil {
		fmt.Printf("WARNING: failed to parse %s", hookFile)
		return hook, err
	}
	hook.name, _ = cfg.Get("hook", "Hook-Name")
	hook.exec, _ = cfg.Get("hook", "Exec")
	hook.user, _ = cfg.Get("hook", "User")
	hook.pattern, _ = cfg.Get("hook", "Pattern")
	// FIXME: error on supported hook features like
	//    User-Level: yes
	//    Trigger: yes
	//    Single-Version: yes

	// urgh, click allows empty "Hook-Name"
	if hook.name == "" {
		hook.name = strings.Split(filepath.Base(hookFile), ".")[0]
	}

	return hook, err
}

func systemClickHooks() (hooks map[string]clickHook, err error) {
	hooks = make(map[string]clickHook)

	hookFiles, err := filepath.Glob(path.Join(clickSystemHooksDir, "*.hook"))
	if err != nil {
		return nil, err
	}
	for _, f := range hookFiles {
		hook, err := readClickHookFile(f)
		if err != nil {
			log.Printf("Can't read hook file %s: %s", f, err)
			continue
		}
		hooks[hook.name] = hook
	}

	return hooks, err
}

func expandHookPattern(name, app, version, pattern string) (expanded string) {
	id := fmt.Sprintf("%s_%s_%s", name, app, version)
	// FIXME: support the other patterns (and see if they are used at all):
	//        - short-id
	//        - user (probably not!)
	//        - home (probably not!)
	//        - $$ (?)
	return strings.Replace(pattern, "${id}", id, -1)
}

type iterHooksFunc func(src, dst string, systemHook clickHook) error

// iterHooks will run the callback "f" for the given manifest
// so that the call back can arrange e.g. a new link
func iterHooks(manifest clickManifest, inhibitHooks bool, f iterHooksFunc) error {
	systemHooks, err := systemClickHooks()
	if err != nil {
		return err
	}

	for app, hook := range manifest.Hooks {
		for hookName, hookSourceFile := range hook {
			// ignore hooks that only exist for compatibility
			// with the old snappy-python (like bin-path,
			// snappy-systemd)
			if ignoreHooks[hookName] {
				continue
			}

			systemHook, ok := systemHooks[hookName]
			if !ok {
				log.Printf("WARNING: Skipping hook %s", hookName)
				continue
			}

			dst := filepath.Join(globalRootDir, expandHookPattern(manifest.Name, app, manifest.Version, systemHook.pattern))

			if _, err := os.Stat(dst); err == nil {
				if err := os.Remove(dst); err != nil {
					log.Printf("Warning: failed to remove %s: %s", dst, err)
				}
			}

			// run iter func here
			if err := f(hookSourceFile, dst, systemHook); err != nil {
				return err
			}

			if systemHook.exec != "" && !inhibitHooks {
				if err := execHook(systemHook.exec); err != nil {
					os.Remove(dst)
					return err
				}
			}
		}
	}

	return nil
}

func installClickHooks(targetDir string, manifest clickManifest, inhibitHooks bool) error {
	return iterHooks(manifest, inhibitHooks, func(src, dst string, systemHook clickHook) error {
		// setup the new link target here, iterHooks will take
		// care of running the hook
		realSrc := stripGlobalRootDir(path.Join(targetDir, src))
		if err := os.Symlink(realSrc, dst); err != nil {
			return err
		}

		return nil
	})
}

func removeClickHooks(manifest clickManifest, inhibitHooks bool) (err error) {
	return iterHooks(manifest, inhibitHooks, func(src, dst string, systemHook clickHook) error {
		// nothing we need to do here, the iterHookss will remove
		// the hook symlink and call the hook itself
		return nil
	})
}

func readClickManifestFromClickDir(clickDir string) (manifest clickManifest, err error) {
	manifestFiles, err := filepath.Glob(path.Join(clickDir, ".click", "info", "*.manifest"))
	if err != nil {
		return manifest, err
	}
	if len(manifestFiles) != 1 {
		return manifest, fmt.Errorf("Error: got %v manifests in %v", len(manifestFiles), clickDir)
	}
	manifestData, err := ioutil.ReadFile(manifestFiles[0])
	manifest, err = readClickManifest([]byte(manifestData))
	return manifest, err
}

func removeClick(clickDir string, inter interacter) (err error) {
	manifest, err := readClickManifestFromClickDir(clickDir)
	if err != nil {
		return err
	}

	if err := removeClickHooks(manifest, false); err != nil {
		return err
	}

	// maybe remove current symlink
	currentSymlink := path.Join(path.Dir(clickDir), "current")
	p, _ := filepath.EvalSymlinks(currentSymlink)
	if clickDir == p {
		if err := unsetActiveClick(p, false, inter); err != nil {
			return err
		}
	}

	if manifest.Type == SnapTypeFramework {
		if err := policy.Remove(manifest.Name, clickDir); err != nil {
			return err
		}
	}
	return os.RemoveAll(clickDir)
}

func writeHashesFile(d *clickdeb.ClickDeb, instDir string) error {
	hashesFile := filepath.Join(instDir, "meta", "hashes.yaml")
	hashesData, err := d.ControlMember("hashes.yaml")
	if err != nil {
		return err
	}

	return ioutil.WriteFile(hashesFile, hashesData, 0644)
}

// generate the name
func generateBinaryName(m *packageYaml, binary Binary) string {
	var binName string
	if m.Type == SnapTypeFramework {
		binName = filepath.Base(binary.Name)
	} else {
		binName = fmt.Sprintf("%s.%s", m.Name, filepath.Base(binary.Name))
	}

	return filepath.Join(snapBinariesDir, binName)
}

func binPathForBinary(pkgPath string, binary Binary) string {
	return filepath.Join(pkgPath, binary.Exec)
}

func verifyBinariesYaml(binary Binary) error {
	return verifyStructStringsAgainstWhitelist(binary, servicesBinariesStringsWhitelist)
}

func generateSnapBinaryWrapper(binary Binary, pkgPath, aaProfile string, m *packageYaml) (string, error) {
	wrapperTemplate := `#!/bin/sh
# !!!never remove this line!!!
##TARGET={{.Target}}

set -e

TMPDIR="/tmp/snaps/{{.Name}}/{{.Version}}/tmp"
if [ ! -d "$TMPDIR" ]; then
    mkdir -p -m1777 "$TMPDIR"
fi
export TMPDIR
export TEMPDIR="$TMPDIR"

# app paths (deprecated)
export SNAPP_APP_PATH="{{.Path}}"
export SNAPP_APP_DATA_PATH="/var/lib/{{.Path}}"
export SNAPP_APP_USER_DATA_PATH="$HOME/{{.Path}}"
export SNAPP_APP_TMPDIR="$TMPDIR"
export SNAPP_OLD_PWD="$(pwd)"

# app paths
export SNAP_APP_PATH="{{.Path}}"
export SNAP_APP_DATA_PATH="/var/lib/{{.Path}}"
export SNAP_APP_USER_DATA_PATH="$HOME/{{.Path}}"
export SNAP_APP_TMPDIR="$TMPDIR"

# FIXME: this will need to become snappy arch or something
export SNAPPY_APP_ARCH="$(dpkg --print-architecture)"

if [ ! -d "$SNAP_APP_USER_DATA_PATH" ]; then
   mkdir -p "$SNAP_APP_USER_DATA_PATH"
fi
export HOME="$SNAP_APP_USER_DATA_PATH"

# export old pwd
export SNAP_OLD_PWD="$(pwd)"
cd {{.Path}}
aa-exec -p {{.AaProfile}} -- {{.Target}} "$@"
`

	if err := verifyBinariesYaml(binary); err != nil {
		return "", err
	}

	actualBinPath := binPathForBinary(pkgPath, binary)

	var templateOut bytes.Buffer
	t := template.Must(template.New("wrapper").Parse(wrapperTemplate))
	wrapperData := struct {
		Name      string
		Version   string
		Target    string
		Path      string
		AaProfile string
	}{
		m.Name, m.Version, actualBinPath, pkgPath, aaProfile,
	}
	t.Execute(&templateOut, wrapperData)

	return templateOut.String(), nil
}

<<<<<<< HEAD
// verifyStructStringsAgainstWhitelist takes a struct and ensures that
// the given whitelist regexp matches all string fields of the struct
func verifyStructStringsAgainstWhitelist(s interface{}, whitelist string) error {
	r, err := regexp.Compile(whitelist)
	if err != nil {
		return err
	}

	// check all members of the services struct against our whitelist
	t := reflect.TypeOf(s)
	v := reflect.ValueOf(s)
	for i := 0; i < t.NumField(); i++ {

		// PkgPath means its a unexported field and we can ignore it
		if t.Field(i).PkgPath != "" {
			continue
		}
		if v.Field(i).Kind() == reflect.Ptr {
			vi := v.Field(i).Elem()
			if vi.Kind() == reflect.Struct {
				return verifyStructStringsAgainstWhitelist(vi.Interface(), whitelist)
			}
		}
		if v.Field(i).Kind() == reflect.Struct {
			vi := v.Field(i).Interface()
			return verifyStructStringsAgainstWhitelist(vi, whitelist)
		}
		if v.Field(i).Kind() == reflect.String {
			key := t.Field(i).Name
			value := v.Field(i).String()
			if !r.MatchString(value) {
				return &ErrStructIllegalContent{
					field:     key,
					content:   value,
					whitelist: whitelist,
				}
			}
		}
	}

	return nil
}

func verifyServiceYaml(service Service) error {
	return verifyStructStringsAgainstWhitelist(service, servicesBinariesStringsWhitelist)
}

func generateSnapServicesFile(service Service, baseDir string, aaProfile string, m *packageYaml) (string, error) {
	if err := verifyServiceYaml(service); err != nil {
		return "", err
	}

	serviceTemplate := `[Unit]
Description={{.Description}}
After=ubuntu-snappy.run-hooks.service
X-Snappy=yes

[Service]
ExecStart={{.FullPathStart}}
WorkingDirectory={{.AppPath}}
Environment="SNAPP_APP_PATH={{.AppPath}}" "SNAPP_APP_DATA_PATH=/var/lib{{.AppPath}}" "SNAPP_APP_USER_DATA_PATH=%h{{.AppPath}}" "SNAP_APP_PATH={{.AppPath}}" "SNAP_APP_DATA_PATH=/var/lib{{.AppPath}}" "SNAP_APP_USER_DATA_PATH=%h{{.AppPath}}" "SNAP_APP={{.AppTriple}}" "TMPDIR=/tmp/snaps/{{.Name}}/{{.Version}}/tmp" "SNAP_APP_TMPDIR=/tmp/snaps/{{.Name}}/{{.Version}}/tmp"
AppArmorProfile={{.AaProfile}}
{{if .Stop}}ExecStop={{.FullPathStop}}{{end}}
{{if .PostStop}}ExecStopPost={{.FullPathPostStop}}{{end}}
{{if .StopTimeout}}TimeoutStopSec={{.StopTimeout}}{{end}}

[Install]
WantedBy=multi-user.target
`
	var templateOut bytes.Buffer
	t := template.Must(template.New("wrapper").Parse(serviceTemplate))
	wrapperData := struct {
		// embed service struct
		Service
		// but we need more
		Name             string
		Version          string
		AppPath          string
		AaProfile        string
		FullPathStart    string
		FullPathStop     string
		FullPathPostStop string
		AppTriple        string
	}{
		service, m.Name, m.Version, baseDir, aaProfile,
		filepath.Join(baseDir, service.Start),
		filepath.Join(baseDir, service.Stop),
		filepath.Join(baseDir, service.PostStop),
		fmt.Sprintf("%s_%s_%s", m.Name, service.Name, m.Version),
	}
	if err := t.Execute(&templateOut, wrapperData); err != nil {
		// this can never happen, except we forget a variable
		logger.LogAndPanic(err)
	}

	return templateOut.String(), nil
=======
func generateSnapServicesFile(service Service, baseDir string, aaProfile string, m *packageYaml) string {
	return systemd.New(globalRootDir, nil).GenServiceFile(
		&systemd.ServiceDescription{
			m.Name, service.Name, m.Version, service.Description,
			baseDir, service.Start, service.Stop, service.PostStop,
			time.Duration(service.StopTimeout), aaProfile,
		})
>>>>>>> ce79fdde
}

func generateServiceFileName(m *packageYaml, service Service) string {
	return filepath.Join(snapServicesDir, fmt.Sprintf("%s_%s_%s.service", m.Name, service.Name, m.Version))
}

// takes a directory and removes the global root, this is needed
// when the SetRoot option is used and we need to generate
// content for the "Services" and "Binaries" section
var stripGlobalRootDir = stripGlobalRootDirImpl

func stripGlobalRootDirImpl(dir string) string {
	if globalRootDir == "/" {
		return dir
	}

	return dir[len(globalRootDir):]
}

func checkPackageForNameClashes(baseDir string) error {
	m, err := parsePackageYamlFile(filepath.Join(baseDir, "meta", "package.yaml"))
	if err != nil {
		return err
	}

	return m.checkForNameClashes()
}

func addPackageServices(baseDir string, inhibitHooks bool, inter interacter) error {
	m, err := parsePackageYamlFile(filepath.Join(baseDir, "meta", "package.yaml"))
	if err != nil {
		return err
	}

	for _, service := range m.Services {
		aaProfile := getAaProfile(m, service.Name)
		// this will remove the global base dir when generating the
		// service file, this ensures that /apps/foo/1.0/bin/start
		// is in the service file when the SetRoot() option
		// is used
		realBaseDir := stripGlobalRootDir(baseDir)
		content, err := generateSnapServicesFile(service, realBaseDir, aaProfile, m)
		if err != nil {
			return err
		}
		serviceFilename := generateServiceFileName(m, service)
		helpers.EnsureDir(filepath.Dir(serviceFilename), 0755)
		if err := ioutil.WriteFile(serviceFilename, []byte(content), 0644); err != nil {
			return err
		}

		// daemon-reload and start only if we are not in the
		// inhibitHooks mode
		//
		// *but* always run enable (which just sets a symlink)
<<<<<<< HEAD
		serviceName := filepath.Base(serviceFilename)
=======
		serviceName := filepath.Base(generateServiceFileName(m, service))
		sysd := systemd.New(globalRootDir, inter)
>>>>>>> ce79fdde
		if !inhibitHooks {
			if err := sysd.DaemonReload(); err != nil {
				return err
			}
		}

		// we always enable the service even in inhibit hooks
		if err := sysd.Enable(serviceName); err != nil {
			return err
		}

		if !inhibitHooks {
			if err := sysd.Start(serviceName); err != nil {
				return err
			}
		}
	}

	return nil
}

func removePackageServices(baseDir string, inter interacter) error {
	m, err := parsePackageYamlFile(filepath.Join(baseDir, "meta", "package.yaml"))
	if err != nil {
		return err
	}
	sysd := systemd.New(globalRootDir, inter)
	for _, service := range m.Services {
		serviceName := filepath.Base(generateServiceFileName(m, service))
		if err := sysd.Stop(serviceName, time.Duration(service.StopTimeout)); err != nil {
			return err
		}
		if err := sysd.Disable(serviceName); err != nil {
			return err
		}
		// FIXME: wait for the service to be really stopped

		os.Remove(generateServiceFileName(m, service))
	}

	// only reload if we actually had services
	if len(m.Services) > 0 {
		if err := sysd.DaemonReload(); err != nil {
			return err
		}
	}

	return nil
}

func addPackageBinaries(baseDir string) error {
	m, err := parsePackageYamlFile(filepath.Join(baseDir, "meta", "package.yaml"))
	if err != nil {
		return err
	}

	if err := os.MkdirAll(snapBinariesDir, 0755); err != nil {
		return err
	}

	for _, binary := range m.Binaries {
		aaProfile := getAaProfile(m, binary.Name)
		// this will remove the global base dir when generating the
		// service file, this ensures that /apps/foo/1.0/bin/start
		// is in the service file when the SetRoot() option
		// is used
		realBaseDir := stripGlobalRootDir(baseDir)
		content, err := generateSnapBinaryWrapper(binary, realBaseDir, aaProfile, m)
		if err != nil {
			return err
		}

		if err := ioutil.WriteFile(generateBinaryName(m, binary), []byte(content), 0755); err != nil {
			return err
		}
	}

	return nil
}

func removePackageBinaries(baseDir string) error {
	m, err := parsePackageYamlFile(filepath.Join(baseDir, "meta", "package.yaml"))
	if err != nil {
		return err
	}
	for _, binary := range m.Binaries {
		os.Remove(generateBinaryName(m, binary))
	}

	return nil
}

// takes a name and PATH (colon separated) and returns the full qualified path
func findBinaryInPath(name, path string) string {
	for _, entry := range strings.Split(path, ":") {
		fname := filepath.Join(entry, name)
		if st, err := os.Stat(fname); err == nil {
			// check for any x bit
			if st.Mode()&0111 != 0 {
				return fname
			}
		}
	}

	return ""
}

// unpackWithDropPrivs is a helper that will unapck the ClickDeb content
// into the target dir and drop privs when doing this.
//
// To do this reliably in go we need to exec a helper as we can not
// just fork() and drop privs in the child (no support for stock fork in go)
func unpackWithDropPrivs(d *clickdeb.ClickDeb, instDir string) error {
	// no need to drop privs, we are not root
	if !helpers.ShouldDropPrivs() {
		return d.Unpack(instDir)
	}

	// find priv helper executable
	privHelper := ""
	for _, path := range []string{"PATH", "GOPATH"} {
		privHelper = findBinaryInPath("snappy", os.Getenv(path))
		if privHelper != "" {
			break
		}
	}
	if privHelper == "" {
		return ErrUnpackHelperNotFound
	}

	cmd := exec.Command(privHelper, "internal-unpack", d.Name(), instDir, globalRootDir)
	cmd.Stdout = os.Stdout
	cmd.Stderr = os.Stderr
	if err := cmd.Run(); err != nil {
		return &ErrUnpackFailed{
			snapFile: d.Name(),
			instDir:  instDir,
			origErr:  err,
		}
	}

	return nil
}

type agreer interface {
	Agreed(intro, license string) bool
}

type interacter interface {
	agreer
	Notify(status string)
}

func installClick(snapFile string, flags InstallFlags, inter interacter, namespace string) (name string, err error) {
	// FIXME: drop privs to "snap:snap" here
	// like in http://bazaar.launchpad.net/~phablet-team/goget-ubuntu-touch/trunk/view/head:/sysutils/utils.go#L64

	allowUnauthenticated := (flags & AllowUnauthenticated) != 0
	err = auditClick(snapFile, allowUnauthenticated)
	if err != nil {
		return "", err
		// ?
		//return SnapAuditError
	}

	d, err := clickdeb.Open(snapFile)
	if err != nil {
		return "", err
	}
	defer d.Close()
	manifestData, err := d.ControlMember("manifest")
	if err != nil {
		log.Printf("Snap inspect failed: %s", snapFile)
		return "", err
	}
	manifest, err := readClickManifest([]byte(manifestData))
	if err != nil {
		return "", err
	}

	yamlData, err := d.MetaMember("package.yaml")
	if err != nil {
		return "", err
	}

	m, err := parsePackageYamlData(yamlData)
	if err != nil {
		return "", err
	}

	if err := m.checkForNameClashes(); err != nil {
		return "", err
	}

	if err := m.checkForFrameworks(); err != nil {
		return "", err
	}

	targetDir := snapAppsDir
	// the "oem" parts are special
	if manifest.Type == SnapTypeOem {
		targetDir = snapOemDir
	}

	dirName := fmt.Sprintf("%s.%s", manifest.Name, namespace)
	instDir := filepath.Join(targetDir, dirName, manifest.Version)
	currentActiveDir, _ := filepath.EvalSymlinks(filepath.Join(instDir, "..", "current"))

	if err := m.checkLicenseAgreement(inter, d, currentActiveDir); err != nil {
		return "", err
	}

	dataDir := filepath.Join(snapDataDir, manifest.Name, manifest.Version)

	if err := helpers.EnsureDir(instDir, 0755); err != nil {
		log.Printf("WARNING: Can not create %s", instDir)
	}

	// if anything goes wrong here we cleanup
	defer func() {
		if err != nil {
			if err := os.RemoveAll(instDir); err != nil {
				log.Printf("Warning: failed to remove %s: %s", instDir, err)
			}
		}
	}()

	// we need to call the external helper so that we can reliable drop
	// privs
	if err := unpackWithDropPrivs(d, instDir); err != nil {
		return "", err
	}

	if manifest.Type == SnapTypeFramework {
		if err := policy.Install(manifest.Name, instDir); err != nil {
			return "", err
		}
		defer func() {
			if err != nil {
				if cerr := policy.Remove(manifest.Name, instDir); cerr != nil {
					log.Printf("Warning: failed to remove policies for %s: %v", manifest.Name, err)
				}
			}
		}()
	}

	// legacy, the hooks (e.g. apparmor) need this. Once we converted
	// all hooks this can go away
	clickMetaDir := path.Join(instDir, ".click", "info")
	if err := os.MkdirAll(clickMetaDir, 0755); err != nil {
		return "", err
	}
	if err := ioutil.WriteFile(path.Join(clickMetaDir, manifest.Name+".manifest"), manifestData, 0644); err != nil {
		return "", err
	}

	// write the hashes now
	if err := writeHashesFile(d, instDir); err != nil {
		return "", err
	}

	inhibitHooks := (flags & InhibitHooks) != 0

	// deal with the data:
	//
	// if there was a previous version, stop it
	// from being active so that it stops running and can no longer be
	// started then copy the data
	//
	// otherwise just create a empty data dir
	if currentActiveDir != "" {
		oldManifest, err := readClickManifestFromClickDir(currentActiveDir)
		if err != nil {
			return "", err
		}

		// we need to stop making it active
		err = unsetActiveClick(currentActiveDir, inhibitHooks, inter)
		defer func() {
			if err != nil {
				if cerr := setActiveClick(currentActiveDir, inhibitHooks, inter); cerr != nil {
					log.Printf("setting old version back to active failed: %v", cerr)
				}
			}
		}()
		if err != nil {
			return "", err
		}

		err = copySnapData(manifest.Name, oldManifest.Version, manifest.Version)
	} else {
		err = helpers.EnsureDir(dataDir, 0755)
	}

	defer func() {
		if err != nil {
			if cerr := removeSnapData(manifest.Name, manifest.Version); cerr != nil {
				log.Printf("when clenaning up data for %s %s: %v", manifest.Name, manifest.Version, cerr)
			}
		}
	}()

	if err != nil {
		return "", err
	}

	// and finally make active
	err = setActiveClick(instDir, inhibitHooks, inter)
	defer func() {
		if err != nil && currentActiveDir != "" {
			if cerr := setActiveClick(currentActiveDir, inhibitHooks, inter); cerr != nil {
				log.Printf("when setting old %s version back to active: %v", manifest.Name, cerr)
			}
		}
	}()
	if err != nil {
		return "", err
	}

	// oh, one more thing: refresh the security bits
	if !inhibitHooks {
		if err := NewSnapPartFromYaml(instDir, namespace, m).RefreshDependentsSecurity(inter); err != nil {
			return "", err
		}
	}

	return manifest.Name, nil
}

// removeSnapData removes the data for the given version of the given snap
func removeSnapData(snapName, version string) error {
	dirs, err := snapDataDirs(snapName, version)
	if err != nil {
		return err
	}

	for _, dir := range dirs {
		if err := os.RemoveAll(dir); err != nil && !os.IsNotExist(err) {
			return err
		}
	}

	return nil
}

// snapDataDirs returns the list of data directories for the given snap version
func snapDataDirs(snapName, version string) ([]string, error) {
	// collect the directories, homes first
	dirs, err := filepath.Glob(filepath.Join(snapDataHomeGlob, snapName, version))
	if err != nil {
		return nil, err
	}
	// then system data
	systemPath := filepath.Join(snapDataDir, snapName, version)
	dirs = append(dirs, systemPath)

	return dirs, nil
}

// Copy all data for "snapName" from "oldVersion" to "newVersion"
// (but never overwrite)
func copySnapData(snapName, oldVersion, newVersion string) (err error) {
	oldDataDirs, err := snapDataDirs(snapName, oldVersion)
	if err != nil {
		return err
	}

	for _, oldDir := range oldDataDirs {
		// replace the trailing "../$old-ver" with the "../$new-ver"
		newDir := filepath.Join(filepath.Dir(oldDir), newVersion)
		if err := copySnapDataDirectory(oldDir, newDir); err != nil {
			return err
		}
	}

	return nil
}

// Lowlevel copy the snap data (but never override existing data)
func copySnapDataDirectory(oldPath, newPath string) (err error) {
	if _, err := os.Stat(oldPath); err == nil {
		if _, err := os.Stat(newPath); err != nil {
			// there is no golang "CopyFile"
			cmd := exec.Command("cp", "-a", oldPath, newPath)
			if err := cmd.Run(); err != nil {
				if exitCode, err := helpers.ExitCode(err); err != nil {
					return &ErrDataCopyFailed{
						oldPath:  oldPath,
						newPath:  newPath,
						exitCode: exitCode}
				}
				return err
			}
		}
	}
	return nil
}

func unsetActiveClick(clickDir string, inhibitHooks bool, inter interacter) error {
	currentSymlink := filepath.Join(clickDir, "..", "current")

	// sanity check
	currentActiveDir, err := filepath.EvalSymlinks(currentSymlink)
	if err != nil {
		return err
	}
	if clickDir != currentActiveDir {
		return ErrSnapNotActive
	}

	// remove generated services, binaries, clickHooks
	if err := removePackageBinaries(clickDir); err != nil {
		return err
	}

	if err := removePackageServices(clickDir, inter); err != nil {
		return err
	}

	manifest, err := readClickManifestFromClickDir(clickDir)
	if err != nil {
		return err
	}
	if err := removeClickHooks(manifest, inhibitHooks); err != nil {
		return err
	}

	// and finally the current symlink
	if err := os.Remove(currentSymlink); err != nil {
		log.Printf("Warning: failed to remove %s: %s", currentSymlink, err)
	}

	return nil
}

func setActiveClick(baseDir string, inhibitHooks bool, inter interacter) error {
	currentActiveSymlink := filepath.Join(baseDir, "..", "current")
	currentActiveDir, _ := filepath.EvalSymlinks(currentActiveSymlink)

	// already active, nothing to do
	if baseDir == currentActiveDir {
		return nil
	}

	// there is already an active part
	if currentActiveDir != "" {
		unsetActiveClick(currentActiveDir, inhibitHooks, inter)
	}

	// make new part active
	newActiveManifest, err := readClickManifestFromClickDir(baseDir)
	if err != nil {
		return err
	}

	if err := installClickHooks(baseDir, newActiveManifest, inhibitHooks); err != nil {
		// cleanup the failed hooks
		removeClickHooks(newActiveManifest, inhibitHooks)
		return err
	}

	// add the "binaries:" from the package.yaml
	if err := addPackageBinaries(baseDir); err != nil {
		return err
	}
	// add the "services:" from the package.yaml
	if err := addPackageServices(baseDir, inhibitHooks, inter); err != nil {
		return err
	}

	// FIXME: we want to get rid of the current symlink
	if _, err := os.Stat(currentActiveSymlink); err == nil {
		if err := os.Remove(currentActiveSymlink); err != nil {
			log.Printf("Warning: failed to remove %s: %s", currentActiveSymlink, err)
		}
	}

	// symlink is relative to parent dir
	return os.Symlink(filepath.Base(baseDir), currentActiveSymlink)
}

// RunHooks will run all click system hooks
func RunHooks() error {
	systemHooks, err := systemClickHooks()
	if err != nil {
		return err
	}

	for _, hook := range systemHooks {
		if hook.exec != "" {
			if err := execHook(hook.exec); err != nil {
				return err
			}
		}
	}

	return nil
}<|MERGE_RESOLUTION|>--- conflicted
+++ resolved
@@ -415,7 +415,6 @@
 	return templateOut.String(), nil
 }
 
-<<<<<<< HEAD
 // verifyStructStringsAgainstWhitelist takes a struct and ensures that
 // the given whitelist regexp matches all string fields of the struct
 func verifyStructStringsAgainstWhitelist(s interface{}, whitelist string) error {
@@ -468,59 +467,12 @@
 		return "", err
 	}
 
-	serviceTemplate := `[Unit]
-Description={{.Description}}
-After=ubuntu-snappy.run-hooks.service
-X-Snappy=yes
-
-[Service]
-ExecStart={{.FullPathStart}}
-WorkingDirectory={{.AppPath}}
-Environment="SNAPP_APP_PATH={{.AppPath}}" "SNAPP_APP_DATA_PATH=/var/lib{{.AppPath}}" "SNAPP_APP_USER_DATA_PATH=%h{{.AppPath}}" "SNAP_APP_PATH={{.AppPath}}" "SNAP_APP_DATA_PATH=/var/lib{{.AppPath}}" "SNAP_APP_USER_DATA_PATH=%h{{.AppPath}}" "SNAP_APP={{.AppTriple}}" "TMPDIR=/tmp/snaps/{{.Name}}/{{.Version}}/tmp" "SNAP_APP_TMPDIR=/tmp/snaps/{{.Name}}/{{.Version}}/tmp"
-AppArmorProfile={{.AaProfile}}
-{{if .Stop}}ExecStop={{.FullPathStop}}{{end}}
-{{if .PostStop}}ExecStopPost={{.FullPathPostStop}}{{end}}
-{{if .StopTimeout}}TimeoutStopSec={{.StopTimeout}}{{end}}
-
-[Install]
-WantedBy=multi-user.target
-`
-	var templateOut bytes.Buffer
-	t := template.Must(template.New("wrapper").Parse(serviceTemplate))
-	wrapperData := struct {
-		// embed service struct
-		Service
-		// but we need more
-		Name             string
-		Version          string
-		AppPath          string
-		AaProfile        string
-		FullPathStart    string
-		FullPathStop     string
-		FullPathPostStop string
-		AppTriple        string
-	}{
-		service, m.Name, m.Version, baseDir, aaProfile,
-		filepath.Join(baseDir, service.Start),
-		filepath.Join(baseDir, service.Stop),
-		filepath.Join(baseDir, service.PostStop),
-		fmt.Sprintf("%s_%s_%s", m.Name, service.Name, m.Version),
-	}
-	if err := t.Execute(&templateOut, wrapperData); err != nil {
-		// this can never happen, except we forget a variable
-		logger.LogAndPanic(err)
-	}
-
-	return templateOut.String(), nil
-=======
-func generateSnapServicesFile(service Service, baseDir string, aaProfile string, m *packageYaml) string {
 	return systemd.New(globalRootDir, nil).GenServiceFile(
 		&systemd.ServiceDescription{
 			m.Name, service.Name, m.Version, service.Description,
 			baseDir, service.Start, service.Stop, service.PostStop,
 			time.Duration(service.StopTimeout), aaProfile,
-		})
->>>>>>> ce79fdde
+		}), nil
 }
 
 func generateServiceFileName(m *packageYaml, service Service) string {
@@ -576,12 +528,8 @@
 		// inhibitHooks mode
 		//
 		// *but* always run enable (which just sets a symlink)
-<<<<<<< HEAD
-		serviceName := filepath.Base(serviceFilename)
-=======
 		serviceName := filepath.Base(generateServiceFileName(m, service))
 		sysd := systemd.New(globalRootDir, inter)
->>>>>>> ce79fdde
 		if !inhibitHooks {
 			if err := sysd.DaemonReload(); err != nil {
 				return err
