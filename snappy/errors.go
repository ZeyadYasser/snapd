--- conflicted
+++ resolved
@@ -59,12 +59,9 @@
 	// ErrSnapNotActive is returned if you try to unset a snap from
 	// active to inactive
 	ErrSnapNotActive = errors.New("snap not active")
-<<<<<<< HEAD
 
 	ErrLicenseNotAccepted = errors.New("license not accepted")
 	ErrLicenseNotProvided = errors.New("package.yaml requires license, but no license was provided")
-)
-=======
 )
 
 // ErrSignature is returned if a snap failed the signature verification
@@ -115,5 +112,4 @@
 
 func (e *ErrUpgradeVerificationFailed) Error() string {
 	return fmt.Sprintf("upgrade verification failed: %s", e.msg)
-}
->>>>>>> f82a43b4
+}