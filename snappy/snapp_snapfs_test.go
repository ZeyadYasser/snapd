// -*- Mode: Go; indent-tabs-mode: t -*-

/*
 * Copyright (C) 2014-2015 Canonical Ltd
 *
 * This program is free software: you can redistribute it and/or modify
 * it under the terms of the GNU General Public License version 3 as
 * published by the Free Software Foundation.
 *
 * This program is distributed in the hope that it will be useful,
 * but WITHOUT ANY WARRANTY; without even the implied warranty of
 * MERCHANTABILITY or FITNESS FOR A PARTICULAR PURPOSE.  See the
 * GNU General Public License for more details.
 *
 * You should have received a copy of the GNU General Public License
 * along with this program.  If not, see <http://www.gnu.org/licenses/>.
 *
 */

package snappy

import (
	"io/ioutil"
	"os"
	"path/filepath"

	"github.com/ubuntu-core/snappy/dirs"
	"github.com/ubuntu-core/snappy/helpers"
	"github.com/ubuntu-core/snappy/partition"
	"github.com/ubuntu-core/snappy/snap/squashfs"
	"github.com/ubuntu-core/snappy/systemd"
	"github.com/ubuntu-core/snappy/testutil"

	. "gopkg.in/check.v1"
)

// mockBootloader mocks a the bootloader interface and records all
// set/get calls
type mockBootloader struct {
	bootvars map[string]string
	bootdir  string
}

func newMockBootloader(bootdir string) *mockBootloader {
	return &mockBootloader{
		bootvars: make(map[string]string),
		bootdir:  bootdir,
	}
}

func (b *mockBootloader) SetBootVar(key, value string) error {
	b.bootvars[key] = value
	return nil
}

func (b *mockBootloader) GetBootVar(key string) (string, error) {
	return b.bootvars[key], nil
}

func (b *mockBootloader) Dir() string {
	return b.bootdir
}

type SquashfsTestSuite struct {
	testutil.BaseTest

<<<<<<< HEAD
	bootloader *mockBootloader
=======
	bootloader  *mockBootloader
	systemdCmds [][]string
>>>>>>> 9fae71b3
}

func (s *SquashfsTestSuite) SetUpTest(c *C) {
	s.BaseTest.SetUpTest(c)

	dirs.SetRootDir(c.MkDir())
	os.MkdirAll(filepath.Join(dirs.SnapServicesDir, "multi-user.target.wants"), 0755)

	// ensure we do not run a real systemd
	systemd.SystemctlCmd = func(cmd ...string) ([]byte, error) {
		s.systemdCmds = append(s.systemdCmds, cmd)
		return []byte("ActiveState=inactive\n"), nil
	}

	// mock the boot variable writing for the tests
	s.bootloader = newMockBootloader(c.MkDir())
	findBootloader = func() (partition.Bootloader, error) {
		return s.bootloader, nil
	}

	s.AddCleanup(func() { findBootloader = partition.FindBootloader })
}

func (s *SquashfsTestSuite) TearDownTest(c *C) {
	s.BaseTest.TearDownTest(c)
}

var _ = Suite(&SquashfsTestSuite{})

const packageHello = `name: hello-app
version: 1.10
icon: meta/hello.svg
`

func (s *SquashfsTestSuite) TestMakeSnapMakesSquashfs(c *C) {
	snapPkg := makeTestSnapPackage(c, packageHello)
	part, err := NewSnapFile(snapPkg, "origin", true)
	c.Assert(err, IsNil)

	// ensure the right backend got picked up
	c.Assert(part.deb, FitsTypeOf, &squashfs.Snap{})
}

func (s *SquashfsTestSuite) TestInstallViaSquashfsWorks(c *C) {
	snapPkg := makeTestSnapPackage(c, packageHello)
	part, err := NewSnapFile(snapPkg, "origin", true)
	c.Assert(err, IsNil)

	_, err = part.Install(&MockProgressMeter{}, 0)
	c.Assert(err, IsNil)

	// after install the blob is in the right dir
	c.Assert(helpers.FileExists(filepath.Join(dirs.SnapBlobDir, "hello-app.origin_1.10.snap")), Equals, true)

	// ensure the right unit is created
	mup := systemd.MountUnitPath("/snaps/hello-app.origin/1.10", "mount")
	content, err := ioutil.ReadFile(mup)
	c.Assert(err, IsNil)
	c.Assert(string(content), Matches, "(?ms).*^Where=/snaps/hello-app.origin/1.10")
	c.Assert(string(content), Matches, "(?ms).*^What=/var/lib/snappy/snaps/hello-app.origin_1.10.snap")
}

func (s *SquashfsTestSuite) TestAddSquashfsMount(c *C) {
	m := packageYaml{
		Name:          "foo.origin",
		Version:       "1.0",
		Architectures: []string{"all"},
	}
	inter := &MockProgressMeter{}
	err := m.addSquashfsMount(filepath.Join(dirs.SnapSnapsDir, "foo.origin/1.0"), true, inter)
	c.Assert(err, IsNil)

	// ensure correct mount unit
	mount, err := ioutil.ReadFile(filepath.Join(dirs.SnapServicesDir, "snaps-foo.origin-1.0.mount"))
	c.Assert(err, IsNil)
	c.Assert(string(mount), Equals, `[Unit]
Description=Squashfs mount unit for foo.origin

[Mount]
What=/var/lib/snappy/snaps/foo.origin_1.0.snap
Where=/snaps/foo.origin/1.0
`)

}

func (s *SquashfsTestSuite) TestRemoveSquashfsMountUnit(c *C) {
	m := packageYaml{}
	inter := &MockProgressMeter{}
	err := m.addSquashfsMount(filepath.Join(dirs.SnapSnapsDir, "foo.origin/1.0"), true, inter)
	c.Assert(err, IsNil)

	// ensure we have the files
	p := filepath.Join(dirs.SnapServicesDir, "snaps-foo.origin-1.0.mount")
	c.Assert(helpers.FileExists(p), Equals, true)

	// now call remove and ensure they are gone
	err = m.removeSquashfsMount(filepath.Join(dirs.SnapSnapsDir, "foo.origin/1.0"), inter)
	c.Assert(err, IsNil)
	p = filepath.Join(dirs.SnapServicesDir, "snaps-foo.origin-1.0.mount")
	c.Assert(helpers.FileExists(p), Equals, false)
}

func (s *SquashfsTestSuite) TestRemoveViaSquashfsWorks(c *C) {
	snapPkg := makeTestSnapPackage(c, packageHello)
	part, err := NewSnapFile(snapPkg, "origin", true)
	c.Assert(err, IsNil)

	_, err = part.Install(&MockProgressMeter{}, 0)
	c.Assert(err, IsNil)

	// after install the blob is in the right dir
	c.Assert(helpers.FileExists(filepath.Join(dirs.SnapBlobDir, "hello-app.origin_1.10.snap")), Equals, true)

	// now remove and ensure its gone
	installedPart, err := newSnapPartFromYaml(filepath.Join(part.instdir, "meta", "package.yaml"), part.origin, part.m)
	c.Assert(err, IsNil)
	err = installedPart.Uninstall(&MockProgressMeter{})
	c.Assert(err, IsNil)
	c.Assert(helpers.FileExists(filepath.Join(dirs.SnapBlobDir, "hello-app.origin_1.10.snap")), Equals, false)

}

const packageOS = `
name: ubuntu-core
version: 15.10-1
type: os
vendor: Someone
`

func (s *SquashfsTestSuite) TestInstallOsSnapUpdatesBootloader(c *C) {
	snapPkg := makeTestSnapPackage(c, packageOS)
	part, err := NewSnapFile(snapPkg, "origin", true)
	c.Assert(err, IsNil)

	_, err = part.Install(&MockProgressMeter{}, 0)
	c.Assert(err, IsNil)

	c.Assert(s.bootloader.bootvars, DeepEquals, map[string]string{
		"snappy_os":   "ubuntu-core.origin_15.10-1.snap",
		"snappy_mode": "try",
	})
}

const packageKernel = `
name: ubuntu-kernel
version: 4.0-1
type: kernel
vendor: Someone

kernel: vmlinuz-4.2
initrd: initrd.img-4.2
`

func (s *SquashfsTestSuite) TestInstallKernelSnapUpdatesBootloader(c *C) {
	files := [][]string{
		{"vmlinuz-4.2", "I'm a kernel"},
		{"initrd.img-4.2", "...and I'm an initrd"},
	}
	snapPkg := makeTestSnapPackageWithFiles(c, packageKernel, files)
	part, err := NewSnapFile(snapPkg, "origin", true)
	c.Assert(err, IsNil)

	_, err = part.Install(&MockProgressMeter{}, 0)
	c.Assert(err, IsNil)

	c.Assert(s.bootloader.bootvars, DeepEquals, map[string]string{
		"snappy_kernel": "ubuntu-kernel.origin_4.0-1.snap",
		"snappy_mode":   "try",
	})
}

func (s *SquashfsTestSuite) TestInstallKernelSnapUnpacksKernel(c *C) {
	files := [][]string{
		{"vmlinuz-4.2", "I'm a kernel"},
		{"initrd.img-4.2", "...and I'm an initrd"},
	}
	snapPkg := makeTestSnapPackageWithFiles(c, packageKernel, files)
	part, err := NewSnapFile(snapPkg, "origin", true)
	c.Assert(err, IsNil)

	_, err = part.Install(&MockProgressMeter{}, 0)
	c.Assert(err, IsNil)

	// this is where the kernel/initrd is unpacked
	bootdir := s.bootloader.Dir()

	// kernel is here and normalized
	vmlinuz := filepath.Join(bootdir, "ubuntu-kernel.origin_4.0-1.snap", "vmlinuz")
	content, err := ioutil.ReadFile(vmlinuz)
	c.Assert(err, IsNil)
	c.Assert(string(content), Equals, files[0][1])

	// and so is initrd
	initrd := filepath.Join(bootdir, "ubuntu-kernel.origin_4.0-1.snap", "initrd.img")
	content, err = ioutil.ReadFile(initrd)
	c.Assert(err, IsNil)
	c.Assert(string(content), Equals, files[1][1])
}

func (s *SquashfsTestSuite) TestInstallKernelSnapRemovesKernelAssets(c *C) {
	files := [][]string{
		{"vmlinuz-4.2", "I'm a kernel"},
		{"initrd.img-4.2", "...and I'm an initrd"},
	}
	snapPkg := makeTestSnapPackageWithFiles(c, packageKernel, files)
	part, err := NewSnapFile(snapPkg, "origin", true)
	c.Assert(err, IsNil)

	pbar := &MockProgressMeter{}
	_, err = part.Install(pbar, 0)
	c.Assert(err, IsNil)
	kernelAssetsDir := filepath.Join(s.bootloader.Dir(), "ubuntu-kernel.origin_4.0-1.snap")
	c.Assert(helpers.FileExists(kernelAssetsDir), Equals, true)

	// ensure uninstall cleans the kernel assets
	installedPart, err := newSnapPartFromYaml(filepath.Join(part.instdir, "meta", "package.yaml"), part.origin, part.m)
	c.Assert(err, IsNil)
	installedPart.isActive = false
	err = installedPart.Uninstall(pbar)
	c.Assert(err, IsNil)
	c.Assert(helpers.FileExists(kernelAssetsDir), Equals, false)
}

func (s *SquashfsTestSuite) TestActiveKernelNotRemovable(c *C) {
	snapYaml, err := makeInstalledMockSnap(dirs.GlobalRootDir, packageKernel)
	c.Assert(err, IsNil)

	snap, err := NewInstalledSnapPart(snapYaml, testOrigin)
	c.Assert(err, IsNil)

	snap.isActive = true
	c.Assert(snap.Uninstall(&MockProgressMeter{}), Equals, ErrPackageNotRemovable)
}

func (s *SquashfsTestSuite) TestInstallKernelSnapUnpacksKernelErrors(c *C) {
	snapPkg := makeTestSnapPackage(c, packageHello)
	part, err := NewSnapFile(snapPkg, "origin", true)
	c.Assert(err, IsNil)

	err = extractKernelAssets(part, nil, 0)
	c.Assert(err, ErrorMatches, `can not extract kernel assets from snap type "app"`)
}

func (s *SquashfsTestSuite) TestInstallKernelSnapRemoveAssetsWrongType(c *C) {
	snapYaml, err := makeInstalledMockSnap(dirs.GlobalRootDir, packageHello)
	c.Assert(err, IsNil)

	part, err := NewInstalledSnapPart(snapYaml, testOrigin)
	c.Assert(err, IsNil)

	err = removeKernelAssets(part, nil)
	c.Assert(err, ErrorMatches, `can not remove kernel assets from snap type "app"`)
}

func (s *SquashfsTestSuite) TestActiveOSNotRemovable(c *C) {
	snapYaml, err := makeInstalledMockSnap(dirs.GlobalRootDir, packageOS)
	c.Assert(err, IsNil)

	snap, err := NewInstalledSnapPart(snapYaml, testOrigin)
	c.Assert(err, IsNil)

	snap.isActive = true
	c.Assert(snap.Uninstall(&MockProgressMeter{}), Equals, ErrPackageNotRemovable)
}

func (s *SquashfsTestSuite) TestInstallOsRebootRequired(c *C) {
	snapYaml, err := makeInstalledMockSnap(dirs.GlobalRootDir, packageOS)
	c.Assert(err, IsNil)
	snap, err := NewInstalledSnapPart(snapYaml, testOrigin)
	c.Assert(err, IsNil)

	snap.isActive = false
	s.bootloader.bootvars["snappy_os"] = "ubuntu-core." + testOrigin + "_15.10-1.snap"
	c.Assert(snap.NeedsReboot(), Equals, true)
}

func (s *SquashfsTestSuite) TestInstallKernelRebootRequired(c *C) {
	snapYaml, err := makeInstalledMockSnap(dirs.GlobalRootDir, packageKernel)
	c.Assert(err, IsNil)

	snap, err := NewInstalledSnapPart(snapYaml, testOrigin)
	c.Assert(err, IsNil)
	c.Assert(snap.NeedsReboot(), Equals, false)

	snap.isActive = false
	s.bootloader.bootvars["snappy_kernel"] = "ubuntu-kernel." + testOrigin + "_4.0-1.snap"
	c.Assert(snap.NeedsReboot(), Equals, true)

	// simulate we booted the kernel successfully
	s.bootloader.bootvars["snappy_good_kernel"] = "ubuntu-kernel." + testOrigin + "_4.0-1.snap"
	c.Assert(snap.NeedsReboot(), Equals, false)
}

func getFakeGrubGadget() (*packageYaml, error) {
	return &packageYaml{
		Gadget: Gadget{
			Hardware: Hardware{
				Bootloader: "grub",
			},
		},
	}, nil
}

func (s *SquashfsTestSuite) TestInstallKernelSnapNoUnpacksKernelForGrub(c *C) {
	// pretend to be a grub system
	origGetGadget := getGadget
	s.AddCleanup(func() { getGadget = origGetGadget })
	getGadget = getFakeGrubGadget

	files := [][]string{
		{"vmlinuz-4.2", "I'm a kernel"},
	}
	snapPkg := makeTestSnapPackageWithFiles(c, packageKernel, files)
	part, err := NewSnapFile(snapPkg, "origin", true)
	c.Assert(err, IsNil)

	_, err = part.Install(&MockProgressMeter{}, 0)
	c.Assert(err, IsNil)

	// kernel is *not* here
	vmlinuz := filepath.Join(s.bootloader.Dir(), "ubuntu-kernel.origin_4.0-1.snap", "vmlinuz")
	c.Assert(helpers.FileExists(vmlinuz), Equals, false)
}

func (s *SquashfsTestSuite) TestInstallFailUnmountsSnap(c *C) {
	snapPkg := makeTestSnapPackage(c, `name: hello
version: 1.10
binaries:
 - name: some-binary
   security-template: not-there
`)
	part, err := NewSnapFile(snapPkg, "origin", true)
	c.Assert(err, IsNil)

	// install but our missing security-template will break the install
	_, err = part.Install(&MockProgressMeter{}, 0)
	c.Assert(err, ErrorMatches, "could not find specified template: not-there.*")

	// ensure the mount unit is not there
	mup := systemd.MountUnitPath("/snaps/hello.origin/1.10", "mount")
	c.Assert(helpers.FileExists(mup), Equals, false)

	// ensure that the mount gets unmounted and stopped
	c.Assert(s.systemdCmds, DeepEquals, [][]string{
		{"start", "snaps-hello.origin-1.10.mount"},
		{"--root", dirs.GlobalRootDir, "disable", "snaps-hello.origin-1.10.mount"},
		{"stop", "snaps-hello.origin-1.10.mount"},
		{"show", "--property=ActiveState", "snaps-hello.origin-1.10.mount"},
	})
}<|MERGE_RESOLUTION|>--- conflicted
+++ resolved
@@ -64,12 +64,8 @@
 type SquashfsTestSuite struct {
 	testutil.BaseTest
 
-<<<<<<< HEAD
-	bootloader *mockBootloader
-=======
 	bootloader  *mockBootloader
 	systemdCmds [][]string
->>>>>>> 9fae71b3
 }
 
 func (s *SquashfsTestSuite) SetUpTest(c *C) {
