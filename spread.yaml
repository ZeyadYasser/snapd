--- conflicted
+++ resolved
@@ -921,12 +921,8 @@
             tests.backup prepare
             tests.nested create-vm classic
         restore-each: |
-<<<<<<< HEAD
             tests.nested vm remove
-=======
-            tests.nested remove-vm
             tests.cleanup restore
->>>>>>> ada2d870
             tests.backup restore
         restore: |
             tests.nested restore
@@ -964,12 +960,8 @@
             tests.backup prepare
             tests.nested create-vm core
         restore-each: |
-<<<<<<< HEAD
             tests.nested vm remove
-=======
-            tests.nested remove-vm
             tests.cleanup restore
->>>>>>> ada2d870
             tests.backup restore
         restore: |
             tests.nested restore
