--- conflicted
+++ resolved
@@ -109,7 +109,6 @@
 			return err
 		}
 	}
-<<<<<<< HEAD
 
 	// the boot chains we seal the fallback object to
 	rpbc := toPredictableBootChains(recoveryBootChains)
@@ -117,13 +116,6 @@
 	authKey, err := ecdsa.GenerateKey(elliptic.P256(), rand.Reader)
 	if err != nil {
 		return fmt.Errorf("cannot generate key for signing dynamic authorization policies: %v", err)
-=======
-	sealKeyParams := &secboot.SealKeyParams{
-		ModelParams:          modelParams,
-		KeyFile:              filepath.Join(InitramfsEncryptionKeyDir, "ubuntu-data.sealed-key"),
-		TPMPolicyAuthKeyFile: filepath.Join(InstallHostFDESaveDir, "tpm-policy-auth-key"),
-		TPMLockoutAuthFile:   filepath.Join(InstallHostFDESaveDir, "tpm-lockout-auth"),
->>>>>>> f0d0b728
 	}
 
 	if err := sealRunObjectKeys(key, pbc, authKey, roleToBlName); err != nil {
@@ -156,11 +148,12 @@
 	if err != nil {
 		return fmt.Errorf("cannot prepare for key sealing: %v", err)
 	}
+
 	sealKeyParams := &secboot.SealKeyParams{
 		ModelParams:            modelParams,
 		TPMPolicyAuthKey:       authKey,
-		TPMPolicyAuthKeyFile:   filepath.Join(InstallHostFDEDataDir, "tpm-policy-auth-key"),
-		TPMLockoutAuthFile:     filepath.Join(InstallHostFDEDataDir, "tpm-lockout-auth"),
+		TPMPolicyAuthKeyFile:   filepath.Join(InstallHostFDESaveDir, "tpm-policy-auth-key"),
+		TPMLockoutAuthFile:     filepath.Join(InstallHostFDESaveDir, "tpm-lockout-auth"),
 		TPMProvision:           true,
 		PCRPolicyCounterHandle: secboot.RunObjectPCRPolicyCounterHandle,
 	}
@@ -189,7 +182,7 @@
 	sealKeyParams := &secboot.SealKeyParams{
 		ModelParams:            modelParams,
 		TPMPolicyAuthKey:       authKey,
-		TPMLockoutAuthFile:     filepath.Join(InstallHostFDEDataDir, "tpm-lockout-auth"),
+		TPMLockoutAuthFile:     filepath.Join(InstallHostFDESaveDir, "tpm-lockout-auth"),
 		PCRPolicyCounterHandle: secboot.FallbackObjectPCRPolicyCounterHandle,
 	}
 	// The fallback object contains the ubuntu-data and ubuntu-save keys.
@@ -343,13 +336,8 @@
 
 	resealKeyParams := &secboot.ResealKeyParams{
 		ModelParams:          modelParams,
-<<<<<<< HEAD
 		KeyFiles:             keyFiles,
 		TPMPolicyAuthKeyFile: authKeyFile,
-=======
-		KeyFile:              filepath.Join(InitramfsEncryptionKeyDir, "ubuntu-data.sealed-key"),
-		TPMPolicyAuthKeyFile: filepath.Join(dirs.SnapSaveFDEDirUnder(rootdir), "tpm-policy-auth-key"),
->>>>>>> f0d0b728
 	}
 	if err := secbootResealKey(resealKeyParams); err != nil {
 		return fmt.Errorf("cannot reseal the encryption key: %v", err)
