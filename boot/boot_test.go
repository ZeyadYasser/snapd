--- conflicted
+++ resolved
@@ -696,7 +696,6 @@
 func (s *bootenv20Suite) TestCoreParticipant20SetNextSameKernelSnap(c *C) {
 	coreDev := boottest.MockUC20Device("", nil)
 	c.Assert(coreDev.HasModeenv(), Equals, true)
-	coreDev.SetModel(makeMockUC20Model())
 
 	r := setupUC20Bootenv(
 		c,
@@ -740,7 +739,6 @@
 func (s *bootenv20EnvRefKernelSuite) TestCoreParticipant20SetNextSameKernelSnap(c *C) {
 	coreDev := boottest.MockUC20Device("", nil)
 	c.Assert(coreDev.HasModeenv(), Equals, true)
-	coreDev.SetModel(makeMockUC20Model())
 
 	r := setupUC20Bootenv(
 		c,
@@ -782,7 +780,6 @@
 func (s *bootenv20Suite) TestCoreParticipant20SetNextNewKernelSnap(c *C) {
 	coreDev := boottest.MockUC20Device("", nil)
 	c.Assert(coreDev.HasModeenv(), Equals, true)
-	coreDev.SetModel(makeMockUC20Model())
 
 	r := setupUC20Bootenv(
 		c,
@@ -851,10 +848,9 @@
 		runKernelBf,
 	}
 
-	uc20Model := makeMockUC20Model()
-	coreDev := boottest.MockUC20Device("pc-kernel")
-	c.Assert(coreDev.HasModeenv(), Equals, true)
-	coreDev.SetModel(uc20Model)
+	uc20Model := boottest.MakeMockUC20Model()
+	coreDev := boottest.MockUC20Device("", uc20Model)
+	c.Assert(coreDev.HasModeenv(), Equals, true)
 
 	m := &boot.Modeenv{
 		Mode:           "run",
@@ -925,7 +921,6 @@
 func (s *bootenv20EnvRefKernelSuite) TestCoreParticipant20SetNextNewKernelSnap(c *C) {
 	coreDev := boottest.MockUC20Device("", nil)
 	c.Assert(coreDev.HasModeenv(), Equals, true)
-	coreDev.SetModel(makeMockUC20Model())
 
 	r := setupUC20Bootenv(
 		c,
@@ -961,7 +956,6 @@
 func (s *bootenv20Suite) TestMarkBootSuccessful20KernelStatusTryingNoKernelSnapCleansUp(c *C) {
 	coreDev := boottest.MockUC20Device("", nil)
 	c.Assert(coreDev.HasModeenv(), Equals, true)
-	coreDev.SetModel(makeMockUC20Model())
 
 	// set all the same vars as if we were doing trying, except don't set a try
 	// kernel
@@ -1020,7 +1014,6 @@
 func (s *bootenv20EnvRefKernelSuite) TestMarkBootSuccessful20KernelStatusTryingNoKernelSnapCleansUp(c *C) {
 	coreDev := boottest.MockUC20Device("", nil)
 	c.Assert(coreDev.HasModeenv(), Equals, true)
-	coreDev.SetModel(makeMockUC20Model())
 
 	// set all the same vars as if we were doing trying, except don't set a try
 	// kernel
@@ -1083,7 +1076,6 @@
 
 	coreDev := boottest.MockUC20Device("", nil)
 	c.Assert(coreDev.HasModeenv(), Equals, true)
-	coreDev.SetModel(makeMockUC20Model())
 
 	// mark successful
 	err := boot.MarkBootSuccessful(coreDev)
@@ -1211,7 +1203,6 @@
 func (s *bootenv20Suite) TestMarkBootSuccessful20AllSnap(c *C) {
 	coreDev := boottest.MockUC20Device("", nil)
 	c.Assert(coreDev.HasModeenv(), Equals, true)
-	coreDev.SetModel(makeMockUC20Model())
 
 	// bonus points: we were trying both a base snap and a kernel snap
 	m := &boot.Modeenv{
@@ -1276,7 +1267,6 @@
 func (s *bootenv20EnvRefKernelSuite) TestMarkBootSuccessful20AllSnap(c *C) {
 	coreDev := boottest.MockUC20Device("", nil)
 	c.Assert(coreDev.HasModeenv(), Equals, true)
-	coreDev.SetModel(makeMockUC20Model())
 
 	// bonus points: we were trying both a base snap and a kernel snap
 	m := &boot.Modeenv{
@@ -1390,7 +1380,6 @@
 
 	coreDev := boottest.MockUC20Device("", nil)
 	c.Assert(coreDev.HasModeenv(), Equals, true)
-	coreDev.SetModel(makeMockUC20Model())
 
 	// mark successful
 	err := boot.MarkBootSuccessful(coreDev)
@@ -1480,10 +1469,9 @@
 	)
 	defer r()
 
-	uc20Model := makeMockUC20Model()
-	coreDev := boottest.MockUC20Device("some-snap")
-	c.Assert(coreDev.HasModeenv(), Equals, true)
-	coreDev.SetModel(uc20Model)
+	uc20Model := boottest.MakeMockUC20Model()
+	coreDev := boottest.MockUC20Device("", uc20Model)
+	c.Assert(coreDev.HasModeenv(), Equals, true)
 
 	resealCalls := 0
 	restore := boot.MockSecbootResealKey(func(params *secboot.ResealKeyParams) error {
@@ -1542,14 +1530,8 @@
 	)
 	defer r()
 
-<<<<<<< HEAD
-	uc20Model := makeMockUC20Model()
-	coreDev := boottest.MockUC20Device("some-snap")
-=======
 	coreDev := boottest.MockUC20Device("", nil)
->>>>>>> 0d4c7467
-	c.Assert(coreDev.HasModeenv(), Equals, true)
-	coreDev.SetModel(uc20Model)
+	c.Assert(coreDev.HasModeenv(), Equals, true)
 
 	// mark successful
 	err := boot.MarkBootSuccessful(coreDev)
@@ -1597,7 +1579,6 @@
 
 	coreDev := boottest.MockUC20Device("", nil)
 	c.Assert(coreDev.HasModeenv(), Equals, true)
-	coreDev.SetModel(makeMockUC20Model())
 
 	// mark successful
 	err := boot.MarkBootSuccessful(coreDev)
@@ -1678,7 +1659,7 @@
 		recoveryKernelBf,
 	}
 
-	uc20Model := makeMockUC20Model()
+	uc20Model := boottest.MakeMockUC20Model()
 
 	restore := boot.MockSeedReadSystemEssential(func(seedDir, label string, essentialTypes []snap.Type, tm timings.Measurer) (*asserts.Model, []*seed.Snap, error) {
 		kernelSnap := &seed.Snap{
@@ -1717,10 +1698,8 @@
 	)
 	defer r()
 
-	coreDev := boottest.MockUC20Device("", nil)
-	c.Assert(coreDev.HasModeenv(), Equals, true)
-	// set the model for resealing
-	coreDev.SetModel(uc20Model)
+	coreDev := boottest.MockUC20Device("", uc20Model)
+	c.Assert(coreDev.HasModeenv(), Equals, true)
 
 	resealCalls := 0
 	restore = boot.MockSecbootResealKey(func(params *secboot.ResealKeyParams) error {
@@ -1812,7 +1791,7 @@
 		recoveryKernelBf,
 	}
 
-	uc20Model := makeMockUC20Model()
+	uc20Model := boottest.MakeMockUC20Model()
 
 	restore := boot.MockSeedReadSystemEssential(func(seedDir, label string, essentialTypes []snap.Type, tm timings.Measurer) (*asserts.Model, []*seed.Snap, error) {
 		kernelSnap := &seed.Snap{
@@ -1851,10 +1830,8 @@
 	)
 	defer r()
 
-	coreDev := boottest.MockUC20Device("", nil)
-	c.Assert(coreDev.HasModeenv(), Equals, true)
-	// set the model for resealing
-	coreDev.SetModel(uc20Model)
+	coreDev := boottest.MockUC20Device("", uc20Model)
+	c.Assert(coreDev.HasModeenv(), Equals, true)
 
 	// TODO:UC20: add a test for resealing when the boot chain does not change
 	resealCalls := 0
