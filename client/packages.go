// -*- Mode: Go; indent-tabs-mode: t -*-

/*
 * Copyright (C) 2015-2016 Canonical Ltd
 *
 * This program is free software: you can redistribute it and/or modify
 * it under the terms of the GNU General Public License version 3 as
 * published by the Free Software Foundation.
 *
 * This program is distributed in the hope that it will be useful,
 * but WITHOUT ANY WARRANTY; without even the implied warranty of
 * MERCHANTABILITY or FITNESS FOR A PARTICULAR PURPOSE.  See the
 * GNU General Public License for more details.
 *
 * You should have received a copy of the GNU General Public License
 * along with this program.  If not, see <http://www.gnu.org/licenses/>.
 *
 */

package client

import (
	"encoding/json"
	"fmt"
	"net/url"
	"strings"
)

// Snap holds the data for a snap as obtained from snapd.
type Snap struct {
	Description   string `json:"description"`
	DownloadSize  int64  `json:"download_size"`
	Icon          string `json:"icon"`
	InstalledSize int64  `json:"installed_size"`
	Name          string `json:"name"`
	Origin        string `json:"origin"`
	Status        string `json:"status"`
	Type          string `json:"type"`
	Version       string `json:"version"`
}

// SnapFilter is used to filter snaps by source, name and/or type
type SnapFilter struct {
	Sources []string
	Types   []string
	Query   string
}

// Statuses and types a snap may have.
const (
	StatusNotInstalled = "not installed"
	StatusInstalled    = "installed"
	StatusActive       = "active"
	StatusRemoved      = "removed"

	TypeApp       = "app"
	TypeFramework = "framework"
	TypeKernel    = "kernel"
	TypeGadget    = "gadget"
	TypeOS        = "os"
)

// Snaps returns the list of all snaps installed on the system and
// available for install from the store for this system.
func (client *Client) Snaps() (map[string]*Snap, error) {
	return client.snapsFromPath("/2.0/snaps", nil)
}

// FilterSnaps returns a list of snaps per Snaps() but filtered by source, name
// and/or type
func (client *Client) FilterSnaps(filter SnapFilter) (map[string]*Snap, error) {
	q := url.Values{}
<<<<<<< HEAD
=======

	if filter.Query != "" {
		q.Set("q", filter.Query)
	}
>>>>>>> b343952e

	if len(filter.Sources) > 0 {
		q.Set("sources", strings.Join(filter.Sources, ","))
	}

	if len(filter.Types) > 0 {
		q.Set("types", strings.Join(filter.Types, ","))
	}

	return client.snapsFromPath("/2.0/snaps", q)
}

func (client *Client) snapsFromPath(path string, query url.Values) (map[string]*Snap, error) {
	const errPrefix = "cannot list snaps"

	var result map[string]json.RawMessage
	if err := client.doSync("GET", path, query, nil, &result); err != nil {
		return nil, fmt.Errorf("%s: %s", errPrefix, err)
	}

	snapsJSON := result["snaps"]
	if snapsJSON == nil {
		return nil, fmt.Errorf("%s: response has no snaps", errPrefix)
	}

	var snaps map[string]*Snap
	if err := json.Unmarshal(snapsJSON, &snaps); err != nil {
		return nil, fmt.Errorf("%s: failed to unmarshal snaps: %v", errPrefix, err)
	}

	return snaps, nil
}

// Snap returns the most recently published revision of the snap with the
// provided name.
func (client *Client) Snap(name string) (*Snap, error) {
	var pkg *Snap

	path := fmt.Sprintf("/2.0/snaps/%s", name)
	if err := client.doSync("GET", path, nil, nil, &pkg); err != nil {
		return nil, fmt.Errorf("cannot retrieve snap %q: %s", name, err)
	}

	return pkg, nil
}<|MERGE_RESOLUTION|>--- conflicted
+++ resolved
@@ -70,13 +70,10 @@
 // and/or type
 func (client *Client) FilterSnaps(filter SnapFilter) (map[string]*Snap, error) {
 	q := url.Values{}
-<<<<<<< HEAD
-=======
 
 	if filter.Query != "" {
 		q.Set("q", filter.Query)
 	}
->>>>>>> b343952e
 
 	if len(filter.Sources) > 0 {
 		q.Set("sources", strings.Join(filter.Sources, ","))
