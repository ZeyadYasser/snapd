--- conflicted
+++ resolved
@@ -105,9 +105,6 @@
 }
 
 // DoSystemReboot issues a request to reboot into the given label/mode
-<<<<<<< HEAD
-func (client *Client) DoSystemReboot(systemLabel, mode string) error {
-=======
 //
 // When called without a systemLabel and without a mode it will just
 // trigger a regular reboot.
@@ -118,7 +115,6 @@
 // Note that "recover" and "run" modes are only available for the
 // current system.
 func (client *Client) RebootToSystem(systemLabel, mode string) error {
->>>>>>> afc06178
 	// verification is done by the backend
 
 	req := struct {
