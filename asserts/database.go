// -*- Mode: Go; indent-tabs-mode: t -*-

/*
 * Copyright (C) 2015 Canonical Ltd
 *
 * This program is free software: you can redistribute it and/or modify
 * it under the terms of the GNU General Public License version 3 as
 * published by the Free Software Foundation.
 *
 * This program is distributed in the hope that it will be useful,
 * but WITHOUT ANY WARRANTY; without even the implied warranty of
 * MERCHANTABILITY or FITNESS FOR A PARTICULAR PURPOSE.  See the
 * GNU General Public License for more details.
 *
 * You should have received a copy of the GNU General Public License
 * along with this program.  If not, see <http://www.gnu.org/licenses/>.
 *
 */

// Package asserts implements snappy assertions and a database
// abstraction for managing and holding them.
package asserts

import (
	"errors"
	"fmt"
	"os"
	"regexp"
	"strings"
	"time"
)

// BuilderFromComps can build an assertion from its components.
type BuilderFromComps func(headers map[string]string, body, content, signature []byte) (Assertion, error)

// Backstore is a backstore for assertions. It can store and retrieve
// assertions by type under primary paths (tuples of strings). Plus it
// supports more general searches.
type Backstore interface {
	// Init initializes the backstore. It is provided with a function
	// to build assertions from their components.
	Init(buildAssert BuilderFromComps) error
	// Put stores an assertion under the given unique primaryPath.
	// It is responsible for checking that assert is newer than a
	// previously stored revision.
	Put(assertType AssertionType, primaryPath []string, assert Assertion) error
	// Get loads an assertion with the given unique primaryPath.
	// If none is present it returns ErrNotFound.
	Get(assertType AssertionType, primaryPath []string) (Assertion, error)
	// SearchByHeaders searches for assertions matching the given headers.
	// It invokes foundCb for each found assertion.
	// pathHint is an incomplete primary path pattern (with ""
	// representing omitted components) that covers a superset of
	// the results, it can be used for the search if helpful.
	SearchByHeaders(assertType AssertionType, headers map[string]string, pathHint []string, foundCb func(Assertion)) error
	// SearchBySuffix searches for assertions matching the given
	// partial primary path without the last component plus
	// suffixOfLast being a suffix of that last component.
	// It invokes foundCb for each found assertion.
	SearchBySuffix(assertType AssertionType, primaryPathWithoutLast []string, suffixOflast string, foundCb func(Assertion)) error
}

// KeypairManager is a manager and backstore for private/public key pairs.
type KeypairManager interface {
	// Import stores the given private/public key pair for identity and
	// returns its fingerprint
	Import(authorityID string, privKey PrivateKey) (fingerprint string, err error)
	// Get returns the private/public key pair with the given fingeprint.
	Get(authorityID, fingeprint string) (PrivateKey, error)
	// Find finds the private/public key pair with the given fingeprint suffix.
	// Find will return an error if not eactly one key pair is found.
	Find(authorityID, fingerprintSuffix string) (PrivateKey, error)
}

// TODO: for more flexibility plugging the keypair manager make PrivatKey private encoding methods optional, and add an explicit sign method.

// DatabaseConfig for an assertion database.
type DatabaseConfig struct {
	// database filesystem backstores path
	Path string
	// trusted account keys
	TrustedKeys []*AccountKey
	// backstore for assertions, falls back to a filesystem based backstrore
	// if not set
	Backstore Backstore
	// manager/backstore for keypairs, falls back to a filesystem based manager
	KeypairManager KeypairManager
}

// Well-known errors
var (
	ErrNotFound = errors.New("assertion not found")
)

// A consistencyChecker performs further checks based on the full
// assertion database knowledge and its own signing key.
type consistencyChecker interface {
	checkConsistency(db *Database, signingKey *AccountKey) error
}

// Database holds assertions and can be used to sign or check
// further assertions.
type Database struct {
<<<<<<< HEAD
	be          Backstore
	keypairMgr  KeypairManager
=======
	bs          Backstore
	root        string
>>>>>>> 43f78189
	trustedKeys map[string][]*AccountKey
}

// OpenDatabase opens the assertion database based on the configuration.
func OpenDatabase(cfg *DatabaseConfig) (*Database, error) {
<<<<<<< HEAD
	be := cfg.Backstore
	keypairMgr := cfg.KeypairManager
=======
	bs := cfg.Backstore
>>>>>>> 43f78189

	// falling back to at least one of the filesytem backstores,
	// ensure the main directory cfg.Path
	// TODO: decide what should be the final defaults/fallbacks
	if be == nil || keypairMgr == nil {
		err := os.MkdirAll(cfg.Path, 0775)
		if err != nil {
			return nil, fmt.Errorf("failed to create assert database root: %v", err)
		}
		info, err := os.Stat(cfg.Path)
		if err != nil {
			return nil, fmt.Errorf("failed to create assert database root: %v", err)
		}
		if info.Mode().Perm()&0002 != 0 {
			return nil, fmt.Errorf("assert database root unexpectedly world-writable: %v", cfg.Path)
		}

<<<<<<< HEAD
		if be == nil {
			be = newFilesystemBackstore(cfg.Path)
		}
		if keypairMgr == nil {
			keypairMgr = newFilesystemKeypairMananager(cfg.Path)
		}
	}

	err := be.Init(buildAssertion)
=======
	if bs == nil {
		bs = newFilesystemBackstore(cfg.Path)
	}
	err = bs.Init(buildAssertion)
>>>>>>> 43f78189
	if err != nil {
		return nil, err
	}

	trustedKeys := make(map[string][]*AccountKey)
	for _, accKey := range cfg.TrustedKeys {
		authID := accKey.AccountID()
		trustedKeys[authID] = append(trustedKeys[authID], accKey)
	}
	return &Database{
<<<<<<< HEAD
		be:          be,
		keypairMgr:  keypairMgr,
=======
		root:        cfg.Path,
		bs:          bs,
>>>>>>> 43f78189
		trustedKeys: trustedKeys,
	}, nil
}

// GenerateKey generates a private/public key pair for identity and
// stores it returning its fingerprint.
func (db *Database) GenerateKey(authorityID string) (fingerprint string, err error) {
	// TODO: optionally delegate the whole thing to the keypair mgr

	// TODO: support specifying different key types/algorithms
	privKey, err := generatePrivateKey()
	if err != nil {
		return "", fmt.Errorf("failed to generate private key: %v", err)
	}

	return db.keypairMgr.Import(authorityID, OpenPGPPrivateKey(privKey))
}

// ImportKey stores the given private/public key pair for identity and
// returns its fingerprint
func (db *Database) ImportKey(authorityID string, privKey PrivateKey) (fingerprint string, err error) {
	return db.keypairMgr.Import(authorityID, privKey)
}

var (
	// for sanity checking of fingerprint-like strings
	fingerprintLike = regexp.MustCompile("^[0-9a-f]*$")
)

// PublicKey exports the public part of a stored key pair for identity
// by matching the given fingerprint suffix, it is an error if no or more
// than one key pair is found.
func (db *Database) PublicKey(authorityID string, fingerprintSuffix string) (PublicKey, error) {
	if !fingerprintLike.MatchString(fingerprintSuffix) {
		return nil, fmt.Errorf("fingerprint suffix contains unexpected chars: %q", fingerprintSuffix)
	}
	privKey, err := db.keypairMgr.Find(authorityID, fingerprintSuffix)
	if err != nil {
		return nil, err
	}
	return privKey.PublicKey(), nil
}

// Sign builds an assertion with the provided information and signs it
// with the private key from `headers["authority-id"]` that has the provided fingerprint.
func (db *Database) Sign(assertType AssertionType, headers map[string]string, body []byte, fingerprint string) (Assertion, error) {
	if fingerprint == "" {
		return nil, fmt.Errorf("fingerprint is empty")
	}
	if !fingerprintLike.MatchString(fingerprint) {
		return nil, fmt.Errorf("fingerprint contains unexpected chars: %q", fingerprint)
	}
	authorityID, err := checkMandatory(headers, "authority-id")
	if err != nil {
		return nil, err
	}
	privKey, err := db.keypairMgr.Get(authorityID, fingerprint)
	if err != nil {
		return nil, err
	}
	return buildAndSign(assertType, headers, body, privKey)
}

// use a generalized matching style along what PGP does where keys can be
// retrieved by giving suffixes of their fingerprint,
// for safety suffix must be at least 64 bits though
// TODO: may need more details about the kind of key we are looking for
// and use an interface for the results.
func (db *Database) findAccountKeys(authorityID, fingerprintSuffix string) ([]*AccountKey, error) {
	suffixLen := len(fingerprintSuffix)
	if suffixLen%2 == 1 {
		return nil, fmt.Errorf("key id/fingerprint suffix cannot specify a half byte")
	}
	if suffixLen < 16 {
		return nil, fmt.Errorf("key id/fingerprint suffix must be at least 64 bits")
	}
	res := make([]*AccountKey, 0, 1)
	cands := db.trustedKeys[authorityID]
	for _, cand := range cands {
		if strings.HasSuffix(cand.Fingerprint(), fingerprintSuffix) {
			res = append(res, cand)
		}
	}
	// consider stored account keys
	foundKeyCb := func(a Assertion) {
		res = append(res, a.(*AccountKey))
	}
	err := db.bs.SearchBySuffix(AccountKeyType, []string{authorityID}, fingerprintSuffix, foundKeyCb)
	if err != nil {
		return nil, err
	}
	return res, nil
}

// Check tests whether the assertion is properly signed and consistent with all the stored knowledge.
func (db *Database) Check(assert Assertion) error {
	content, signature := assert.Signature()
	sig, err := decodeSignature(signature)
	if err != nil {
		return err
	}
	// TODO: later may need to consider type of assert to find candidate keys
	accKeys, err := db.findAccountKeys(assert.AuthorityID(), sig.KeyID())
	if err != nil {
		return fmt.Errorf("error finding matching public key for signature: %v", err)
	}
	now := time.Now()
	var lastErr error
	for _, accKey := range accKeys {
		if accKey.isKeyValidAt(now) {
			err := accKey.publicKey().verify(content, sig)
			if err == nil {
				// see if the assertion requires further checks
				if checker, ok := assert.(consistencyChecker); ok {
					err := checker.checkConsistency(db, accKey)
					if err != nil {
						return fmt.Errorf("signature verifies but assertion violates other knowledge: %v", err)
					}
				}
				return nil
			}
			lastErr = err
		}
	}
	if lastErr == nil {
		return fmt.Errorf("no valid known public key verifies assertion")
	}
	return fmt.Errorf("failed signature verification: %v", lastErr)
}

// Add persists the assertion after ensuring it is properly signed and consistent with all the stored knowledge.
// It will return an error when trying to add an older revision of the assertion than the one currently stored.
func (db *Database) Add(assert Assertion) error {
	reg, err := checkAssertType(assert.Type())
	if err != nil {
		return err
	}
	err = db.Check(assert)
	if err != nil {
		return err
	}
	primaryKey := make([]string, len(reg.primaryKey))
	for i, k := range reg.primaryKey {
		keyVal := assert.Header(k)
		if keyVal == "" {
			return fmt.Errorf("missing primary key header: %v", k)
		}
		primaryKey[i] = keyVal
	}
	return db.bs.Put(assert.Type(), primaryKey, assert)
}

func searchMatch(assert Assertion, expectedHeaders map[string]string) bool {
	// check non-primary-key headers as well
	for expectedKey, expectedValue := range expectedHeaders {
		if assert.Header(expectedKey) != expectedValue {
			return false
		}
	}
	return true
}

// Find an assertion based on arbitrary headers.
// Provided headers must contain the primary key for the assertion type.
// It returns ErrNotFound if the assertion cannot be found.
func (db *Database) Find(assertionType AssertionType, headers map[string]string) (Assertion, error) {
	reg, err := checkAssertType(assertionType)
	if err != nil {
		return nil, err
	}
	primaryKey := make([]string, len(reg.primaryKey))
	for i, k := range reg.primaryKey {
		keyVal := headers[k]
		if keyVal == "" {
			return nil, fmt.Errorf("must provide primary key: %v", k)
		}
		primaryKey[i] = keyVal
	}
	assert, err := db.bs.Get(assertionType, primaryKey)
	if err != nil {
		return nil, err
	}
	if !searchMatch(assert, headers) {
		return nil, ErrNotFound
	}
	return assert, nil
}

// FindMany finds assertions based on arbitrary headers.
// It returns ErrNotFound if no assertion can be found.
func (db *Database) FindMany(assertionType AssertionType, headers map[string]string) ([]Assertion, error) {
	reg, err := checkAssertType(assertionType)
	if err != nil {
		return nil, err
	}
	res := []Assertion{}
	primaryKey := make([]string, len(reg.primaryKey))
	for i, k := range reg.primaryKey {
		primaryKey[i] = headers[k]
	}

	foundCb := func(assert Assertion) {
		res = append(res, assert)
	}
	err = db.bs.SearchByHeaders(assertionType, headers, primaryKey, foundCb)
	if err != nil {
		return nil, err
	}

	if len(res) == 0 {
		return nil, ErrNotFound
	}
	return res, nil
}<|MERGE_RESOLUTION|>--- conflicted
+++ resolved
@@ -101,29 +101,20 @@
 // Database holds assertions and can be used to sign or check
 // further assertions.
 type Database struct {
-<<<<<<< HEAD
-	be          Backstore
+	bs          Backstore
 	keypairMgr  KeypairManager
-=======
-	bs          Backstore
-	root        string
->>>>>>> 43f78189
 	trustedKeys map[string][]*AccountKey
 }
 
 // OpenDatabase opens the assertion database based on the configuration.
 func OpenDatabase(cfg *DatabaseConfig) (*Database, error) {
-<<<<<<< HEAD
-	be := cfg.Backstore
+	bs := cfg.Backstore
 	keypairMgr := cfg.KeypairManager
-=======
-	bs := cfg.Backstore
->>>>>>> 43f78189
 
 	// falling back to at least one of the filesytem backstores,
 	// ensure the main directory cfg.Path
 	// TODO: decide what should be the final defaults/fallbacks
-	if be == nil || keypairMgr == nil {
+	if bs == nil || keypairMgr == nil {
 		err := os.MkdirAll(cfg.Path, 0775)
 		if err != nil {
 			return nil, fmt.Errorf("failed to create assert database root: %v", err)
@@ -136,22 +127,15 @@
 			return nil, fmt.Errorf("assert database root unexpectedly world-writable: %v", cfg.Path)
 		}
 
-<<<<<<< HEAD
-		if be == nil {
-			be = newFilesystemBackstore(cfg.Path)
+		if bs == nil {
+			bs = newFilesystemBackstore(cfg.Path)
 		}
 		if keypairMgr == nil {
 			keypairMgr = newFilesystemKeypairMananager(cfg.Path)
 		}
 	}
 
-	err := be.Init(buildAssertion)
-=======
-	if bs == nil {
-		bs = newFilesystemBackstore(cfg.Path)
-	}
-	err = bs.Init(buildAssertion)
->>>>>>> 43f78189
+	err := bs.Init(buildAssertion)
 	if err != nil {
 		return nil, err
 	}
@@ -162,13 +146,8 @@
 		trustedKeys[authID] = append(trustedKeys[authID], accKey)
 	}
 	return &Database{
-<<<<<<< HEAD
-		be:          be,
+		bs:          bs,
 		keypairMgr:  keypairMgr,
-=======
-		root:        cfg.Path,
-		bs:          bs,
->>>>>>> 43f78189
 		trustedKeys: trustedKeys,
 	}, nil
 }
