--- conflicted
+++ resolved
@@ -34,14 +34,10 @@
 	tsLine string
 }
 
-<<<<<<< HEAD
 var (
-	_ = Suite(&snapDeclSuite{})
+	_ = Suite(&snapBuildSuite{})
 	_ = Suite(&snapRevSuite{})
 )
-=======
-var _ = Suite(&snapBuildSuite{})
->>>>>>> 2125236d
 
 func (sds *snapBuildSuite) SetUpSuite(c *C) {
 	sds.ts = time.Now().Truncate(time.Second).UTC()
@@ -142,13 +138,8 @@
 	return accFingerp, accSignDB, checkDB
 }
 
-<<<<<<< HEAD
-func (sds *snapDeclSuite) TestSnapDeclarationCheck(c *C) {
+func (sds *snapBuildSuite) TestSnapBuildCheck(c *C) {
 	accFingerp, accSignDB, db := makeSignAndCheckDbWithAccountKey(c, "dev-id1")
-=======
-func (sds *snapBuildSuite) TestSnapBuildCheck(c *C) {
-	accFingerp, accSignDB, db := makeSignAndCheckDbWithAccountKey(c)
->>>>>>> 2125236d
 
 	headers := map[string]string{
 		"authority-id": "dev-id1",
@@ -165,13 +156,8 @@
 	c.Assert(err, IsNil)
 }
 
-<<<<<<< HEAD
-func (sds *snapDeclSuite) TestSnapDeclarationCheckInconsistentTimestamp(c *C) {
+func (sds *snapBuildSuite) TestSnapBuildCheckInconsistentTimestamp(c *C) {
 	accFingerp, accSignDB, db := makeSignAndCheckDbWithAccountKey(c, "dev-id1")
-=======
-func (sds *snapBuildSuite) TestSnapBuildCheckInconsistentTimestamp(c *C) {
-	accFingerp, accSignDB, db := makeSignAndCheckDbWithAccountKey(c)
->>>>>>> 2125236d
 
 	headers := map[string]string{
 		"authority-id": "dev-id1",
@@ -184,9 +170,8 @@
 	snapBuild, err := accSignDB.Sign(asserts.SnapBuildType, headers, nil, accFingerp)
 	c.Assert(err, IsNil)
 
-<<<<<<< HEAD
-	err = db.Check(snapDecl)
-	c.Assert(err, ErrorMatches, "signature verifies but assertion violates other knowledge: snap-declaration timestamp outside of signing key validity")
+	err = db.Check(snapBuild)
+	c.Assert(err, ErrorMatches, "signature verifies but assertion violates other knowledge: snap-build timestamp outside of signing key validity")
 }
 
 type snapRevSuite struct {
@@ -310,8 +295,4 @@
 		"snap-digest": headers["snap-digest"],
 	})
 	c.Assert(err, IsNil)
-=======
-	err = db.Check(snapBuild)
-	c.Assert(err, ErrorMatches, "signature verifies but assertion violates other knowledge: snap-build timestamp outside of signing key validity")
->>>>>>> 2125236d
 }