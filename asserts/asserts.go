--- conflicted
+++ resolved
@@ -189,16 +189,12 @@
 	maxSupportedFormat[SystemUserType.Name] = 1
 
 	// done here to untangle initialization loop via Type()
-<<<<<<< HEAD
-	typeRegistry[AuthorityDelegationType.Name] = AuthorityDelegationType
+	// XXX authority-delegation disabled
+	// typeRegistry[AuthorityDelegationType.Name] = AuthorityDelegationType
 
 	for _, at := range typeRegistry {
 		at.validate()
 	}
-=======
-	// XXX authority-delegation disabled
-	// typeRegistry[AuthorityDelegationType.Name] = AuthorityDelegationType
->>>>>>> 37adc23f
 }
 
 func MockMaxSupportedFormat(assertType *AssertionType, maxFormat int) (restore func()) {
