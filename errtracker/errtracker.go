--- conflicted
+++ resolved
@@ -58,11 +58,7 @@
 	return fmt.Sprintf("%s %s", ID, release.ReleaseInfo.VersionID)
 }
 
-<<<<<<< HEAD
-func Report(snap, channel, errMsg string, extra map[string]string) (string, error) {
-=======
 func Report(snap, errMsg, dupSig string, extra map[string]string) (string, error) {
->>>>>>> 6c294a5e
 	if CrashDbURLBase == "" {
 		return "", nil
 	}
@@ -76,11 +72,7 @@
 
 	crashDbUrl := fmt.Sprintf("%s/%s", CrashDbURLBase, identifier)
 
-<<<<<<< HEAD
 	hostSnapdPath := filepath.Join(dirs.DistroLibExecDir, "snapd")
-=======
-	hostSnapdPath := filepath.Join(dirs.LibExecDir, "snapd")
->>>>>>> 6c294a5e
 	coreSnapdPath := filepath.Join(dirs.SnapMountDir, "core/current/usr/lib/snapd/snapd")
 	if mockedHostSnapd != "" {
 		hostSnapdPath = mockedHostSnapd
@@ -106,19 +98,9 @@
 		"CoreSnapdBuildID":   coreBuildID,
 		"Date":               timeNow().Format(time.ANSIC),
 		"Snap":               snap,
-<<<<<<< HEAD
-		"Channel":            channel,
-=======
->>>>>>> 6c294a5e
 		"KernelVersion":      release.KernelVersion(),
 		"ErrorMessage":       errMsg,
 		"DuplicateSignature": dupSig,
-	}
-	for k, v := range extra {
-		// only set if empty
-		if _, ok := report[k]; !ok {
-			report[k] = v
-		}
 	}
 	for k, v := range extra {
 		// only set if empty
