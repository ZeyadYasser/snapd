--- conflicted
+++ resolved
@@ -64,16 +64,6 @@
 )
 
 func whoopsieEnabled() bool {
-<<<<<<< HEAD
-	cfg := goconfigparser.New()
-	err := cfg.ReadFile(whoopsiePreferences)
-	if os.IsNotExist(err) {
-		return true
-	}
-	if err != nil {
-		logger.Noticef("cannot read whoopsie config %q: %v", whoopsiePreferences, err)
-		return true
-=======
 	dflt := true
 
 	cfg := goconfigparser.New()
@@ -84,17 +74,12 @@
 	if err != nil {
 		logger.Noticef("cannot read whoopsie config %q: %v", whoopsiePreferences, err)
 		return dflt
->>>>>>> 2c398d47
 	}
 
 	reportMetricsEnabled, err := cfg.Getbool("General", "report_metrics")
 	if err != nil {
 		logger.Noticef("cannot parse whoopsie config %q: %v", whoopsiePreferences, err)
-<<<<<<< HEAD
-		return true
-=======
 		return dflt
->>>>>>> 2c398d47
 	}
 	return reportMetricsEnabled
 }
