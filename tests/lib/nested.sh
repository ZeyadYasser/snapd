--- conflicted
+++ resolved
@@ -531,7 +531,6 @@
     local QEMU IMAGE_DIR IMAGE_NAME CURRENT_IMAGE
     CURRENT_IMAGE="$WORK_DIR/image/ubuntu-core-current.img"
     QEMU=$(get_qemu_for_nested_vm)
-<<<<<<< HEAD
     IMAGE_DIR="$(get_image_dir)"
     IMAGE_NAME="$(get_image_name core)"
 
@@ -542,9 +541,6 @@
     # options, so if that env var is set, we will reuse the existing file if it
     # exists
     cp "$IMAGE_DIR/$IMAGE_NAME" "$CURRENT_IMAGE"
-
-=======
->>>>>>> 705fd6b5
     # Now qemu parameters are defined
 
     # use only 2G of RAM for qemu-nested
@@ -606,17 +602,6 @@
         PARAM_ASSERTIONS="-drive if=none,id=stick,format=raw,file=$WORK_DIR/assertions.disk,cache=none,format=raw -device nec-usb-xhci,id=xhci -device usb-storage,bus=xhci.0,removable=true,drive=stick"
     fi
     if is_core_20_nested_system; then
-<<<<<<< HEAD
-=======
-        if ! is_focal_system; then
-            cp /etc/apt/sources.list /etc/apt/sources.list.back
-            echo "deb http://us-east1.gce.archive.ubuntu.com/ubuntu/ focal main restricted" >> /etc/apt/sources.list
-            apt update
-            apt install -y ovmf
-            mv /etc/apt/sources.list.back /etc/apt/sources.list
-            apt update
-        fi
->>>>>>> 705fd6b5
         OVMF_CODE="secboot"
         OVMF_VARS="ms"
         # In this case the kernel.efi is unsigned and signed with snaleoil certs
