--- conflicted
+++ resolved
@@ -105,11 +105,7 @@
     umount --verbose "$core"
 
     # Now unpack the core, inject the new snap-exec/snapctl into it
-<<<<<<< HEAD
-    unsquashfs "$snap"
-=======
     unsquashfs -no-progress "$snap"
->>>>>>> 58def190
     # clean the old snapd binaries, just in case
     rm squashfs-root/usr/lib/snapd/* squashfs-root/usr/bin/{snap,snapctl}
     # and copy in the current libexec
