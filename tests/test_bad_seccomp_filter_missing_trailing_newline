--- conflicted
+++ resolved
@@ -2,11 +2,7 @@
 
 set -e
 
-<<<<<<< HEAD
-. "$(pwd)"/common.sh
-=======
 . "${srcdir:-.}/common.sh"
->>>>>>> 9558a163
 
 printf "Test seccomp filter (bad - no trailing newline)"
 
