--- conflicted
+++ resolved
@@ -24,8 +24,11 @@
   # TODO:UC20: this doesn't work for some reason when we copy it from the 
   #            running system, we should look into that, but for now just 
   #            re-download the snap
-<<<<<<< HEAD
-  snap download pc-kernel --channel=20/edge --basename=pc-kernel
+  version=20
+  if tests.nested is-nested uc22; then
+    version=22
+  fi
+  snap download pc-kernel --channel="$version/edge" --basename=pc-kernel
   case "$PROBLEM_TYPE" in
       crash)
           uc20_build_initramfs_kernel_snap pc-kernel.snap "$PWD" --inject-kernel-panic-in-initramfs
@@ -40,14 +43,6 @@
           uc20_build_corrupt_kernel_snap pc-kernel.snap "$PWD" --"$PROBLEM_TYPE"
           ;;
   esac
-=======
-  version=20
-  if tests.nested is-nested uc22; then
-    version=22
-  fi
-  snap download pc-kernel --channel="$version/edge" --basename=pc-kernel
-  uc20_build_initramfs_kernel_snap pc-kernel.snap "$PWD" --inject-kernel-panic-in-initramfs
->>>>>>> 992c9102
   mv pc-kernel_*.snap panicking-initramfs-kernel.snap
 
 execute: |
