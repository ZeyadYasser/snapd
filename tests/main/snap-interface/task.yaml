--- conflicted
+++ resolved
@@ -2,21 +2,10 @@
 details: |
     The "snap interface" command displays a listing of used interfaces
 execute: |
-<<<<<<< HEAD
-    # shellcheck source=tests/lib/systems.sh
-    . "$TESTSLIB/systems.sh"
-
-    # we have no core-support interface on a core18 system. core-support
-    # is obsolete and not used anymore.
-    if ! is_core18_system; then
-        snap interface | MATCH 'core-support\s+ special permissions for the core snap'
-    fi
-=======
     # shellcheck source=tests/lib/snaps.sh
     . "$TESTSLIB/snaps.sh"
     install_local network-consumer
     snap interface | MATCH 'network\s+ allows access to the network'
->>>>>>> c1173ef7
     snap interface --all | MATCH 'classic-support\s+ special permissions for the classic snap'
     snap interface network > out.yaml
     diff -u out.yaml snap-interface-network.yaml
