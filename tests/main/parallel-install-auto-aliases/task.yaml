--- conflicted
+++ resolved
@@ -77,26 +77,6 @@
     echo "shouldn't conflict and its aliases should be enabled"
     snap install test-snapd-auto-aliases
 
-<<<<<<< HEAD
-    # make sure that symlinks are in place
-    test "$(readlink "$SNAP_MOUNT_DIR"/bin/test_snapd_wellknown1)" = "test-snapd-auto-aliases_foo.wellknown1"
-    test "$(readlink "$SNAP_MOUNT_DIR"/bin/test_snapd_wellknown2)" = "test-snapd-auto-aliases_foo.wellknown2"
-
-    # prefer aliases test-snapd-auto-aliases during install
-    echo "When test-snapd-auto-aliases is installed with --prefer"
-    snap install --prefer test-snapd-auto-aliases
-
-    echo "The symlinks should be updated accordingly"
-    test "$(readlink "$SNAP_MOUNT_DIR"/bin/test_snapd_wellknown1)" = "test-snapd-auto-aliases.wellknown1"
-    test "$(readlink "$SNAP_MOUNT_DIR"/bin/test_snapd_wellknown2)" = "test-snapd-auto-aliases.wellknown2"
-
-    echo "And so is the list of aliases"
-    snap aliases > aliases.out
-    MATCH "test-snapd-auto-aliases_foo.wellknown1 +test_snapd_wellknown1 +disabled" < aliases.out
-    MATCH "test-snapd-auto-aliases_foo.wellknown2 +test_snapd_wellknown2 +disabled" < aliases.out
-    MATCH "test-snapd-auto-aliases.wellknown1 +test_snapd_wellknown1 +-"            < aliases.out
-    MATCH "test-snapd-auto-aliases.wellknown2 +test_snapd_wellknown2 +-"            < aliases.out
-=======
     echo "Aliases should belong to test-snapd-auto-aliases"
     snap aliases > aliases.out
     MATCH "test-snapd-auto-aliases_foo.wellknown1 +test_snapd_wellknown1 +disabled" < aliases.out
@@ -106,5 +86,4 @@
 
     # aliases are unchanged
     test "$(readlink "$SNAP_MOUNT_DIR"/bin/test_snapd_wellknown1)" = "test-snapd-auto-aliases.wellknown1"
-    test "$(readlink "$SNAP_MOUNT_DIR"/bin/test_snapd_wellknown2)" = "test-snapd-auto-aliases.wellknown2"
->>>>>>> f3874308
+    test "$(readlink "$SNAP_MOUNT_DIR"/bin/test_snapd_wellknown2)" = "test-snapd-auto-aliases.wellknown2"