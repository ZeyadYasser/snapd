--- conflicted
+++ resolved
@@ -8,32 +8,13 @@
 
 prepare: |
     "$TESTSTOOLS"/snaps-state install-local test-snapd-tools --devmode
-<<<<<<< HEAD
-    mkdir -p ${MEDIA_DIR}/src
-    mkdir -p ${MEDIA_DIR}/dst
-    touch ${MEDIA_DIR}/src/canary
-=======
     MEDIA_DIR="$(os.paths media-dir)"
     mkdir -p "${MEDIA_DIR}/src"
     mkdir -p "${MEDIA_DIR}/dst"
     touch "${MEDIA_DIR}/src/canary"
->>>>>>> dda30e53
 
 restore: |
     # If this doesn't work maybe it is because the test didn't execute correctly
-<<<<<<< HEAD
-    umount ${MEDIA_DIR}/dst || true
-    rm -f ${MEDIA_DIR}/src/canary
-    rmdir ${MEDIA_DIR}/src
-    rmdir ${MEDIA_DIR}/dst
-
-execute: |
-    #shellcheck source=tests/lib/dirs.sh
-    . "$TESTSLIB"/dirs.sh
-    test ! -e ${MEDIA_DIR}/dst/canary
-    test-snapd-tools.cmd mount --bind ${MEDIA_DIR}/src ${MEDIA_DIR}/dst
-    test -e ${MEDIA_DIR}/dst/canary
-=======
     MEDIA_DIR="$(os.paths media-dir)"
     umount "${MEDIA_DIR}/dst" || true
     rm -f "${MEDIA_DIR}/src/canary"
@@ -44,5 +25,4 @@
     MEDIA_DIR="$(os.paths media-dir)"
     test ! -e "${MEDIA_DIR}/dst/canary"
     test-snapd-tools.cmd mount --bind "${MEDIA_DIR}/src" "${MEDIA_DIR}/dst"
-    test -e "${MEDIA_DIR}/dst/canary"
->>>>>>> dda30e53
+    test -e "${MEDIA_DIR}/dst/canary"