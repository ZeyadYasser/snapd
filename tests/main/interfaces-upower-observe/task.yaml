summary: Ensure that the upower-observe interface works.

systems:
    # ppc64el disabled because of https://github.com/snapcore/snapd/issues/2504
    - -ubuntu-*-ppc64el

details: |
    The upower-observe interface allows a snap to query UPower for power devices, history
    and statistics.

    A snap which defines the upower-observe plug must be shown in the interfaces list.
    The plug must be autoconnected on install and, as usual, must be able to be reconnected.

    The test uses a snap wrapping the upower command line utility, and checks that it can query
    it without error while the plug is connected.

prepare: |
    echo "Given a snap declaring a plug on the upower-observe interface is installed"
    snap install --edge test-snapd-upower-observe-consumer

<<<<<<< HEAD
    if [[ "$SPREAD_SYSTEM" = ubuntu-core-* ]]; then
        echo "And a snap providing a upower-observe slot is installed"
        snap install upower
    else
        apt-get install -y upower
    fi

restore: |
    rm -f upower.error
    if [[ "$SPREAD_SYSTEM" != ubuntu-core-* ]]; then
        apt-get remove --purge -y upower
        apt-get autoremove --purge -y
    fi
=======
    . "$TESTSLIB/pkgdb.sh"
    distro_install_package upower

restore: |
    rm -f upower.error
    . "$TESTSLIB/pkgdb.sh"
    distro_purge_package upower
>>>>>>> ae15fde9

execute: |
    SLOT_PROVIDER=
    SLOT_NAME=upower-observe
    if [[ "$SPREAD_SYSTEM" = ubuntu-core-* ]]; then
        SLOT_PROVIDER=upower
        SLOT_NAME=service
    fi

    CONNECTED_PATTERN="$SLOT_PROVIDER:$SLOT_NAME +test-snapd-upower-observe-consumer"
    DISCONNECTED_PATTERN="\- +test-snapd-upower-observe-consumer:upower-observe"

    echo "The snap is connected by default"
    snap interfaces | MATCH "$CONNECTED_PATTERN"

    echo "When the plug is connected the snap is able to dump info about the upower devices"
    expected="/org/freedesktop/UPower/devices/DisplayDevice.*"
    for i in $(seq 20); do
        if ! test-snapd-upower-observe-consumer.upower --dump | MATCH "$expected"; then
            sleep 1
        fi
    done
    test-snapd-upower-observe-consumer.upower --dump | MATCH "$expected"

    echo "==================================="

    if [ "$(snap debug confinement)" = strict ] ; then
        echo "When the plug is disconnected"
        snap disconnect test-snapd-upower-observe-consumer:upower-observe
        snap interfaces | MATCH "$DISCONNECTED_PATTERN"

        echo "Then the snap is not able to dump info about the upower devices"
        if test-snapd-upower-observe-consumer.upower --dump 2>${PWD}/upower.error; then
            echo "Expected permission error accessing upower info with disconnected plug"
            exit 1
        fi
        cat upower.error | MATCH "Permission denied"
    fi<|MERGE_RESOLUTION|>--- conflicted
+++ resolved
@@ -18,29 +18,20 @@
     echo "Given a snap declaring a plug on the upower-observe interface is installed"
     snap install --edge test-snapd-upower-observe-consumer
 
-<<<<<<< HEAD
     if [[ "$SPREAD_SYSTEM" = ubuntu-core-* ]]; then
         echo "And a snap providing a upower-observe slot is installed"
         snap install upower
     else
-        apt-get install -y upower
+        . "$TESTSLIB/pkgdb.sh"
+        distro_install_package upower
     fi
 
 restore: |
     rm -f upower.error
     if [[ "$SPREAD_SYSTEM" != ubuntu-core-* ]]; then
-        apt-get remove --purge -y upower
-        apt-get autoremove --purge -y
+        . "$TESTSLIB/pkgdb.sh"
+        distro_purge_package upower
     fi
-=======
-    . "$TESTSLIB/pkgdb.sh"
-    distro_install_package upower
-
-restore: |
-    rm -f upower.error
-    . "$TESTSLIB/pkgdb.sh"
-    distro_purge_package upower
->>>>>>> ae15fde9
 
 execute: |
     SLOT_PROVIDER=
