<<<<<<< HEAD
summary: Check that `snap connect` runs interface hook

# Disabled for Fedora and openSUSE until test case is properly ported
systems: [-fedora-*, -opensuse-*]
=======
summary: Check that `snap connect` runs interface hooks
>>>>>>> cbc5c63f

prepare: |
    echo "Build test hooks package"
    snapbuild $TESTSLIB/snaps/basic-iface-hooks-consumer .
    snapbuild $TESTSLIB/snaps/basic-iface-hooks-producer .
    snap install --dangerous basic-iface-hooks-consumer_1.0_all.snap
    snap install --dangerous basic-iface-hooks-producer_1.0_all.snap

restore: |
    rm basic-iface-hooks-consumer_1.0_all.snap
    rm basic-iface-hooks-producer_1.0_all.snap

restore: |
    rm basic-iface-hooks-consumer_1.0_all.snap
    rm basic-iface-hooks-producer_1.0_all.snap

execute: |
    echo "Test that snap connect with plug and slot hooks succeeds"

    snap connect basic-iface-hooks-consumer:foo basic-iface-hooks-producer:bar<|MERGE_RESOLUTION|>--- conflicted
+++ resolved
@@ -1,11 +1,4 @@
-<<<<<<< HEAD
 summary: Check that `snap connect` runs interface hook
-
-# Disabled for Fedora and openSUSE until test case is properly ported
-systems: [-fedora-*, -opensuse-*]
-=======
-summary: Check that `snap connect` runs interface hooks
->>>>>>> cbc5c63f
 
 prepare: |
     echo "Build test hooks package"
