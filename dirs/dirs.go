// -*- Mode: Go; indent-tabs-mode: t -*-

/*
 * Copyright (C) 2014-2015 Canonical Ltd
 *
 * This program is free software: you can redistribute it and/or modify
 * it under the terms of the GNU General Public License version 3 as
 * published by the Free Software Foundation.
 *
 * This program is distributed in the hope that it will be useful,
 * but WITHOUT ANY WARRANTY; without even the implied warranty of
 * MERCHANTABILITY or FITNESS FOR A PARTICULAR PURPOSE.  See the
 * GNU General Public License for more details.
 *
 * You should have received a copy of the GNU General Public License
 * along with this program.  If not, see <http://www.gnu.org/licenses/>.
 *
 */

package dirs

import (
	"fmt"
	"os"
	"path/filepath"
	"strings"

	"github.com/snapcore/snapd/osutil"
	"github.com/snapcore/snapd/release"
)

// the various file paths
var (
	GlobalRootDir string

	SnapMountDir string

	DistroLibExecDir string

	SnapBlobDir               string
	SnapDataDir               string
	SnapDataHomeGlob          string
	SnapDownloadCacheDir      string
	SnapAppArmorDir           string
	AppArmorCacheDir          string
	SnapAppArmorAdditionalDir string
	SnapConfineAppArmorDir    string
	SnapSeccompBase           string
	SnapSeccompDir            string
	SnapMountPolicyDir        string
	SnapUdevRulesDir          string
	SnapKModModulesDir        string
	LocaleDir                 string
	SnapMetaDir               string
	SnapdSocket               string
	SnapSocket                string
	SnapRunDir                string
	SnapRunNsDir              string
	SnapRunLockDir            string

	SnapdStoreSSLCertsDir string

	SnapSeedDir   string
	SnapDeviceDir string

	SnapAssertsDBDir      string
	SnapCookieDir         string
	SnapTrustedAccountKey string
	SnapAssertsSpoolDir   string
	SnapSeqDir            string

	SnapStateFile     string
	SnapSystemKeyFile string

	SnapRepairDir        string
	SnapRepairStateFile  string
	SnapRepairRunDir     string
	SnapRepairAssertsDir string
	SnapRunRepairDir     string

	SnapRollbackDir string

	SnapCacheDir        string
	SnapNamesFile       string
	SnapSectionsFile    string
	SnapCommandsDB      string
	SnapAuxStoreInfoDir string

	SnapBinariesDir     string
	SnapServicesDir     string
	SnapUserServicesDir string
	SnapSystemdConfDir  string
	SnapDesktopFilesDir string
	SnapDesktopIconsDir string
	SnapBusPolicyDir    string

	SnapModeenvFile string

	SystemApparmorDir      string
	SystemApparmorCacheDir string

	CloudMetaDataFile     string
	CloudInstanceDataFile string

	ClassicDir string

	XdgRuntimeDirBase string
	XdgRuntimeDirGlob string

	CompletionHelperInCore string
	CompletersDir          string

	SystemFontsDir            string
	SystemLocalFontsDir       string
	SystemFontconfigCacheDirs []string

	FreezerCgroupDir string
	PidsCgroupDir    string

	SnapshotsDir string

	ErrtrackerDbDir string
	SysfsDir        string

	FeaturesDir string
)

const (
	defaultSnapMountDir = "/snap"

	// These are directories which are static inside the core snap and
	// can never be prefixed as they will be always absolute once we
	// are in the snap confinement environment.
	CoreLibExecDir   = "/usr/lib/snapd"
	CoreSnapMountDir = "/snap"

	// Directory with snap data inside user's home
	UserHomeSnapDir = "snap"

	// LocalInstallBlobTempPrefix is used by local install code:
	// * in daemon to spool the snap file to <SnapBlobDir>/<LocalInstallBlobTempPrefix>*
	// * in snapstate to auto-cleans them up using the same prefix
	LocalInstallBlobTempPrefix = ".local-install-"
)

var (
	// not exported because it does not honor the global rootdir
	snappyDir = filepath.Join("var", "lib", "snapd")

	callbacks = []func(string){}
)

func init() {
	// init the global directories at startup
	root := os.Getenv("SNAPPY_GLOBAL_ROOT")

	SetRootDir(root)
}

// StripRootDir strips the custom global root directory from the specified argument.
func StripRootDir(dir string) string {
	if !filepath.IsAbs(dir) {
		panic(fmt.Sprintf("supplied path is not absolute %q", dir))
	}
	if !strings.HasPrefix(dir, GlobalRootDir) {
		panic(fmt.Sprintf("supplied path is not related to global root %q", dir))
	}
	result, err := filepath.Rel(GlobalRootDir, dir)
	if err != nil {
		panic(err)
	}
	return "/" + result
}

// SupportsClassicConfinement returns true if the current directory layout supports classic confinement.
func SupportsClassicConfinement() bool {
	// Core systems don't support classic confinement as a policy decision.
	if !release.OnClassic {
		return false
	}

	// Classic systems support classic confinement if using the primary mount
	// location for snaps, that is /snap or if using the alternate mount
	// location, /var/lib/snapd/snap along with the /snap ->
	// /var/lib/snapd/snap symlink in place.
	smd := filepath.Join(GlobalRootDir, defaultSnapMountDir)
	if SnapMountDir == smd {
		return true
	}
	fi, err := os.Lstat(smd)
	if err == nil && fi.Mode()&os.ModeSymlink != 0 {
		if target, err := filepath.EvalSymlinks(smd); err == nil {
			if target == SnapMountDir {
				return true
			}
		}
	}

	return false
}

var metaSnapPath = "/meta/snap.yaml"

// isInsideBaseSnap returns true if the process is inside a base snap environment.
//
// The things that count as a base snap are:
// - any base snap mounted at /
// - any os snap mounted at /
func isInsideBaseSnap() (bool, error) {
	_, err := os.Stat(metaSnapPath)
	if err != nil && os.IsNotExist(err) {
		return false, nil
	}
	return err == nil, err
}

// SnapBlobDirUnder returns the path to the snap blob dir under rootdir.
func SnapBlobDirUnder(rootdir string) string {
	return filepath.Join(rootdir, snappyDir, "snaps")
}

// SnapSeedDirUnder returns the path to the snap seed dir under rootdir.
func SnapSeedDirUnder(rootdir string) string {
	return filepath.Join(rootdir, snappyDir, "seed")
}

// SnapStateFileUnder returns the path to snapd state file under rootdir.
func SnapStateFileUnder(rootdir string) string {
	return filepath.Join(rootdir, snappyDir, "state.json")
}

// SnapModeenvFileUnder returns the path to the modeenv file under rootdir.
func SnapModeenvFileUnder(rootdir string) string {
	return filepath.Join(rootdir, snappyDir, "modeenv")
}

<<<<<<< HEAD
// FeaturesDirUnder returns the path to the features dir under rootdir.
func FeaturesDirUnder(rootdir string) string {
	return filepath.Join(rootdir, snappyDir, "features")
}

// SnapSystemdConfDirUnder returns the path to the systemd conf dir under
// rootdir.
func SnapSystemdConfDirUnder(rootdir string) string {
	return filepath.Join(rootdir, "/etc/systemd/system.conf.d")
=======
// AddRootDirCallback registers a callback for whenever the global root
// directory (set by SetRootDir) is changed to enable updates to variables in
// other packages that depend on its location.
func AddRootDirCallback(c func(string)) {
	callbacks = append(callbacks, c)
>>>>>>> b1be7ac9
}

// SetRootDir allows settings a new global root directory, this is useful
// for e.g. chroot operations
func SetRootDir(rootdir string) {
	if rootdir == "" {
		rootdir = "/"
	}
	GlobalRootDir = rootdir

	altDirDistros := []string{
		"antergos",
		"arch",
		"archlinux",
		"fedora",
		"manjaro",
		"manjaro-arm",
	}

	isInsideBase, _ := isInsideBaseSnap()
	if !isInsideBase && release.DistroLike(altDirDistros...) {
		SnapMountDir = filepath.Join(rootdir, "/var/lib/snapd/snap")
	} else {
		SnapMountDir = filepath.Join(rootdir, defaultSnapMountDir)
	}

	SnapDataDir = filepath.Join(rootdir, "/var/snap")
	SnapDataHomeGlob = filepath.Join(rootdir, "/home/*/", UserHomeSnapDir)
	SnapAppArmorDir = filepath.Join(rootdir, snappyDir, "apparmor", "profiles")
	SnapConfineAppArmorDir = filepath.Join(rootdir, snappyDir, "apparmor", "snap-confine")
	AppArmorCacheDir = filepath.Join(rootdir, "/var/cache/apparmor")
	SnapAppArmorAdditionalDir = filepath.Join(rootdir, snappyDir, "apparmor", "additional")
	SnapDownloadCacheDir = filepath.Join(rootdir, snappyDir, "cache")
	SnapSeccompBase = filepath.Join(rootdir, snappyDir, "seccomp")
	SnapSeccompDir = filepath.Join(SnapSeccompBase, "bpf")
	SnapMountPolicyDir = filepath.Join(rootdir, snappyDir, "mount")
	SnapMetaDir = filepath.Join(rootdir, snappyDir, "meta")
	SnapBlobDir = SnapBlobDirUnder(rootdir)
	// ${snappyDir}/desktop is added to $XDG_DATA_DIRS.
	// Subdirectories are interpreted according to the relevant
	// freedesktop.org specifications
	SnapDesktopFilesDir = filepath.Join(rootdir, snappyDir, "desktop", "applications")
	SnapDesktopIconsDir = filepath.Join(rootdir, snappyDir, "desktop", "icons")
	SnapRunDir = filepath.Join(rootdir, "/run/snapd")
	SnapRunNsDir = filepath.Join(SnapRunDir, "/ns")
	SnapRunLockDir = filepath.Join(SnapRunDir, "/lock")

	SnapdStoreSSLCertsDir = filepath.Join(rootdir, snappyDir, "ssl/store-certs")

	// keep in sync with the debian/snapd.socket file:
	SnapdSocket = filepath.Join(rootdir, "/run/snapd.socket")
	SnapSocket = filepath.Join(rootdir, "/run/snapd-snap.socket")

	SnapAssertsDBDir = filepath.Join(rootdir, snappyDir, "assertions")
	SnapCookieDir = filepath.Join(rootdir, snappyDir, "cookie")
	SnapAssertsSpoolDir = filepath.Join(rootdir, "run/snapd/auto-import")
	SnapSeqDir = filepath.Join(rootdir, snappyDir, "sequence")

	SnapStateFile = SnapStateFileUnder(rootdir)
	SnapSystemKeyFile = filepath.Join(rootdir, snappyDir, "system-key")

	SnapCacheDir = filepath.Join(rootdir, "/var/cache/snapd")
	SnapNamesFile = filepath.Join(SnapCacheDir, "names")
	SnapSectionsFile = filepath.Join(SnapCacheDir, "sections")
	SnapCommandsDB = filepath.Join(SnapCacheDir, "commands.db")
	SnapAuxStoreInfoDir = filepath.Join(SnapCacheDir, "aux")

	SnapSeedDir = SnapSeedDirUnder(rootdir)
	SnapDeviceDir = filepath.Join(rootdir, snappyDir, "device")

	SnapModeenvFile = SnapModeenvFileUnder(rootdir)

	SnapRepairDir = filepath.Join(rootdir, snappyDir, "repair")
	SnapRepairStateFile = filepath.Join(SnapRepairDir, "repair.json")
	SnapRepairRunDir = filepath.Join(SnapRepairDir, "run")
	SnapRepairAssertsDir = filepath.Join(SnapRepairDir, "assertions")
	SnapRunRepairDir = filepath.Join(SnapRunDir, "repair")

	SnapRollbackDir = filepath.Join(rootdir, snappyDir, "rollback")

	SnapBinariesDir = filepath.Join(SnapMountDir, "bin")
	SnapServicesDir = filepath.Join(rootdir, "/etc/systemd/system")
	SnapUserServicesDir = filepath.Join(rootdir, "/etc/systemd/user")
	SnapSystemdConfDir = SnapSystemdConfDirUnder(rootdir)
	SnapBusPolicyDir = filepath.Join(rootdir, "/etc/dbus-1/system.d")

	SystemApparmorDir = filepath.Join(rootdir, "/etc/apparmor.d")
	SystemApparmorCacheDir = filepath.Join(rootdir, "/etc/apparmor.d/cache")
	exists, isDir, _ := osutil.DirExists(SystemApparmorCacheDir)
	if !exists || !isDir {
		// some systems use a single cache dir instead of splitting
		// out the system cache
		SystemApparmorCacheDir = AppArmorCacheDir
	}

	CloudMetaDataFile = filepath.Join(rootdir, "/var/lib/cloud/seed/nocloud-net/meta-data")
	CloudInstanceDataFile = filepath.Join(rootdir, "/run/cloud-init/instance-data.json")

	SnapUdevRulesDir = filepath.Join(rootdir, "/etc/udev/rules.d")

	SnapKModModulesDir = filepath.Join(rootdir, "/etc/modules-load.d/")

	LocaleDir = filepath.Join(rootdir, "/usr/share/locale")
	ClassicDir = filepath.Join(rootdir, "/writable/classic")

	if release.DistroLike("fedora") {
		// rhel, centos, fedora and derivatives
		// both rhel and centos list "fedora" in ID_LIKE
		DistroLibExecDir = filepath.Join(rootdir, "/usr/libexec/snapd")
	} else {
		DistroLibExecDir = filepath.Join(rootdir, "/usr/lib/snapd")
	}

	XdgRuntimeDirBase = filepath.Join(rootdir, "/run/user")
	XdgRuntimeDirGlob = filepath.Join(XdgRuntimeDirBase, "*/")

	CompletionHelperInCore = filepath.Join(CoreLibExecDir, "etelpmoc.sh")
	CompletersDir = filepath.Join(rootdir, "/usr/share/bash-completion/completions/")

	// These paths agree across all supported distros
	SystemFontsDir = filepath.Join(rootdir, "/usr/share/fonts")
	SystemLocalFontsDir = filepath.Join(rootdir, "/usr/local/share/fonts")
	// The cache path is true for Ubuntu, Debian, openSUSE, Arch
	SystemFontconfigCacheDirs = []string{filepath.Join(rootdir, "/var/cache/fontconfig")}
	if release.DistroLike("fedora") && !release.DistroLike("amzn") {
		// Applies to Fedora and CentOS, Amazon Linux 2 is behind with
		// updates to fontconfig and uses /var/cache/fontconfig instead,
		// see:
		// https://fedoraproject.org/wiki/Changes/FontconfigCacheDirChange
		// https://bugzilla.redhat.com/show_bug.cgi?id=1416380
		// https://bugzilla.redhat.com/show_bug.cgi?id=1377367
		//
		// However, snaps may still use older libfontconfig, which fails
		// to parse the new config and defaults to
		// /var/cache/fontconfig. In this case we need to make both
		// locations available
		SystemFontconfigCacheDirs = append(SystemFontconfigCacheDirs, filepath.Join(rootdir, "/usr/lib/fontconfig/cache"))
	}

	FreezerCgroupDir = filepath.Join(rootdir, "/sys/fs/cgroup/freezer/")
	PidsCgroupDir = filepath.Join(rootdir, "/sys/fs/cgroup/pids/")
	SnapshotsDir = filepath.Join(rootdir, snappyDir, "snapshots")

	ErrtrackerDbDir = filepath.Join(rootdir, snappyDir, "errtracker.db")
	SysfsDir = filepath.Join(rootdir, "/sys")

	FeaturesDir = FeaturesDirUnder(rootdir)

	// call the callbacks last so that the callbacks can just reference the
	// global vars if they want, instead of using the new rootdir directly
	for _, c := range callbacks {
		c(rootdir)
	}
}

// what inside a (non-classic) snap is /usr/lib/snapd, outside can come from different places
func libExecOutside(base string) string {
	if base == "" {
		// no explicit base; core is it
		return filepath.Join(SnapMountDir, "core/current/usr/lib/snapd")
	}
	// if a base is set, libexec comes from the snapd snap if it's
	// installed, and otherwise from the distro.
	p := filepath.Join(SnapMountDir, "snapd/current/usr/lib/snapd")
	if st, err := os.Stat(p); err == nil && st.IsDir() {
		return p
	}
	return DistroLibExecDir
}

func CompleteShPath(base string) string {
	return filepath.Join(libExecOutside(base), "complete.sh")
}

func IsCompleteShSymlink(compPath string) bool {
	target, err := os.Readlink(compPath)
	// check if the target paths ends with "/snapd/complete.sh"
	return err == nil && filepath.Base(filepath.Dir(target)) == "snapd" && filepath.Base(target) == "complete.sh"
}<|MERGE_RESOLUTION|>--- conflicted
+++ resolved
@@ -234,7 +234,6 @@
 	return filepath.Join(rootdir, snappyDir, "modeenv")
 }
 
-<<<<<<< HEAD
 // FeaturesDirUnder returns the path to the features dir under rootdir.
 func FeaturesDirUnder(rootdir string) string {
 	return filepath.Join(rootdir, snappyDir, "features")
@@ -244,13 +243,13 @@
 // rootdir.
 func SnapSystemdConfDirUnder(rootdir string) string {
 	return filepath.Join(rootdir, "/etc/systemd/system.conf.d")
-=======
+}
+
 // AddRootDirCallback registers a callback for whenever the global root
 // directory (set by SetRootDir) is changed to enable updates to variables in
 // other packages that depend on its location.
 func AddRootDirCallback(c func(string)) {
 	callbacks = append(callbacks, c)
->>>>>>> b1be7ac9
 }
 
 // SetRootDir allows settings a new global root directory, this is useful
