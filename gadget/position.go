// -*- Mode: Go; indent-tabs-mode: t -*-

/*
 * Copyright (C) 2019 Canonical Ltd
 *
 * This program is free software: you can redistribute it and/or modify
 * it under the terms of the GNU General Public License version 3 as
 * published by the Free Software Foundation.
 *
 * This program is distributed in the hope that it will be useful,
 * but WITHOUT ANY WARRANTY; without even the implied warranty of
 * MERCHANTABILITY or FITNESS FOR A PARTICULAR PURPOSE.  See the
 * GNU General Public License for more details.
 *
 * You should have received a copy of the GNU General Public License
 * along with this program.  If not, see <http://www.gnu.org/licenses/>.
 *
 */
package gadget

import (
	"fmt"
	"os"
	"path/filepath"
	"sort"
)

// PositioningConstraints defines the constraints for positioning structures
// within a volume
type PositioningConstraints struct {
	// NonMBRStartOffset is the default start offset of non-MBR structure in
	// the volume.
	NonMBRStartOffset Size
	// SectorSize is the size of the sector to be used for calculations
	SectorSize Size
}

// PositionedVolume defines the size of a volume and positions of all the
// structures within it
type PositionedVolume struct {
	*Volume
	// Size is the total size of the volume
	Size Size
	// SectorSize sector size of the volume
	SectorSize Size
	// PositionedStructure are sorted in order of 'appearance' in the volume
	PositionedStructure []PositionedStructure
}

// PositionedStructure describes a VolumeStructure that has been positioned
// within the volume
type PositionedStructure struct {
	*VolumeStructure
	// StartOffset defines the start offset of the structure within the
	// enclosing volume
	StartOffset Size
	// PositionedOffsetWrite is the resolved position of offset-write for
	// this structure element within the enclosing volume
	PositionedOffsetWrite *Size
	// Index of the structure definition in gadget YAML
	Index int

	// PositionedContent is a list of raw content included in this structure
	PositionedContent []PositionedContent
}

func (p PositionedStructure) String() string {
	return fmtIndexAndName(p.Index, p.Name)
}

type byStartOffset []PositionedStructure

func (b byStartOffset) Len() int           { return len(b) }
func (b byStartOffset) Swap(i, j int)      { b[i], b[j] = b[j], b[i] }
func (b byStartOffset) Less(i, j int) bool { return b[i].StartOffset < b[j].StartOffset }

// PositionedContent describes raw content that has been positioned within the
// encompassing structure
type PositionedContent struct {
	*VolumeContent

	// StartOffset defines the start offset of this content image
	StartOffset Size
	// PositionedOffsetWrite is the resolved position of offset-write for
	// this content element within the enclosing volume
	PositionedOffsetWrite *Size
	// Size is the maximum size occupied by this image
	Size Size
	// Index of the content in structure declaration inside gadget YAML
	Index int
}

// PositionVolume attempts to lay out the volume using constraints and returns a
// fully positioned description of the resulting volume
func PositionVolume(gadgetRootDir string, volume *Volume, constraints PositioningConstraints) (*PositionedVolume, error) {
	previousEnd := Size(0)
	farthestEnd := Size(0)
	fartherstOffsetWrite := Size(0)
	structures := make([]PositionedStructure, len(volume.Structure))
	structuresByName := make(map[string]*PositionedStructure, len(volume.Structure))

	if constraints.SectorSize == 0 {
		return nil, fmt.Errorf("cannot position volume, invalid constraints: sector size cannot be 0")
	}

	for idx, s := range volume.Structure {
		var start Size
		if s.Offset == nil {
			if s.EffectiveRole() != MBR && previousEnd < constraints.NonMBRStartOffset {
				start = constraints.NonMBRStartOffset
			} else {
				start = previousEnd
			}
		} else {
			start = *s.Offset
		}

		end := start + s.Size
		ps := PositionedStructure{
			VolumeStructure: &volume.Structure[idx],
			StartOffset:     start,
			Index:           idx,
		}

		if ps.EffectiveRole() != MBR {
			if s.Size%constraints.SectorSize != 0 {
				return nil, fmt.Errorf("cannot position volume, structure %v size is not a multiple of sector size %v",
					ps, constraints.SectorSize)
			}
		}

		if ps.Name != "" {
			structuresByName[ps.Name] = &ps
		}

		structures[idx] = ps

		if end > farthestEnd {
			farthestEnd = end
		}
		previousEnd = end
	}

	// sort by starting offset
	sort.Sort(byStartOffset(structures))

	previousEnd = Size(0)
	for idx, ps := range structures {
		if ps.StartOffset < previousEnd {
			return nil, fmt.Errorf("cannot position volume, structure %v overlaps with preceding structure %v", ps, structures[idx-1])
		}
		previousEnd = ps.StartOffset + ps.Size

		offsetWrite, err := resolveOffsetWrite(ps.OffsetWrite, structuresByName)
		if err != nil {
			return nil, fmt.Errorf("cannot resolve offset-write of structure %v: %v", ps, err)
		}
		structures[idx].PositionedOffsetWrite = offsetWrite

		if offsetWrite != nil && *offsetWrite > fartherstOffsetWrite {
			fartherstOffsetWrite = *offsetWrite
		}

		content, err := positionStructureContent(gadgetRootDir, &structures[idx], structuresByName)
		if err != nil {
			return nil, err
		}

		for _, c := range content {
			if c.PositionedOffsetWrite != nil && *c.PositionedOffsetWrite > fartherstOffsetWrite {
				fartherstOffsetWrite = *c.PositionedOffsetWrite
			}
		}

		structures[idx].PositionedContent = content
	}

	volumeSize := farthestEnd
	if fartherstOffsetWrite+SizeLBA48Pointer > farthestEnd {
		volumeSize = fartherstOffsetWrite + SizeLBA48Pointer
	}

	vol := &PositionedVolume{
		Volume:              volume,
<<<<<<< HEAD
		Size:                farthestEnd,
=======
		Size:                volumeSize,
>>>>>>> d3592dc5
		SectorSize:          constraints.SectorSize,
		PositionedStructure: structures,
	}
	return vol, nil
}

type byContentStartOffset []PositionedContent

func (b byContentStartOffset) Len() int           { return len(b) }
func (b byContentStartOffset) Swap(i, j int)      { b[i], b[j] = b[j], b[i] }
func (b byContentStartOffset) Less(i, j int) bool { return b[i].StartOffset < b[j].StartOffset }

func getImageSize(path string) (Size, error) {
	stat, err := os.Stat(path)
	if err != nil {
		return 0, err
	}
	return Size(stat.Size()), nil
}

func positionStructureContent(gadgetRootDir string, ps *PositionedStructure, known map[string]*PositionedStructure) ([]PositionedContent, error) {
	if !ps.IsBare() {
		// structures with a filesystem do not need any extra
		// positioning
		return nil, nil
	}
	if len(ps.Content) == 0 {
		return nil, nil
	}

	content := make([]PositionedContent, len(ps.Content))
	previousEnd := Size(0)

	for idx, c := range ps.Content {
		imageSize, err := getImageSize(filepath.Join(gadgetRootDir, c.Image))
		if err != nil {
			return nil, fmt.Errorf("cannot position structure %v: content %q: %v", ps, c.Image, err)
		}

		var start Size
		if c.Offset != nil {
			start = *c.Offset
		} else {
			start = previousEnd
		}

		actualSize := imageSize

		if c.Size != 0 {
			if c.Size < imageSize {
				return nil, fmt.Errorf("cannot position structure %v: content %q size %v is larger than declared %v", ps, c.Image, actualSize, c.Size)
			}
			actualSize = c.Size
		}

		offsetWrite, err := resolveOffsetWrite(c.OffsetWrite, known)
		if err != nil {
			return nil, fmt.Errorf("cannot resolve offset-write of structure %v content %q: %v", ps, c.Image, err)
		}

		content[idx] = PositionedContent{
			VolumeContent: &ps.Content[idx],
			Size:          actualSize,
			StartOffset:   ps.StartOffset + start,
			Index:         idx,
			// break for gofmt < 1.11
			PositionedOffsetWrite: offsetWrite,
		}
		previousEnd = start + actualSize
		if previousEnd > ps.Size {
			return nil, fmt.Errorf("cannot position structure %v: content %q does not fit in the structure", ps, c.Image)
		}
	}

	sort.Sort(byContentStartOffset(content))

	previousEnd = ps.StartOffset
	for idx, pc := range content {
		if pc.StartOffset < previousEnd {
			return nil, fmt.Errorf("cannot position structure %v: content %q overlaps with preceding image %q", ps, pc.Image, content[idx-1].Image)
		}
		previousEnd = pc.StartOffset + pc.Size
	}

	return content, nil
}

func resolveOffsetWrite(offsetWrite *RelativeOffset, knownStructs map[string]*PositionedStructure) (*Size, error) {
	if offsetWrite == nil {
		return nil, nil
	}

	var relativeToOffset Size
	if offsetWrite.RelativeTo != "" {
		otherStruct, ok := knownStructs[offsetWrite.RelativeTo]
		if !ok {
			return nil, fmt.Errorf("refers to an unknown structure %q", offsetWrite.RelativeTo)
		}
		relativeToOffset = otherStruct.StartOffset
	}

	resolvedOffsetWrite := relativeToOffset + offsetWrite.Offset
	return &resolvedOffsetWrite, nil
}

// ShiftStructureTo creates a new positioned structure, shifted to start at a
// given offset. The start offsets of positioned content within the structure is
// updated.
func ShiftStructureTo(ps PositionedStructure, offset Size) PositionedStructure {
	change := int64(offset - ps.StartOffset)

	newPs := ps
	newPs.StartOffset = Size(int64(ps.StartOffset) + change)

	newPs.PositionedContent = make([]PositionedContent, len(ps.PositionedContent))
	for idx, pc := range ps.PositionedContent {
		newPc := pc
		newPc.StartOffset = Size(int64(pc.StartOffset) + change)
		newPs.PositionedContent[idx] = newPc
	}
	return newPs
}<|MERGE_RESOLUTION|>--- conflicted
+++ resolved
@@ -182,11 +182,7 @@
 
 	vol := &PositionedVolume{
 		Volume:              volume,
-<<<<<<< HEAD
-		Size:                farthestEnd,
-=======
 		Size:                volumeSize,
->>>>>>> d3592dc5
 		SectorSize:          constraints.SectorSize,
 		PositionedStructure: structures,
 	}
