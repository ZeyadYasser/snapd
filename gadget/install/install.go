// -*- Mode: Go; indent-tabs-mode: t -*-
//go:build !nosecboot
// +build !nosecboot

/*
 * Copyright (C) 2019-2020 Canonical Ltd
 *
 * This program is free software: you can redistribute it and/or modify
 * it under the terms of the GNU General Public License version 3 as
 * published by the Free Software Foundation.
 *
 * This program is distributed in the hope that it will be useful,
 * but WITHOUT ANY WARRANTY; without even the implied warranty of
 * MERCHANTABILITY or FITNESS FOR A PARTICULAR PURPOSE.  See the
 * GNU General Public License for more details.
 *
 * You should have received a copy of the GNU General Public License
 * along with this program.  If not, see <http://www.gnu.org/licenses/>.
 *
 */

package install

import (
	"fmt"
	"os"
	"path/filepath"

	"github.com/snapcore/snapd/asserts"
	"github.com/snapcore/snapd/boot"
	"github.com/snapcore/snapd/dirs"
	"github.com/snapcore/snapd/gadget"
	"github.com/snapcore/snapd/gadget/quantity"
	"github.com/snapcore/snapd/logger"
	"github.com/snapcore/snapd/osutil/disks"
	"github.com/snapcore/snapd/secboot"
	"github.com/snapcore/snapd/secboot/keys"
	"github.com/snapcore/snapd/timings"
)

// diskWithSystemSeed will locate a disk that has the partition corresponding
// to a structure with SystemSeed role of the specified gadget volume and return
// the device node.
func diskWithSystemSeed(lv *gadget.LaidOutVolume) (device string, err error) {
	for _, vs := range lv.LaidOutStructure {
		// XXX: this part of the finding maybe should be a
		// method on gadget.*Volume
		if vs.Role == gadget.SystemSeed {
			device, err = gadget.FindDeviceForStructure(&vs)
			if err != nil {
				return "", fmt.Errorf("cannot find device for role system-seed: %v", err)
			}

			disk, err := disks.DiskFromPartitionDeviceNode(device)
			if err != nil {
				return "", err
			}
			return disk.KernelDeviceNode(), nil
		}
	}
	return "", fmt.Errorf("cannot find role system-seed in gadget")
}

func roleOrLabelOrName(role string, part *gadget.OnDiskStructure) string {
	switch {
	case role != "":
		return role
	case part.Label != "":
		return part.Label
	case part.Name != "":
		return part.Name
	default:
		return "unknown"
	}
}

func roleNeedsEncryption(role string) bool {
	return role == gadget.SystemData || role == gadget.SystemSave
}

func saveStorageTraits(mod gadget.Model, allLaidOutVols map[string]*gadget.LaidOutVolume, optsPerVol map[string]*gadget.DiskVolumeValidationOptions, hasSavePartition bool) error {
	allVolTraits, err := gadget.AllDiskVolumeDeviceTraits(allLaidOutVols, optsPerVol)
	if err != nil {
		return err
	}
	// save the traits to ubuntu-data host
	if err := gadget.SaveDiskVolumesDeviceTraits(dirs.SnapDeviceDirUnder(boot.InstallHostWritableDir(mod)), allVolTraits); err != nil {
		return fmt.Errorf("cannot save disk to volume device traits: %v", err)
	}
	// and also to ubuntu-save if it exists
	if hasSavePartition {
		if err := gadget.SaveDiskVolumesDeviceTraits(boot.InstallHostDeviceSaveDir, allVolTraits); err != nil {
			return fmt.Errorf("cannot save disk to volume device traits: %v", err)
		}
	}
	return nil
}

func maybeEncryptPartition(odls *onDiskAndLaidoutStructure, encryptionType secboot.EncryptionType, sectorSize quantity.Size, perfTimings timings.Measurer) (fsParams *mkfsParams, encryptionKey keys.EncryptionKey, err error) {
	mustEncrypt := (encryptionType != secboot.EncryptionTypeNone)
	onDisk := odls.onDisk
	laidOut := odls.laidOut
	// fsParams.Device is the kernel device that carries the
	// filesystem, which is either the raw /dev/<partition>, or
	// the mapped LUKS device if the structure is encrypted (if
	// the latter, it will be filled below in this function).
	fsParams = &mkfsParams{
		// Filesystem and label are as specified in the gadget
		Type:  laidOut.Filesystem,
		Label: laidOut.Label,
		// Rest come from disk data
		Device:     onDisk.Node,
		Size:       onDisk.Size,
		SectorSize: sectorSize,
	}

	if mustEncrypt && roleNeedsEncryption(laidOut.Role) {
		timings.Run(perfTimings, fmt.Sprintf("make-key-set[%s]", laidOut.Role),
			fmt.Sprintf("Create encryption key set for %s", laidOut.Role),
			func(timings.Measurer) {
				encryptionKey, err = keys.NewEncryptionKey()
				if err != nil {
					err = fmt.Errorf("cannot create encryption key: %v", err)
				}
			})
		if err != nil {
			return nil, nil, err
		}
		logger.Noticef("encrypting partition device %v", onDisk.Node)
		var dataPart encryptedDevice
		switch encryptionType {
		case secboot.EncryptionTypeLUKS:
			timings.Run(perfTimings, fmt.Sprintf("new-encrypted-device[%s]", laidOut.Role),
				fmt.Sprintf("Create encryption device for %s", laidOut.Role),
				func(timings.Measurer) {
					dataPart, err = newEncryptedDeviceLUKS(onDisk, encryptionKey, laidOut.Label)
				})
			if err != nil {
				return nil, nil, err
			}

		case secboot.EncryptionTypeDeviceSetupHook:
			timings.Run(perfTimings, fmt.Sprintf("new-encrypted-device-setup-hook[%s]", laidOut.Role),
				fmt.Sprintf("Create encryption device for %s using device-setup-hook", laidOut.Role),
				func(timings.Measurer) {
					dataPart, err = createEncryptedDeviceWithSetupHook(onDisk, encryptionKey, laidOut.Name)
				})
			if err != nil {
				return nil, nil, err
			}
		}

		// update the encrypted device node, such that subsequent steps
		// operate on the right device
		fsParams.Device = dataPart.Node()
		logger.Noticef("encrypted filesystem device %v", fsParams.Device)
		fsSectorSizeInt, err := disks.SectorSize(fsParams.Device)
		if err != nil {
			return nil, nil, err
		}
		fsParams.SectorSize = quantity.Size(fsSectorSizeInt)
	}

	return fsParams, encryptionKey, nil
}

// TODO probably we won't need to pass partDisp when we include storage in laidOut
func createFilesystem(part *gadget.OnDiskStructure, fsParams *mkfsParams, partDisp string, perfTimings timings.Measurer) error {
	var err error
	timings.Run(perfTimings, fmt.Sprintf("make-filesystem[%s]", partDisp),
		fmt.Sprintf("Create filesystem for %s", fsParams.Device),
		func(timings.Measurer) {
			err = makeFilesystem(*fsParams)
		})
	if err != nil {
		return fmt.Errorf("cannot make filesystem for partition %s: %v", partDisp, err)
	}
	return nil
}

// TODO probably we won't need to pass partDisp when we include storage in laidOut
func writePartitionContent(laidOut *gadget.LaidOutStructure, fsDevice string, observer gadget.ContentObserver, partDisp string, perfTimings timings.Measurer) error {
	var err error
	timings.Run(perfTimings, fmt.Sprintf("write-content[%s]", partDisp),
		fmt.Sprintf("Write content for %s", partDisp),
		func(timings.Measurer) {
			err = writeFilesystemContent(laidOut, fsDevice, observer)
		})
	if err != nil {
		return err
	}
	return nil
}

func installOnePartition(odls *onDiskAndLaidoutStructure, encryptionType secboot.EncryptionType, sectorSize quantity.Size, observer gadget.ContentObserver, perfTimings timings.Measurer) (fsDevice string, encryptionKey keys.EncryptionKey, err error) {
	// 1. Encrypt
	part := odls.onDisk
	role := odls.laidOut.Role
	fsParams, encryptionKey, err := maybeEncryptPartition(odls, encryptionType, sectorSize, perfTimings)
	if err != nil {
		return "", nil, fmt.Errorf("cannot encrypt partition %s: %v", role, err)
	}
	fsDevice = fsParams.Device

	// 2. Create filesystem
	if err := createFilesystem(part, fsParams, role, perfTimings); err != nil {
		return "", nil, err
	}

	// 3. Write content
	if err := writePartitionContent(odls.laidOut, fsDevice, observer, role, perfTimings); err != nil {
		return "", nil, err
	}

	return fsDevice, encryptionKey, nil
}

// createPartitions creates partitions on the disk and returns the
// volume name where partitions have been created, the on disk
// structures after that, the laidout volumes, and the disk sector
// size.
func createPartitions(model gadget.Model, gadgetRoot, kernelRoot, bootDevice string, options Options,
	perfTimings timings.Measurer) (bootVolGadgetName string, created []onDiskAndLaidoutStructure, allLaidOutVols map[string]*gadget.LaidOutVolume, bootVolSectorSize quantity.Size, err error) {
	logger.Noticef("installing a new system")
	logger.Noticef("        gadget data from: %v", gadgetRoot)
	logger.Noticef("        encryption: %v", options.EncryptionType)
	if gadgetRoot == "" {
		return "", nil, nil, 0, fmt.Errorf("cannot use empty gadget root directory")
	}

	if model.Grade() == asserts.ModelGradeUnset {
		return "", nil, nil, 0, fmt.Errorf("cannot run install mode on pre-UC20 system")
	}

	laidOutBootVol, allLaidOutVols, err := gadget.LaidOutVolumesFromGadget(gadgetRoot, kernelRoot, model)
	if err != nil {
		return "", nil, nil, 0, fmt.Errorf("cannot layout volumes: %v", err)
	}
	// TODO: resolve content paths from gadget here

	// auto-detect device if no device is forced
	// device forcing is used for (spread) testing only
	if bootDevice == "" {
		bootDevice, err = diskWithSystemSeed(laidOutBootVol)
		if err != nil {
			return "", nil, nil, 0, fmt.Errorf("cannot find device to create partitions on: %v", err)
		}
	}

	diskLayout, err := gadget.OnDiskVolumeFromDevice(bootDevice)
	if err != nil {
		return "", nil, nil, 0, fmt.Errorf("cannot read %v partitions: %v", bootDevice, err)
	}

	// check if the current partition table is compatible with the gadget,
	// ignoring partitions added by the installer (will be removed later)
	if err := gadget.EnsureLayoutCompatibility(laidOutBootVol, diskLayout, nil); err != nil {
		return "", nil, nil, 0, fmt.Errorf("gadget and system-boot device %v partition table not compatible: %v", bootDevice, err)
	}

	// remove partitions added during a previous install attempt
	if err := removeCreatedPartitions(gadgetRoot, laidOutBootVol, diskLayout); err != nil {
		return "", nil, nil, 0, fmt.Errorf("cannot remove partitions from previous install: %v", err)
	}
	// at this point we removed any existing partition, nuke any
	// of the existing sealed key files placed outside of the
	// encrypted partitions (LP: #1879338)
	sealedKeyFiles, _ := filepath.Glob(filepath.Join(boot.InitramfsSeedEncryptionKeyDir, "*.sealed-key"))
	for _, keyFile := range sealedKeyFiles {
		if err := os.Remove(keyFile); err != nil && !os.IsNotExist(err) {
			return "", nil, nil, 0, fmt.Errorf("cannot cleanup obsolete key file: %v", keyFile)
		}
	}

	timings.Run(perfTimings, "create-partitions", "Create partitions", func(timings.Measurer) {
		opts := &CreateOptions{
			GadgetRootDir: gadgetRoot,
		}
		created, err = createMissingPartitions(diskLayout, laidOutBootVol, opts)
	})
	if err != nil {
		return "", nil, nil, 0, fmt.Errorf("cannot create the partitions: %v", err)
	}

	bootVolGadgetName = laidOutBootVol.Name
	bootVolSectorSize = diskLayout.SectorSize
	return bootVolGadgetName, created, allLaidOutVols, bootVolSectorSize, nil
}

func createEncryptionParams(encTyp secboot.EncryptionType) gadget.StructureEncryptionParameters {
	switch encTyp {
	case secboot.EncryptionTypeLUKS:
		return gadget.StructureEncryptionParameters{
			Method: gadget.EncryptionLUKS,
		}
	case secboot.EncryptionTypeDeviceSetupHook:
		return gadget.StructureEncryptionParameters{
			Method: gadget.EncryptionICE,
		}
	}
	logger.Noticef("internal error: unknown encryption parameter %q", encTyp)
	return gadget.StructureEncryptionParameters{}
}

// Run creates partitions, encrypts them when expected, creates
// filesystems, and finally writes content on them.
func Run(model gadget.Model, gadgetRoot, kernelRoot, bootDevice string, options Options, observer gadget.ContentObserver, perfTimings timings.Measurer) (*InstalledSystemSideData, error) {
	// Step 1: create partitions
	bootVolGadgetName, created, allLaidOutVols, bootVolSectorSize, err :=
		createPartitions(model, gadgetRoot, kernelRoot, bootDevice, options, perfTimings)
	if err != nil {
		return nil, err
	}

	// Step 2: layout content in the created partitions
	var keyForRole map[string]keys.EncryptionKey
	devicesForRoles := map[string]string{}

	partsEncrypted := map[string]gadget.StructureEncryptionParameters{}

	hasSavePartition := false

	// Note that all partitions here will have a role (see
	// gadget.IsCreatableAtInstall() which defines the list)
	for _, odls := range created {
		laidOut := odls.laidOut
		onDisk := odls.onDisk
		logger.Noticef("created new partition %v for structure %v (size %v) with role %s",
			onDisk.Node, laidOut, laidOut.Size.IECString(), laidOut.Role)
		if laidOut.Role == gadget.SystemSave {
			hasSavePartition = true
		}
		// keep track of the /dev/<partition> (actual raw
		// device) for each role
		devicesForRoles[laidOut.Role] = onDisk.Node

		// use the diskLayout.SectorSize here instead of lv.SectorSize, we check
		// that if there is a sector-size specified in the gadget that it
		// matches what is on the disk, but sometimes there may not be a sector
		// size specified in the gadget.yaml, but we will always have the sector
		// size from the physical disk device

		// for encrypted device the filesystem device it will point to
		// the mapper device otherwise it's the raw device node
		fsDevice, encryptionKey, err := installOnePartition(&odls, options.EncryptionType,
			bootVolSectorSize, observer, perfTimings)
		if err != nil {
			return nil, err
		}

		if encryptionKey != nil {
			if keyForRole == nil {
				keyForRole = map[string]keys.EncryptionKey{}
			}
			keyForRole[laidOut.Role] = encryptionKey
			partsEncrypted[laidOut.Name] = createEncryptionParams(options.EncryptionType)
		}
<<<<<<< HEAD
		if options.Mount && part.Label != "" && part.HasFilesystem() {
			if err := mountFilesystem(fsDevice, part.Filesystem, getMntPointForPart(part.VolumeStructure)); err != nil {
=======
		if options.Mount && laidOut.Label != "" && laidOut.HasFilesystem() {
			if err := mountFilesystem(fsDevice, laidOut.Filesystem, getMntPointForPart(laidOut.VolumeStructure)); err != nil {
>>>>>>> ec8b10b7
				return nil, err
			}
		}
	}

	// after we have created all partitions, build up the mapping of volumes
	// to disk device traits and save it to disk for later usage
	optsPerVol := map[string]*gadget.DiskVolumeValidationOptions{
		// this assumes that the encrypted partitions above are always only on the
		// system-boot volume, this assumption may change
		bootVolGadgetName: {
			ExpectedStructureEncryption: partsEncrypted,
		},
	}
	// save the traits to ubuntu-data host and optionally to ubuntu-save if it exists
	if err := saveStorageTraits(model, allLaidOutVols, optsPerVol, hasSavePartition); err != nil {
		return nil, err
	}

	return &InstalledSystemSideData{
		KeyForRole:    keyForRole,
		DeviceForRole: devicesForRoles,
	}, nil
}

// structureFromPartDevice returns the OnDiskStructure for a partition
// node.
func structureFromPartDevice(diskVol *gadget.OnDiskVolume, partNode string) (*gadget.OnDiskStructure, error) {
	for _, p := range diskVol.Structure {
		if p.Node == partNode {
			return &p, nil
		}
	}

	return nil, fmt.Errorf("cannot find partition %q", partNode)
}

// laidOutStructureForDiskStructure searches for the laid out structure that
// matches a given OnDiskStructure.
func laidOutStructureForDiskStructure(laidVols map[string]*gadget.LaidOutVolume, gadgetVolName string, onDiskStruct *gadget.OnDiskStructure) (*gadget.LaidOutStructure, error) {
	for _, laidVol := range laidVols {
		// Check that this is the right volume
		if laidVol.Name != gadgetVolName {
			continue
		}
		for _, laidStruct := range laidVol.LaidOutStructure {
			if onDiskStruct.Name == laidStruct.Name {
				return &laidStruct, nil
			}
		}
	}

	return nil, fmt.Errorf("cannot find laid out structure for %q", onDiskStruct.Name)
}

// sysfsPathForBlockDevice returns the sysfs path for a block device.
var sysfsPathForBlockDevice = func(device string) (string, error) {
	syfsLink := filepath.Join("/sys/class/block", filepath.Base(device))
	partPath, err := os.Readlink(syfsLink)
	if err != nil {
		return "", fmt.Errorf("cannot read link %q: %v", syfsLink, err)
	}
	// Remove initial ../../ from partPath, and make path absolute
	return filepath.Join("/sys/class/block", partPath), nil
}

// onDiskVolumeFromPartitionSysfsPath creates an OnDiskVolume that
// matches the disk that contains the given partition sysfs path
func onDiskVolumeFromPartitionSysfsPath(partPath string) (*gadget.OnDiskVolume, error) {
	// Removing the last component will give us the disk path
	diskPath := filepath.Dir(partPath)
	disk, err := disks.DiskFromDevicePath(diskPath)
	if err != nil {
		return nil, fmt.Errorf("cannot retrieve disk information for %q: %v", partPath, err)
	}
	onDiskVol, err := gadget.OnDiskVolumeFromDisk(disk)
	if err != nil {
		return nil, fmt.Errorf("cannot retrieve on disk volume for %q: %v", partPath, err)
	}

	return onDiskVol, nil
}

// applyLayoutToOnDiskStructure finds the on disk structure from a
// partition node and takes the laid out information from laidOutVols
// and inserts it there.
func applyLayoutToOnDiskStructure(onDiskVol *gadget.OnDiskVolume, partNode string, laidOutVols map[string]*gadget.LaidOutVolume, gadgetVolName string) (*onDiskAndLaidoutStructure, error) {
	onDiskStruct, err := structureFromPartDevice(onDiskVol, partNode)
	if err != nil {
		return nil, fmt.Errorf("cannot find partition %q: %v", partNode, err)
	}

	laidOutStruct, err := laidOutStructureForDiskStructure(laidOutVols, gadgetVolName, onDiskStruct)
	if err != nil {
		return nil, err
	}
	// This fills LaidOutStructure, including (importantly) the ResolvedContent field
	odls := &onDiskAndLaidoutStructure{
		onDisk:  onDiskStruct,
		laidOut: laidOutStruct,
	}

	return odls, nil
}

func deviceForMaybeEncryptedVolume(volStruct *gadget.VolumeStructure, encSetupData *EncryptionSetupData) string {
	device := volStruct.Device
	// Device might have been encrypted
	if encSetupData != nil {
		if encryptDataPart, ok := encSetupData.parts[volStruct.Name]; ok {
			device = encryptDataPart.encryptedDevice
		}
	}
	return device
}

// WriteContent writes gadget content to the devices specified in
// onVolumes. It returns the resolved on disk volumes.
func WriteContent(onVolumes map[string]*gadget.Volume, allLaidOutVols map[string]*gadget.LaidOutVolume, encSetupData *EncryptionSetupData, observer gadget.ContentObserver, perfTimings timings.Measurer) ([]*gadget.OnDiskVolume, error) {
	// TODO this taking onVolumes and allLaidOutVols is odd,
	// we should try to avoid this when we have partial

	var onDiskVols []*gadget.OnDiskVolume
	for volName, vol := range onVolumes {
		var onDiskVol *gadget.OnDiskVolume
		for _, volStruct := range vol.Structure {
			// TODO write mbr?
			if volStruct.Role == "mbr" {
				continue
			}
			// TODO write raw content?
			if volStruct.Filesystem == "" {
				continue
			}

			// TODO maybe some changes will be needed when we have
			// encrypted partitions, as the device won't be directly
			// associated with a disk.
			partSysfsPath, err := sysfsPathForBlockDevice(volStruct.Device)
			if err != nil {
				return nil, err
			}
			// Volume needs to be resolved only once inside the loop
			if onDiskVol == nil {
				onDiskVol, err = onDiskVolumeFromPartitionSysfsPath(partSysfsPath)
				if err != nil {
					return nil, err
				}
				onDiskVols = append(onDiskVols, onDiskVol)
			}
			logger.Debugf("finding layout for %q", volStruct.Device)
			// Obtain partition data and link with laid out information
			// TODO: do we need to consider different
			// sector sizes for the encrypted/unencrypted
			// cases here?
			odls, err := applyLayoutToOnDiskStructure(onDiskVol, volStruct.Device, allLaidOutVols, volName)
			if err != nil {
				return nil, fmt.Errorf("cannot retrieve on disk info for %q: %v", volStruct.Device, err)
			}

			device := deviceForMaybeEncryptedVolume(&volStruct, encSetupData)
			logger.Debugf("writing content on partition %s", device)
			partDisp := roleOrLabelOrName(odls.laidOut.Role, odls.onDisk)
			if err := writePartitionContent(odls.laidOut, device, observer, partDisp, perfTimings); err != nil {
				return nil, err
			}
		}
	}

	return onDiskVols, nil
}

// getMntPointForPart tells us where to mount a given structure so we
// match what the functions that write something expect.
func getMntPointForPart(part *gadget.VolumeStructure) (mntPt string) {
	switch part.Role {
	case gadget.SystemSeed, gadget.SystemSeedNull:
		mntPt = boot.InitramfsUbuntuSeedDir
	case gadget.SystemBoot:
		mntPt = boot.InitramfsUbuntuBootDir
	case gadget.SystemSave:
		mntPt = boot.InitramfsUbuntuSaveDir
	case gadget.SystemData:
		mntPt = boot.InstallUbuntuDataDir
	default:
		mntPt = filepath.Join(boot.InitramfsRunMntDir, part.Name)
	}
	return mntPt
}

// MountVolumes mounts partitions for the volumes specified by
// onVolumes. It returns the partition with the system-seed{,-null}
// role and a function that needs to be called for unmounting them.
func MountVolumes(onVolumes map[string]*gadget.Volume, encSetupData *EncryptionSetupData) (seedMntDir string, unmount func() error, err error) {
	var mountPoints []string
	numSeedPart := 0
	unmount = func() (err error) {
		for _, mntPt := range mountPoints {
			errUnmount := sysUnmount(mntPt, 0)
			if errUnmount != nil {
				logger.Noticef("cannot unmount %q: %v", mntPt, errUnmount)
			}
			// Make sure we do not set err to nil if it had already an error
			if errUnmount != nil {
				err = errUnmount
			}
		}
		return err
	}
	for _, vol := range onVolumes {
		for _, part := range vol.Structure {
			if part.Filesystem == "" {
				continue
			}
<<<<<<< HEAD
=======

>>>>>>> ec8b10b7
			mntPt := getMntPointForPart(&part)
			switch part.Role {
			case gadget.SystemSeed, gadget.SystemSeedNull:
				seedMntDir = mntPt
				numSeedPart++
			}
			// Device might have been encrypted
			device := deviceForMaybeEncryptedVolume(&part, encSetupData)

			if err := mountFilesystem(device, part.Filesystem, mntPt); err != nil {
				defer unmount()
				return "", nil, fmt.Errorf("cannot mount %q at %q: %v", device, mntPt, err)
			}
			mountPoints = append(mountPoints, mntPt)
		}
	}
	if numSeedPart != 1 {
		defer unmount()
		return "", nil, fmt.Errorf("there are %d system-seed{,-null} partitions, expected one", numSeedPart)
	}

	return seedMntDir, unmount, nil
}

func SaveStorageTraits(model gadget.Model, allLaidOutVols map[string]*gadget.LaidOutVolume, encryptSetupData *EncryptionSetupData) error {
	optsPerVol := map[string]*gadget.DiskVolumeValidationOptions{}
	if encryptSetupData != nil {
		for name, p := range encryptSetupData.parts {
			if optsPerVol[p.volName] == nil {
				optsPerVol[p.volName] = &gadget.DiskVolumeValidationOptions{
					ExpectedStructureEncryption: map[string]gadget.StructureEncryptionParameters{}}
			}
			optsPerVol[p.volName].ExpectedStructureEncryption[name] = p.encryptionParams
		}
	}

	// save the traits to ubuntu-data and ubuntu-save partitions
	if err := saveStorageTraits(model, allLaidOutVols, optsPerVol, true); err != nil {
		return err
	}

	return nil
}

func EncryptPartitions(onVolumes map[string]*gadget.Volume, encryptionType secboot.EncryptionType, model *asserts.Model, gadgetRoot, kernelRoot string, perfTimings timings.Measurer) (*EncryptionSetupData, error) {

	// TODO for partial gadgets we should use the data from onVolumes instead of
	// what using only what comes from gadget.yaml.
	// we might not want to take onVolumes as such as input at that point
	_, allLaidOutVols, err := gadget.LaidOutVolumesFromGadget(gadgetRoot, kernelRoot, model)
	if err != nil {
		return nil, fmt.Errorf("when encrypting partitions: cannot layout volumes: %v", err)
	}

	setupData := &EncryptionSetupData{
		parts: make(map[string]partEncryptionData),
	}
	for volName, vol := range onVolumes {
		var onDiskVol *gadget.OnDiskVolume
		for _, volStruct := range vol.Structure {
			// We will only encrypt save or data roles
			if volStruct.Role != gadget.SystemSave && volStruct.Role != gadget.SystemData {
				continue
			}
			if volStruct.Device == "" {
				return nil, fmt.Errorf("device field for volume struct %+v cannot be empty", volStruct)
			}
			device := volStruct.Device

			partSysfsPath, err := sysfsPathForBlockDevice(device)
			if err != nil {
				return nil, err
			}
			// Volume needs to be resolved only once inside the loop
			if onDiskVol == nil {
				onDiskVol, err = onDiskVolumeFromPartitionSysfsPath(partSysfsPath)
				if err != nil {
					return nil, err
				}
			}
			// Obtain partition data and link with laid out information
			odls, err := applyLayoutToOnDiskStructure(onDiskVol, device, allLaidOutVols, volName)
			if err != nil {
				return nil, fmt.Errorf("cannot retrieve on disk info for %q: %v", device, err)
			}

			logger.Debugf("encrypting partition %s", device)

			fsParams, encryptionKey, err :=
				maybeEncryptPartition(odls, encryptionType, onDiskVol.SectorSize, perfTimings)
			if err != nil {
				return nil, fmt.Errorf("cannot encrypt %q: %v", device, err)
			}
			setupData.parts[odls.onDisk.Name] = partEncryptionData{
				role:   volStruct.Role,
				device: device,
				// EncryptedDevice will be /dev/mapper/ubuntu-data, etc.
				encryptedDevice:     fsParams.Device,
				volName:             volName,
				encryptionKey:       encryptionKey,
				encryptedSectorSize: fsParams.SectorSize,
				encryptionParams:    createEncryptionParams(encryptionType),
			}
		}
	}

	return setupData, nil
}

func KeysForRole(setupData *EncryptionSetupData) map[string]keys.EncryptionKey {
	keyForRole := make(map[string]keys.EncryptionKey)
	for _, p := range setupData.parts {
		keyForRole[p.role] = p.encryptionKey
	}
	return keyForRole
}

func FactoryReset(model gadget.Model, gadgetRoot, kernelRoot, bootDevice string, options Options, observer gadget.ContentObserver, perfTimings timings.Measurer) (*InstalledSystemSideData, error) {
	logger.Noticef("performing factory reset on an installed system")
	logger.Noticef("        gadget data from: %v", gadgetRoot)
	logger.Noticef("        encryption: %v", options.EncryptionType)
	if gadgetRoot == "" {
		return nil, fmt.Errorf("cannot use empty gadget root directory")
	}

	if model.Grade() == asserts.ModelGradeUnset {
		return nil, fmt.Errorf("cannot run factory-reset mode on pre-UC20 system")
	}

	laidOutBootVol, allLaidOutVols, err := gadget.LaidOutVolumesFromGadget(gadgetRoot, kernelRoot, model)
	if err != nil {
		return nil, fmt.Errorf("cannot layout volumes: %v", err)
	}
	// TODO: resolve content paths from gadget here

	// auto-detect device if no device is forced
	// device forcing is used for (spread) testing only
	if bootDevice == "" {
		bootDevice, err = diskWithSystemSeed(laidOutBootVol)
		if err != nil {
			return nil, fmt.Errorf("cannot find device to create partitions on: %v", err)
		}
	}

	diskLayout, err := gadget.OnDiskVolumeFromDevice(bootDevice)
	if err != nil {
		return nil, fmt.Errorf("cannot read %v partitions: %v", bootDevice, err)
	}

	layoutCompatOps := &gadget.EnsureLayoutCompatibilityOptions{
		AssumeCreatablePartitionsCreated: true,
		ExpectedStructureEncryption:      map[string]gadget.StructureEncryptionParameters{},
	}
	if options.EncryptionType != secboot.EncryptionTypeNone {
		var encryptionParam gadget.StructureEncryptionParameters
		switch options.EncryptionType {
		case secboot.EncryptionTypeLUKS:
			encryptionParam = gadget.StructureEncryptionParameters{Method: gadget.EncryptionLUKS}
		default:
			// XXX what about ICE?
			return nil, fmt.Errorf("unsupported encryption type %v", options.EncryptionType)
		}
		for _, volStruct := range laidOutBootVol.LaidOutStructure {
			if !roleNeedsEncryption(volStruct.Role) {
				continue
			}
			layoutCompatOps.ExpectedStructureEncryption[volStruct.Name] = encryptionParam
		}
	}
	// factory reset is done on a system that was once installed, so this
	// should be always successful unless the partition table has changed
	if err := gadget.EnsureLayoutCompatibility(laidOutBootVol, diskLayout, layoutCompatOps); err != nil {
		return nil, fmt.Errorf("gadget and system-boot device %v partition table not compatible: %v", bootDevice, err)
	}

	var keyForRole map[string]keys.EncryptionKey
	deviceForRole := map[string]string{}

	savePart := partitionsWithRolesAndContent(laidOutBootVol, diskLayout, []string{gadget.SystemSave})
	hasSavePartition := len(savePart) != 0
	if hasSavePartition {
		deviceForRole[gadget.SystemSave] = savePart[0].onDisk.Node
	}
	rolesToReset := []string{gadget.SystemBoot, gadget.SystemData}
	partsToReset := partitionsWithRolesAndContent(laidOutBootVol, diskLayout, rolesToReset)
	for _, part := range partsToReset {
		onDisk := part.onDisk
		laidOut := part.laidOut
		logger.Noticef("resetting %v structure %v (size %v) role %v",
			onDisk.Node, part, onDisk.Size.IECString(), laidOut.Role)

		// keep track of the /dev/<partition> (actual raw
		// device) for each role
		deviceForRole[laidOut.Role] = onDisk.Node

		fsDevice, encryptionKey, err := installOnePartition(&part, options.EncryptionType,
			diskLayout.SectorSize, observer, perfTimings)
		if err != nil {
			return nil, err
		}
		if encryptionKey != nil {
			if keyForRole == nil {
				keyForRole = map[string]keys.EncryptionKey{}
			}
			keyForRole[laidOut.Role] = encryptionKey
		}
		if options.Mount && onDisk.Label != "" && laidOut.HasFilesystem() {
			if err := mountFilesystem(fsDevice, laidOut.Filesystem, getMntPointForPart(laidOut.VolumeStructure)); err != nil {
				return nil, err
			}
		}
	}

	// after we have created all partitions, build up the mapping of volumes
	// to disk device traits and save it to disk for later usage
	optsPerVol := map[string]*gadget.DiskVolumeValidationOptions{
		// this assumes that the encrypted partitions above are always only on the
		// system-boot volume, this assumption may change
		laidOutBootVol.Name: {
			ExpectedStructureEncryption: layoutCompatOps.ExpectedStructureEncryption,
		},
	}
	// save the traits to ubuntu-data host and optionally to ubuntu-save if it exists
	if err := saveStorageTraits(model, allLaidOutVols, optsPerVol, hasSavePartition); err != nil {
		return nil, err
	}

	return &InstalledSystemSideData{
		KeyForRole:    keyForRole,
		DeviceForRole: deviceForRole,
	}, nil
}<|MERGE_RESOLUTION|>--- conflicted
+++ resolved
@@ -355,13 +355,8 @@
 			keyForRole[laidOut.Role] = encryptionKey
 			partsEncrypted[laidOut.Name] = createEncryptionParams(options.EncryptionType)
 		}
-<<<<<<< HEAD
-		if options.Mount && part.Label != "" && part.HasFilesystem() {
-			if err := mountFilesystem(fsDevice, part.Filesystem, getMntPointForPart(part.VolumeStructure)); err != nil {
-=======
 		if options.Mount && laidOut.Label != "" && laidOut.HasFilesystem() {
 			if err := mountFilesystem(fsDevice, laidOut.Filesystem, getMntPointForPart(laidOut.VolumeStructure)); err != nil {
->>>>>>> ec8b10b7
 				return nil, err
 			}
 		}
@@ -576,10 +571,7 @@
 			if part.Filesystem == "" {
 				continue
 			}
-<<<<<<< HEAD
-=======
-
->>>>>>> ec8b10b7
+
 			mntPt := getMntPointForPart(&part)
 			switch part.Role {
 			case gadget.SystemSeed, gadget.SystemSeedNull:
