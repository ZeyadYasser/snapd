--- conflicted
+++ resolved
@@ -221,11 +221,7 @@
 	return firstErr
 }
 
-<<<<<<< HEAD
-func checkSnapTypeSlotInstallationConstraints(ic *InstallCandidateMinimalCheck, slot *snap.SlotInfo, cstrs *asserts.SlotInstallationConstraints) error {
-=======
 func checkSnapTypeSlotInstallationConstraints1(ic *InstallCandidateMinimalCheck, slot *snap.SlotInfo, cstrs *asserts.SlotInstallationConstraints) error {
->>>>>>> a3aa1792
 	if err := checkSnapType(slot.Snap, cstrs.SlotSnapTypes); err != nil {
 		return err
 	}
@@ -237,37 +233,22 @@
 
 func checkMinimalSlotInstallationConstraints(ic *InstallCandidateMinimalCheck, slot *snap.SlotInfo, cstrs []*asserts.SlotInstallationConstraints) (bool, error) {
 	var firstErr error
-<<<<<<< HEAD
-	var hasSnapTypeCstrs bool
-=======
 	var hasSnapTypeConstraints bool
->>>>>>> a3aa1792
 	// OR of constraints
 	for _, cstrs1 := range cstrs {
 		if cstrs1.OnClassic == nil && len(cstrs1.SlotSnapTypes) == 0 {
 			continue
 		}
-<<<<<<< HEAD
-		hasSnapTypeCstrs = true
-		err := checkSnapTypeSlotInstallationConstraints(ic, slot, cstrs1)
-		if err == nil {
-			return hasSnapTypeCstrs, nil
-=======
 		hasSnapTypeConstraints = true
 		err := checkSnapTypeSlotInstallationConstraints1(ic, slot, cstrs1)
 		if err == nil {
 			return true, nil
->>>>>>> a3aa1792
-		}
-		if firstErr == nil {
-			firstErr = err
-		}
-	}
-<<<<<<< HEAD
-	return hasSnapTypeCstrs, firstErr
-=======
+		}
+		if firstErr == nil {
+			firstErr = err
+		}
+	}
 	return hasSnapTypeConstraints, firstErr
->>>>>>> a3aa1792
 }
 
 func checkSlotInstallationConstraints1(ic *InstallCandidate, slot *snap.SlotInfo, cstrs *asserts.SlotInstallationConstraints) error {
