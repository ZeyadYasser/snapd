// -*- Mode: Go; indent-tabs-mode: t -*-

/*
 * Copyright (C) 2016 Canonical Ltd
 *
 * This program is free software: you can redistribute it and/or modify
 * it under the terms of the GNU General Public License version 3 as
 * published by the Free Software Foundation.
 *
 * This program is distributed in the hope that it will be useful,
 * but WITHOUT ANY WARRANTY; without even the implied warranty of
 * MERCHANTABILITY or FITNESS FOR A PARTICULAR PURPOSE.  See the
 * GNU General Public License for more details.
 *
 * You should have received a copy of the GNU General Public License
 * along with this program.  If not, see <http://www.gnu.org/licenses/>.
 *
 */

package interfaces

import (
	"fmt"
	"regexp"
	"strings"

	"github.com/snapcore/snapd/snap"
)

// Plug represents the potential of a given snap to connect to a slot.
type Plug struct {
	*snap.PlugInfo
	Connections []SlotRef `json:"connections,omitempty"`
}

// Ref returns reference to a plug
func (plug *Plug) Ref() PlugRef {
	return PlugRef{Snap: plug.Snap.Name(), Name: plug.Name}
}

// Sanitize plug with a given snapd interface.
func SanitizePlug(iface Interface, plugInfo *snap.PlugInfo) error {
	if iface.Name() != plugInfo.Interface {
		return fmt.Errorf("cannot sanitize plug %q (interface %q) using interface %q",
			NewPlugRef(plugInfo), plugInfo.Interface, iface.Name())
	}
	var err error
	if iface, ok := iface.(PlugSanitizer); ok {
		err = iface.SanitizePlug(plugInfo)
	}
	return err
}

// PlugRef is a reference to a plug.
type PlugRef struct {
	Snap string `json:"snap"`
	Name string `json:"plug"`
}

// String returns the "snap:plug" representation of a plug reference.
func (ref PlugRef) String() string {
	return fmt.Sprintf("%s:%s", ref.Snap, ref.Name)
}

// Slot represents a capacity offered by a snap.
type Slot struct {
	*snap.SlotInfo
	Connections []PlugRef `json:"connections,omitempty"`
}

// Ref returns reference to a slot
func (slot *Slot) Ref() SlotRef {
	return SlotRef{Snap: slot.Snap.Name(), Name: slot.Name}
}

// Sanitize slot with a given snapd interface.
func SanitizeSlot(iface Interface, slotInfo *snap.SlotInfo) error {
	if iface.Name() != slotInfo.Interface {
		return fmt.Errorf("cannot sanitize slot %q (interface %q) using interface %q",
			NewSlotRef(slotInfo), slotInfo.Interface, iface.Name())
	}
	var err error
	if iface, ok := iface.(SlotSanitizer); ok {
		err = iface.SanitizeSlot(slotInfo)
	}
	return err
}

// SlotRef is a reference to a slot.
type SlotRef struct {
	Snap string `json:"snap"`
	Name string `json:"slot"`
}

// String returns the "snap:slot" representation of a slot reference.
func (ref SlotRef) String() string {
	return fmt.Sprintf("%s:%s", ref.Snap, ref.Name)
}

// Interfaces holds information about a list of plugs, slots and their connections.
type Interfaces struct {
	Plugs       []*snap.PlugInfo
	Slots       []*snap.SlotInfo
	Connections []*ConnRef
}

// Info holds information about a given interface and its instances.
type Info struct {
	Name    string
	Summary string
	DocURL  string
	Plugs   []*snap.PlugInfo
	Slots   []*snap.SlotInfo
}

// ConnRef holds information about plug and slot reference that form a particular connection.
type ConnRef struct {
	PlugRef PlugRef
	SlotRef SlotRef
}

<<<<<<< HEAD
=======
type Connection struct {
	plugInfo *snap.PlugInfo
	slotInfo *snap.SlotInfo
}

func (conn *Connection) Interface() string {
	return conn.plugInfo.Interface
}

// NewConnRef creates a connection reference for given plug and slot
func NewConnRef(plug *snap.PlugInfo, slot *snap.SlotInfo) *ConnRef {
	return &ConnRef{
		PlugRef: PlugRef{Snap: plug.Snap.Name(), Name: plug.Name},
		SlotRef: SlotRef{Snap: slot.Snap.Name(), Name: slot.Name},
	}
}

>>>>>>> e3188c09
// ID returns a string identifying a given connection.
func (conn *ConnRef) ID() string {
	return fmt.Sprintf("%s:%s %s:%s", conn.PlugRef.Snap, conn.PlugRef.Name, conn.SlotRef.Snap, conn.SlotRef.Name)
}

// ParseConnRef parses an ID string
func ParseConnRef(id string) (ConnRef, error) {
	var conn ConnRef
	parts := strings.SplitN(id, " ", 2)
	if len(parts) != 2 {
		return conn, fmt.Errorf("malformed connection identifier: %q", id)
	}
	plugParts := strings.Split(parts[0], ":")
	slotParts := strings.Split(parts[1], ":")
	if len(plugParts) != 2 || len(slotParts) != 2 {
		return conn, fmt.Errorf("malformed connection identifier: %q", id)
	}
	conn.PlugRef.Snap = plugParts[0]
	conn.PlugRef.Name = plugParts[1]
	conn.SlotRef.Snap = slotParts[0]
	conn.SlotRef.Name = slotParts[1]
	return conn, nil
}

// Interface describes a group of interchangeable capabilities with common features.
// Interfaces act as a contract between system builders, application developers
// and end users.
type Interface interface {
	// Unique and public name of this interface.
	Name() string

	// AutoConnect returns whether plug and slot should be
	// implicitly auto-connected assuming they will be an
	// unambiguous connection candidate and declaration-based checks
	// allow.
	AutoConnect(plug *Plug, slot *Slot) bool
}

// PlugSanitizer can be implemented by Interfaces that have reasons to sanitize their plugs.
type PlugSanitizer interface {
	SanitizePlug(plug *snap.PlugInfo) error
}

// SlotSanitizer can be implemented by Interfaces that have reasons to sanitize their slots.
type SlotSanitizer interface {
	SanitizeSlot(slot *snap.SlotInfo) error
}

// StaticInfo describes various static-info of a given interface.
//
// The Summary must be a one-line string of length suitable for listing views.
// The DocsURL can point to website (e.g. a forum thread) that goes into more
// depth and documents the interface in detail.
type StaticInfo struct {
	Summary string `json:"summary,omitempty"`
	DocURL  string `json:"doc-url,omitempty"`

	// ImplicitOnCore controls if a slot is automatically added to core (non-classic) systems.
	ImplicitOnCore bool `json:"implicit-on-core,omitempty"`
	// ImplicitOnClassic controls if a slot is automatically added to classic systems.
	ImplicitOnClassic bool `json:"implicit-on-classic,omitempty"`

	// BaseDeclarationPlugs defines an optional extension to the base-declaration assertion relevant for this interface.
	BaseDeclarationPlugs string
	// BaseDeclarationSlots defines an optional extension to the base-declaration assertion relevant for this interface.
	BaseDeclarationSlots string
}

// StaticInfoOf returns the static-info of the given interface.
func StaticInfoOf(iface Interface) (si StaticInfo) {
	type metaDataProvider interface {
		StaticInfo() StaticInfo
	}
	if iface, ok := iface.(metaDataProvider); ok {
		si = iface.StaticInfo()
	}
	return si
}

// Specification describes interactions between backends and interfaces.
type Specification interface {
	// AddPermanentSlot records side-effects of having a slot.
	AddPermanentSlot(iface Interface, slot *snap.SlotInfo) error
	// AddPermanentPlug records side-effects of having a plug.
	AddPermanentPlug(iface Interface, plug *snap.PlugInfo) error
	// AddConnectedSlot records side-effects of having a connected slot.
	AddConnectedSlot(iface Interface, plug *ConnectedPlug, slot *ConnectedSlot) error
	// AddConnectedPlug records side-effects of having a connected plug.
	AddConnectedPlug(iface Interface, plug *ConnectedPlug, slot *ConnectedSlot) error
}

// SecuritySystem is a name of a security system.
type SecuritySystem string

const (
	// SecurityAppArmor identifies the apparmor security system.
	SecurityAppArmor SecuritySystem = "apparmor"
	// SecuritySecComp identifies the seccomp security system.
	SecuritySecComp SecuritySystem = "seccomp"
	// SecurityDBus identifies the DBus security system.
	SecurityDBus SecuritySystem = "dbus"
	// SecurityUDev identifies the UDev security system.
	SecurityUDev SecuritySystem = "udev"
	// SecurityMount identifies the mount security system.
	SecurityMount SecuritySystem = "mount"
	// SecurityKMod identifies the kernel modules security system
	SecurityKMod SecuritySystem = "kmod"
	// SecuritySystemd identifies the systemd services security system
	SecuritySystemd SecuritySystem = "systemd"
)

// Regular expression describing correct identifiers.
var validName = regexp.MustCompile("^[a-z](?:-?[a-z0-9])*$")

// ValidateName checks if a string can be used as a plug or slot name.
func ValidateName(name string) error {
	valid := validName.MatchString(name)
	if !valid {
		return fmt.Errorf("invalid interface name: %q", name)
	}
	return nil
}

// ValidateDBusBusName checks if a string conforms to
// https://dbus.freedesktop.org/doc/dbus-specification.html#message-protocol-names
func ValidateDBusBusName(busName string) error {
	if len(busName) == 0 {
		return fmt.Errorf("DBus bus name must be set")
	} else if len(busName) > 255 {
		return fmt.Errorf("DBus bus name is too long (must be <= 255)")
	}

	validBusName := regexp.MustCompile("^[a-zA-Z_-][a-zA-Z0-9_-]*(\\.[a-zA-Z_-][a-zA-Z0-9_-]*)+$")
	if !validBusName.MatchString(busName) {
		return fmt.Errorf("invalid DBus bus name: %q", busName)
	}
	return nil
}<|MERGE_RESOLUTION|>--- conflicted
+++ resolved
@@ -42,7 +42,7 @@
 func SanitizePlug(iface Interface, plugInfo *snap.PlugInfo) error {
 	if iface.Name() != plugInfo.Interface {
 		return fmt.Errorf("cannot sanitize plug %q (interface %q) using interface %q",
-			NewPlugRef(plugInfo), plugInfo.Interface, iface.Name())
+			PlugRef{Snap: plugInfo.Snap.Name(), Name: plugInfo.Name}, plugInfo.Interface, iface.Name())
 	}
 	var err error
 	if iface, ok := iface.(PlugSanitizer); ok {
@@ -77,7 +77,7 @@
 func SanitizeSlot(iface Interface, slotInfo *snap.SlotInfo) error {
 	if iface.Name() != slotInfo.Interface {
 		return fmt.Errorf("cannot sanitize slot %q (interface %q) using interface %q",
-			NewSlotRef(slotInfo), slotInfo.Interface, iface.Name())
+			SlotRef{Snap: slotInfo.Snap.Name(), Name: slotInfo.Name}, slotInfo.Interface, iface.Name())
 	}
 	var err error
 	if iface, ok := iface.(SlotSanitizer); ok {
@@ -119,17 +119,6 @@
 	SlotRef SlotRef
 }
 
-<<<<<<< HEAD
-=======
-type Connection struct {
-	plugInfo *snap.PlugInfo
-	slotInfo *snap.SlotInfo
-}
-
-func (conn *Connection) Interface() string {
-	return conn.plugInfo.Interface
-}
-
 // NewConnRef creates a connection reference for given plug and slot
 func NewConnRef(plug *snap.PlugInfo, slot *snap.SlotInfo) *ConnRef {
 	return &ConnRef{
@@ -138,7 +127,6 @@
 	}
 }
 
->>>>>>> e3188c09
 // ID returns a string identifying a given connection.
 func (conn *ConnRef) ID() string {
 	return fmt.Sprintf("%s:%s %s:%s", conn.PlugRef.Snap, conn.PlugRef.Name, conn.SlotRef.Snap, conn.SlotRef.Name)
