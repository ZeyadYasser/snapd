// -*- Mode: Go; indent-tabs-mode: t -*-

/*
 * Copyright (C) 2016 Canonical Ltd
 *
 * This program is free software: you can redistribute it and/or modify
 * it under the terms of the GNU General Public License version 3 as
 * published by the Free Software Foundation.
 *
 * This program is distributed in the hope that it will be useful,
 * but WITHOUT ANY WARRANTY; without even the implied warranty of
 * MERCHANTABILITY or FITNESS FOR A PARTICULAR PURPOSE.  See the
 * GNU General Public License for more details.
 *
 * You should have received a copy of the GNU General Public License
 * along with this program.  If not, see <http://www.gnu.org/licenses/>.
 *
 */

package builtin_test

import (
	. "gopkg.in/check.v1"

	"github.com/snapcore/snapd/interfaces"
	"github.com/snapcore/snapd/interfaces/builtin"
	"github.com/snapcore/snapd/interfaces/ifacetest"
	"github.com/snapcore/snapd/snap"
)

type utilsSuite struct {
	iface      interfaces.Interface
	slotOS     *snap.SlotInfo
	slotApp    *snap.SlotInfo
	slotGadget *snap.SlotInfo
}

var _ = Suite(&utilsSuite{
	iface:      &ifacetest.TestInterface{InterfaceName: "iface"},
	slotOS:     &snap.SlotInfo{Snap: &snap.Info{Type: snap.TypeOS}},
	slotApp:    &snap.SlotInfo{Snap: &snap.Info{Type: snap.TypeApp}},
	slotGadget: &snap.SlotInfo{Snap: &snap.Info{Type: snap.TypeGadget}},
})

func (s *utilsSuite) TestSanitizeSlotReservedForOS(c *C) {
	errmsg := "iface slots are reserved for the core snap"
	c.Assert(builtin.SanitizeSlotReservedForOS(s.iface, s.slotOS), IsNil)
	c.Assert(builtin.SanitizeSlotReservedForOS(s.iface, s.slotApp), ErrorMatches, errmsg)
	c.Assert(builtin.SanitizeSlotReservedForOS(s.iface, s.slotGadget), ErrorMatches, errmsg)
}

func (s *utilsSuite) TestSanitizeSlotReservedForOSOrGadget(c *C) {
	errmsg := "iface slots are reserved for the core and gadget snaps"
	c.Assert(builtin.SanitizeSlotReservedForOSOrGadget(s.iface, s.slotOS), IsNil)
	c.Assert(builtin.SanitizeSlotReservedForOSOrGadget(s.iface, s.slotApp), ErrorMatches, errmsg)
	c.Assert(builtin.SanitizeSlotReservedForOSOrGadget(s.iface, s.slotGadget), IsNil)
}

func (s *utilsSuite) TestSanitizeSlotReservedForOSOrApp(c *C) {
	errmsg := "iface slots are reserved for the core and app snaps"
	c.Assert(builtin.SanitizeSlotReservedForOSOrApp(s.iface, s.slotOS), IsNil)
	c.Assert(builtin.SanitizeSlotReservedForOSOrApp(s.iface, s.slotApp), IsNil)
	c.Assert(builtin.SanitizeSlotReservedForOSOrApp(s.iface, s.slotGadget), ErrorMatches, errmsg)
}

func MockPlug(c *C, yaml string, si *snap.SideInfo, plugName string) *interfaces.Plug {
	return builtin.MockPlug(c, yaml, si, plugName)
}

func MockSlot(c *C, yaml string, si *snap.SideInfo, slotName string) *interfaces.Slot {
<<<<<<< HEAD
	info := snaptest.MockInfo(c, yaml, si)
	if slotInfo, ok := info.Slots[slotName]; ok {
		return &interfaces.Slot{SlotInfo: slotInfo}
	}
	panic(fmt.Sprintf("cannot find slot %q in snap %q", slotName, info.Name()))
}

func MockConnectedPlug(c *C, yaml string, si *snap.SideInfo, plugName string) (*interfaces.ConnectedPlug, *snap.PlugInfo) {
	info := snaptest.MockInfo(c, yaml, si)
	if plugInfo, ok := info.Plugs[plugName]; ok {
		return interfaces.NewConnectedPlug(plugInfo, nil), plugInfo
	}
	panic(fmt.Sprintf("cannot find plug %q in snap %q", plugName, info.Name()))
}

func MockConnectedSlot(c *C, yaml string, si *snap.SideInfo, slotName string) (*interfaces.ConnectedSlot, *snap.SlotInfo) {
	info := snaptest.MockInfo(c, yaml, si)
	if slotInfo, ok := info.Slots[slotName]; ok {
		return interfaces.NewConnectedSlot(slotInfo, nil), slotInfo
	}
	panic(fmt.Sprintf("cannot find slot %q in snap %q", slotName, info.Name()))
=======
	return builtin.MockSlot(c, yaml, si, slotName)
>>>>>>> e3188c09
}<|MERGE_RESOLUTION|>--- conflicted
+++ resolved
@@ -20,12 +20,15 @@
 package builtin_test
 
 import (
+	"fmt"
+
 	. "gopkg.in/check.v1"
 
 	"github.com/snapcore/snapd/interfaces"
 	"github.com/snapcore/snapd/interfaces/builtin"
 	"github.com/snapcore/snapd/interfaces/ifacetest"
 	"github.com/snapcore/snapd/snap"
+	"github.com/snapcore/snapd/snap/snaptest"
 )
 
 type utilsSuite struct {
@@ -68,12 +71,7 @@
 }
 
 func MockSlot(c *C, yaml string, si *snap.SideInfo, slotName string) *interfaces.Slot {
-<<<<<<< HEAD
-	info := snaptest.MockInfo(c, yaml, si)
-	if slotInfo, ok := info.Slots[slotName]; ok {
-		return &interfaces.Slot{SlotInfo: slotInfo}
-	}
-	panic(fmt.Sprintf("cannot find slot %q in snap %q", slotName, info.Name()))
+	return builtin.MockSlot(c, yaml, si, slotName)
 }
 
 func MockConnectedPlug(c *C, yaml string, si *snap.SideInfo, plugName string) (*interfaces.ConnectedPlug, *snap.PlugInfo) {
@@ -90,7 +88,4 @@
 		return interfaces.NewConnectedSlot(slotInfo, nil), slotInfo
 	}
 	panic(fmt.Sprintf("cannot find slot %q in snap %q", slotName, info.Name()))
-=======
-	return builtin.MockSlot(c, yaml, si, slotName)
->>>>>>> e3188c09
 }