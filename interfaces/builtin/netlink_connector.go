// -*- Mode: Go; indent-tabs-mode: t -*-

/*
 * Copyright (C) 2017 Canonical Ltd
 *
 * This program is free software: you can redistribute it and/or modify
 * it under the terms of the GNU General Public License version 3 as
 * published by the Free Software Foundation.
 *
 * This program is distributed in the hope that it will be useful,
 * but WITHOUT ANY WARRANTY; without even the implied warranty of
 * MERCHANTABILITY or FITNESS FOR A PARTICULAR PURPOSE.  See the
 * GNU General Public License for more details.
 *
 * You should have received a copy of the GNU General Public License
 * along with this program.  If not, see <http://www.gnu.org/licenses/>.
 *
 */

package builtin

const netlinkConnectorSummary = `allows communication through the kernel netlink connector`

const netlinkConnectorConnectedPlugSecComp = `
# Description: Can use netlink to communicate with kernel connector. Because
# NETLINK_CONNECTOR is not finely mediated and app-specific, use of this
# interface allows communications via all netlink connectors.
# https://github.com/torvalds/linux/blob/master/Documentation/connector/connector.txt
bind
socket AF_NETLINK - NETLINK_CONNECTOR
`

func init() {
	registerIface(&commonInterface{
		name:                 "netlink-connector",
<<<<<<< HEAD
		implicitOnCore:       true,
		implicitOnClassic:    true,
=======
		summary:              netlinkConnectorSummary,
>>>>>>> d455a619
		connectedPlugSecComp: netlinkConnectorConnectedPlugSecComp,
		reservedForOS:        true,
	})
}<|MERGE_RESOLUTION|>--- conflicted
+++ resolved
@@ -33,12 +33,9 @@
 func init() {
 	registerIface(&commonInterface{
 		name:                 "netlink-connector",
-<<<<<<< HEAD
+		summary:              netlinkConnectorSummary,
 		implicitOnCore:       true,
 		implicitOnClassic:    true,
-=======
-		summary:              netlinkConnectorSummary,
->>>>>>> d455a619
 		connectedPlugSecComp: netlinkConnectorConnectedPlugSecComp,
 		reservedForOS:        true,
 	})
