--- conflicted
+++ resolved
@@ -96,43 +96,6 @@
 
 }
 
-<<<<<<< HEAD
-func (iface *GpioInterface) ConnectedSlotRichSnippet(plug *interfaces.Plug, slot *interfaces.Slot, securitySystem interfaces.SecuritySystem) (*systemd.Snippet, error) {
-	switch securitySystem {
-	case interfaces.SecuritySystemd:
-		gpioNum, ok := slot.Attrs["number"].(int64)
-		if !ok {
-			return nil, fmt.Errorf("gpio slot has invalid number attribute: %q", slot.Attrs["number"])
-		}
-		serviceName := interfaces.InterfaceServiceName(slot.Snap.Name(), fmt.Sprintf("gpio-%d", gpioNum))
-		snippet := &systemd.Snippet{
-			Services: map[string]systemd.Service{
-				serviceName: {
-					Type:            "oneshot",
-					RemainAfterExit: true,
-					ExecStart:       fmt.Sprintf("/bin/sh -c 'test -e /sys/class/gpio/gpio%d || echo %d > /sys/class/gpio/export'", gpioNum, gpioNum),
-					ExecStop:        fmt.Sprintf("/bin/sh -c 'test ! -e /sys/class/gpio/gpio%d || echo %d > /sys/class/gpio/unexport'", gpioNum, gpioNum),
-				},
-			},
-		}
-		return snippet, nil
-	}
-=======
-// ConnectedPlugSnippet returns security snippets for plug at connection
-func (iface *GpioInterface) ConnectedPlugSnippet(plug *interfaces.Plug, slot *interfaces.Slot, securitySystem interfaces.SecuritySystem) ([]byte, error) {
-	return nil, nil
-}
-
-// PermanentSlotSnippet - no slot snippets provided
-func (iface *GpioInterface) PermanentSlotSnippet(slot *interfaces.Slot, securitySystem interfaces.SecuritySystem) ([]byte, error) {
-	return nil, nil
-}
-
-func (iface *GpioInterface) ConnectedSlotSnippet(plug *interfaces.Plug, slot *interfaces.Slot, securitySystem interfaces.SecuritySystem) ([]byte, error) {
->>>>>>> 98130583
-	return nil, nil
-}
-
 func (iface *GpioInterface) SystemdConnectedSlot(spec *systemd.Specification, plug *interfaces.Plug, slot *interfaces.Slot) error {
 	gpioNum, ok := slot.Attrs["number"].(int64)
 	if !ok {
