--- conflicted
+++ resolved
@@ -231,11 +231,7 @@
 	spec.AddSnippet(desktopConnectedPlugAppArmor)
 
 	// Allow mounting document portal
-<<<<<<< HEAD
-	emit := spec.EmitUpdateNSFunc()
-=======
 	emit := spec.AddUpdateNSf
->>>>>>> 43c3ad9a
 	emit("  # Mount the document portal\n")
 	emit("  mount options=(bind) /run/user/[0-9]*/doc/by-app/snap.%s/ -> /run/user/[0-9]*/doc/,\n", plug.Snap().InstanceName())
 	emit("  umount /run/user/[0-9]*/doc/,\n\n")
