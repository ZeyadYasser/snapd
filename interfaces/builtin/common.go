// -*- Mode: Go; indent-tabs-mode: t -*-

/*
 * Copyright (C) 2016 Canonical Ltd
 *
 * This program is free software: you can redistribute it and/or modify
 * it under the terms of the GNU General Public License version 3 as
 * published by the Free Software Foundation.
 *
 * This program is distributed in the hope that it will be useful,
 * but WITHOUT ANY WARRANTY; without even the implied warranty of
 * MERCHANTABILITY or FITNESS FOR A PARTICULAR PURPOSE.  See the
 * GNU General Public License for more details.
 *
 * You should have received a copy of the GNU General Public License
 * along with this program.  If not, see <http://www.gnu.org/licenses/>.
 *
 */

package builtin

import (
	"fmt"
	"path/filepath"

	"github.com/snapcore/snapd/interfaces"
	"github.com/snapcore/snapd/interfaces/apparmor"
	"github.com/snapcore/snapd/interfaces/kmod"
	"github.com/snapcore/snapd/interfaces/seccomp"
	"github.com/snapcore/snapd/snap"
)

type evalSymlinksFn func(string) (string, error)

// evalSymlinks is either filepath.EvalSymlinks or a mocked function for
// applicable for testing.
var evalSymlinks = filepath.EvalSymlinks

type commonInterface struct {
	name        string
	summary     string
	description string
	docsURL     string

	implicitOnCore    bool
	implicitOnClassic bool

	baseDeclarationPlugs string
	baseDeclarationSlots string

	connectedPlugAppArmor  string
	connectedPlugSecComp   string
	reservedForOS          bool
	rejectAutoConnectPairs bool

	connectedPlugKModModules []string
	connectedSlotKModModules []string
	permanentPlugKModModules []string
	permanentSlotKModModules []string
}

// Name returns the interface name.
func (iface *commonInterface) Name() string {
	return iface.name
}

// MetaData returns various meta-data about this interface.
func (iface *commonInterface) MetaData() interfaces.MetaData {
	return interfaces.MetaData{
<<<<<<< HEAD
		Description: iface.description,
		Summary:     iface.summary,
		DocsURL:     iface.docsURL,
=======
		Summary:              iface.summary,
		Description:          iface.description,
		DocumentationURL:     iface.documentationURL,
		ImplicitOnCore:       iface.implicitOnCore,
		ImplicitOnClassic:    iface.implicitOnClassic,
		BaseDeclarationPlugs: iface.baseDeclarationPlugs,
		BaseDeclarationSlots: iface.baseDeclarationSlots,
>>>>>>> 2afccb518db3b2e1e6aa710e8f4a7c357095e213
	}
}

// SanitizeSlot checks and possibly modifies a slot.
//
// If the reservedForOS flag is set then only slots on core snap
// are allowed.
func (iface *commonInterface) SanitizeSlot(slot *interfaces.Slot) error {
	if iface.Name() != slot.Interface {
		panic(fmt.Sprintf("slot is not of interface %q", iface.Name()))
	}
	if iface.reservedForOS && slot.Snap.Type != snap.TypeOS {
		return fmt.Errorf("%s slots are reserved for the operating system snap", iface.name)
	}
	return nil
}

// SanitizePlug checks and possibly modifies a plug.
func (iface *commonInterface) SanitizePlug(plug *interfaces.Plug) error {
	if iface.Name() != plug.Interface {
		panic(fmt.Sprintf("plug is not of interface %q", iface.Name()))
	}
	// NOTE: currently we don't check anything on the plug side.
	return nil
}

func (iface *commonInterface) AppArmorConnectedPlug(spec *apparmor.Specification, plug *interfaces.Plug, plugAttrs map[string]interface{}, slot *interfaces.Slot, slotAttrs map[string]interface{}) error {
	if iface.connectedPlugAppArmor != "" {
		spec.AddSnippet(iface.connectedPlugAppArmor)
	}
	return nil
}

// AutoConnect returns whether plug and slot should be implicitly
// auto-connected assuming they will be an unambiguous connection
// candidate and declaration-based checks allow.
//
// By default we allow what declarations allowed.
func (iface *commonInterface) AutoConnect(*interfaces.Plug, *interfaces.Slot) bool {
	return !iface.rejectAutoConnectPairs
}

func (iface *commonInterface) KModConnectedPlug(spec *kmod.Specification, plug *interfaces.Plug, plugAttrs map[string]interface{}, slot *interfaces.Slot, slotAttrs map[string]interface{}) error {
	for _, m := range iface.connectedPlugKModModules {
		if err := spec.AddModule(m); err != nil {
			return err
		}
	}
	return nil
}

func (iface *commonInterface) KModConnectedSlot(spec *kmod.Specification, plug *interfaces.Plug, plugAttrs map[string]interface{}, slot *interfaces.Slot, slotAttrs map[string]interface{}) error {
	for _, m := range iface.connectedSlotKModModules {
		if err := spec.AddModule(m); err != nil {
			return err
		}
	}
	return nil
}

func (iface *commonInterface) KModPermanentPlug(spec *kmod.Specification, plug *interfaces.Plug) error {
	for _, m := range iface.permanentPlugKModModules {
		if err := spec.AddModule(m); err != nil {
			return err
		}
	}
	return nil
}

func (iface *commonInterface) KModPermanentSlot(spec *kmod.Specification, slot *interfaces.Slot) error {
	for _, m := range iface.permanentSlotKModModules {
		if err := spec.AddModule(m); err != nil {
			return err
		}
	}
	return nil
}

func (iface *commonInterface) SecCompConnectedPlug(spec *seccomp.Specification, plug *interfaces.Plug, plugAttrs map[string]interface{}, slot *interfaces.Slot, slotAttrs map[string]interface{}) error {
	if iface.connectedPlugSecComp != "" {
		spec.AddSnippet(iface.connectedPlugSecComp)
	}
	return nil
}<|MERGE_RESOLUTION|>--- conflicted
+++ resolved
@@ -67,19 +67,13 @@
 // MetaData returns various meta-data about this interface.
 func (iface *commonInterface) MetaData() interfaces.MetaData {
 	return interfaces.MetaData{
-<<<<<<< HEAD
-		Description: iface.description,
-		Summary:     iface.summary,
-		DocsURL:     iface.docsURL,
-=======
+		Description:          iface.description,
 		Summary:              iface.summary,
-		Description:          iface.description,
-		DocumentationURL:     iface.documentationURL,
+		DocsURL:              iface.docsURL,
 		ImplicitOnCore:       iface.implicitOnCore,
 		ImplicitOnClassic:    iface.implicitOnClassic,
 		BaseDeclarationPlugs: iface.baseDeclarationPlugs,
 		BaseDeclarationSlots: iface.baseDeclarationSlots,
->>>>>>> 2afccb518db3b2e1e6aa710e8f4a7c357095e213
 	}
 }
 
