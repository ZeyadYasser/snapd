--- conflicted
+++ resolved
@@ -272,16 +272,15 @@
         - gadget
         - core
     deny-auto-connection: true
-<<<<<<< HEAD
+  iio:
+    allow-installation:
+      slot-snap-type:
+        - gadget
+        - core
+    deny-auto-connection: true
   io-ports-control:
     allow-installation:
       slot-snap-type:
-=======
-  iio:
-    allow-installation:
-      slot-snap-type:
-        - gadget
->>>>>>> a900ba41
         - core
     deny-auto-connection: true
   kernel-module-control:
