--- conflicted
+++ resolved
@@ -77,12 +77,9 @@
 func init() {
 	registerIface(&commonInterface{
 		name:                  "timezone-control",
-<<<<<<< HEAD
+		summary:               timezoneControlSummary,
 		implicitOnCore:        true,
 		implicitOnClassic:     true,
-=======
-		summary:               timezoneControlSummary,
->>>>>>> d455a619
 		connectedPlugAppArmor: timezoneControlConnectedPlugAppArmor,
 		reservedForOS:         true,
 	})
