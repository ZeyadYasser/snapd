--- conflicted
+++ resolved
@@ -92,8 +92,6 @@
 	DBusConnectedSlotCallback func(spec *dbus.Specification, plug *interfaces.Plug, slot *interfaces.Slot) error
 	DBusPermanentPlugCallback func(spec *dbus.Specification, plug *interfaces.Plug) error
 	DBusPermanentSlotCallback func(spec *dbus.Specification, slot *interfaces.Slot) error
-<<<<<<< HEAD
-=======
 
 	// Support for interacting with the systemd backend.
 
@@ -101,7 +99,6 @@
 	SystemdConnectedSlotCallback func(spec *systemd.Specification, plug *interfaces.Plug, slot *interfaces.Slot) error
 	SystemdPermanentPlugCallback func(spec *systemd.Specification, plug *interfaces.Plug) error
 	SystemdPermanentSlotCallback func(spec *systemd.Specification, slot *interfaces.Slot) error
->>>>>>> d17c2a4d
 }
 
 // String() returns the same value as Name().
@@ -355,8 +352,6 @@
 		return t.DBusPermanentPlugCallback(spec, plug)
 	}
 	return nil
-<<<<<<< HEAD
-=======
 }
 
 // Support for interacting with the systemd backend.
@@ -387,5 +382,4 @@
 		return t.SystemdPermanentPlugCallback(spec, plug)
 	}
 	return nil
->>>>>>> d17c2a4d
 }