--- conflicted
+++ resolved
@@ -1,29 +1,6 @@
 #!/bin/sh
 
 set -e
-
-<<<<<<< HEAD
-=======
-if [ "$GOPATH" = "" ]; then
-    tmpdir=$(mktemp -d)
-    export GOPATH="$tmpdir"
-    # shellcheck disable=SC2064
-    trap "rm -rf $tmpdir" EXIT
-
-    mkdir -p "$tmpdir/src/github.com/snapcore/"
-    ln -s "$(pwd)" "$tmpdir/src/github.com/snapcore/snapd"
-    cd "$tmpdir/src/github.com/snapcore/snapd"
-fi
-
-if ! command -v govendor >/dev/null;then
-    export PATH="$PATH:${GOPATH%%:*}/bin"
-
-    if ! command -v govendor >/dev/null;then
-	    echo Installing govendor
-	    go get -u github.com/kardianos/govendor
-    fi
-fi
->>>>>>> 5d21c722
 
 echo Obtaining dependencies
 go mod vendor
