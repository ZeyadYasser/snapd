# Interfaces

Interfaces allow snaps to communicate or share resources according to the
protocol established by the interface.

Each connection has two ends, a "plug" (consumer) and a "slot" (provider).  A
plug and a slot can be connected if they use the same interface name.  The
connection grants necessary permissions for snaps to operate according to the
protocol.

Slots may support multiple connections to plugs.  For example the OS snap
exposes the ``network`` slot and all applications that can talk over the
network connect their plugs there.

The availability of an interface depends on whether snapd is running on a
classic (eg, traditional desktop or server) or on a native system. Interfaces
may be provided by the OS snap or provided solely via snaps providing the slot.

## Transitional interfaces
Most interfaces are designed for strong application isolation and user control
such that auto-connected interfaces are considered safe and users choose what
applications to trust and to what extent via manually connected interfaces.

Some interfaces are considered transitional to support traditional Linux
desktop environments. Since many of the underlying technologies in these
environments were not designed with strong application isolation in mind. Users
should only install applications using these interfaces from trusted sources.

## Making connections
Interfaces may either be auto-connected on install or manually connected after
install.

To list the available connectable interfaces and connections:

    $ snap interfaces

To make a connection:

    $ snap connect <snap>:<plug interface> <snap>:<slot interface>

To disconnect snaps:

    $ snap disconnect <snap>:<plug interface> <snap>:<slot interface>

Consider a snap ``foo`` that uses ``plugs: [ log-observe ]``. Since
``log-observe`` is not auto-connected, ``foo`` will not have access to the
interface upon install:

    $ sudo snap install foo
    $ snap interfaces
    Slot                 Plug
    :log-observe         -
    -                    foo:log-observe

You may manually connect using ``snappy connect``:

    $ sudo snap connect foo:log-observe core:log-observe
    $ snap interfaces
    Slot                 Plug
    :log-observe         foo:log-observe

and disconnect using ``snappy disconnect``:

    $ sudo snap disconnect foo:log-observe core:log-observe
    $ snap interfaces # shows they are disconnected
    Slot                 Plug
    :log-observe         -
    -                    foo:log-observe

On the other hand, ``bar`` could use ``plugs: [ network ]`` and since
``network`` is auto-connected, ``bar`` has access to the interface upon
install:

    $ sudo snap install bar
    $ snap interfaces
    Slot                 Plug
    :home                bar:home

You may disconnect an auto-connected interface:

    $ sudo snap disconnect bar:home core:home
    $ snap interfaces
    Slot                 Plug
    :home                -
    -                    bar:home

Whether the slot is provided by the OS snap or not doesn't matter in terms of
snap interfaces except that if the slot is provided by a snap, a snap that
implements the slot must be installed for it to be connectable. Eg, the
``bluez`` interface is not provided by the OS snap so a snap author
implementing the bluez service might use ``slots: [ bluez ]``. Then after
install, the bluez interface shows up as available:

    $ sudo snap install foo-blue
    $ snap interfaces
    Slot                 Plug
    foo-blue:bluez       -

Now install and connect works like before (eg, ``baz`` uses
``plugs: [ bluez ]``):

    $ sudo snap install baz
    $ snap interfaces
    Slot                 Plug
    foo-blue:bluez       -
    -                    baz:bluez
    $ sudo snap connect baz:bluez foo-blue:bluez
    $ snap interfaces
    Slot                 Plug
    foo-blue:bluez       baz:bluez

## Supported Interfaces - Basic

### camera

Can access the first video camera. Suitable for programs wanting to use
webcams.

* Auto-Connect: no
* Availability: OS snap (classic)

### gsettings

Can access global gsettings of the user's session which gives privileged access
to sensitive information stored in gsettings and allows adjusting settings of
other applications.

* Auto-Connect: yes
* Availability: OS snap (classic)

### home

Can access non-hidden files in user's `$HOME` and gvfs mounted directories
owned by the user to read/write/lock.

* Auto-Connect: yes on classic, no on native
* Availability: OS snap

### mpris

Providing snaps implementing the Media Player Remove Interfacing Specification
(mpris) may be accessed via their well-known DBus name.

Consuming snaps can access media players implementing mpris via the providing
snap's well-known DBus name.

* Auto-Connect: no
* Availability: with providing snap

### network

Can access the network as a client.

* Auto-Connect: yes
* Availability: OS snap

### network-bind

Can access the network as a server.

* Auto-Connect: yes
* Availability: OS snap

### opengl

Can access OpenGL hardware.

* Auto-Connect: yes
* Availability: OS snap (classic)

### optical-drive

Can access the first optical drive in read-only mode. Suitable for CD/DVD
playback.

* Auto-Connect: yes
* Availability: OS snap (classic)

### pulseaudio

Can access the PulseAudio sound server which allows for sound playback in games
and media application. Recording not supported but will be in a future release.

* Auto-Connect: yes
* Availability: OS snap (classic)

### unity7

Can access Unity7. Unity 7 runs on X and requires access to various DBus
services. This interface grants privileged access to the user's session since
the Unity 7 environment does not prevent eavesdropping or apps interfering with
one another.

* Auto-Connect: yes
* Availability: OS snap (classic)

### x11

Can access the X server which gives privileged access to the user's session
since X does not prevent eavesdropping or apps interfering with one another.

* Auto-Connect: yes
* Availability: OS snap (classic)

## Supported Interfaces - Advanced

### bluez

Can access snaps providing the bluez interface which gives privileged access to
bluetooth.

* Auto-Connect: no
* Availability: with providing snap

### bool-file

Can access GPIO paths for LED brightness and GPIO values.

* Auto-Connect: no
* Availability: OS snap
* Attributes:
    * path (slot): path to GPIO bool file

### content

Can access content from the providing snap from within the consuming snap's
filesystem area.

* Auto-Connect: yes for snaps from same publisher, no otherwise
* Availability: with providing snap
* Attributes:
    * read (slot): read-only path from providing snap to expose to the consuming snap
    * write (slot): read-write path from providing snap to expose to the consuming snap
    * target (plug): path in consuming snap to find providing snap's files

### cups-control

Can access cups control socket which gives privileged access to configure
printing.

* Auto-Connect: no
* Availability: OS snap (classic)

### firewall-control

Can configure network firewalling giving privileged access to networking.

* Auto-Connect: no
* Availability: OS snap

### hardware-observe

Can query hardware information from the system.

* Auto-Connect: no
* Availability: OS snap

### locale-control

Can manage locales directly separate from ``config core``.

* Auto-Connect: no
* Availability: OS snap

### location-control

Can access snaps providing the location-control interface which gives
privileged access to configure, observe and use location services.

* Auto-Connect: no
* Availability: with providing snap

### location-observe

Can access snaps providing the location-observe interface which gives
privileged access to query location services.

* Auto-Connect: no
* Availability: with providing snap

### log-observe

Can read system logs and set kernel log rate-limiting.

* Auto-Connect: no
* Availability: OS snap

### modem-manager

Can access snaps providing the modem-manager interface which gives privileged
access to configure, observe and use modems.

* Auto-Connect: no
* Availability: OS snap (classic), with providing snap (native)

### mount-observe

Can query system mount information. This is restricted because it gives
privileged read access to mount arguments and should only be used with trusted
apps.

* Auto-Connect: no
* Availability: OS snap

### network-control

Can configure networking which gives wide, privileged access to networking.

* Auto-Connect: no
* Availability: OS snap

### network-manager

Can access snaps providing the network-manager interface which gives privileged
access to configure and observe networking.

* Auto-Connect: no
* Availability: OS snap (classic), with providing snap (native)

### network-observe

Can query network status information which gives privileged read-only access to
networking information.

* Auto-Connect: no
* Availability: OS snap

### ppp

Can access Point-to-Point protocol daemon which gives privileged access to
configure and observe PPP networking.

* Auto-Connect: no
* Availability: OS snap

### process-control

Can manage processes via signals and nice.

* Auto-Connect: no
* Availability: OS snap

### serial-port

Can access serial ports. This is restricted because it provides privileged
access to configure serial port hardware.

* Auto-Connect: no
* Availability: OS snap
* Attributes:
    * path (slot): path to serial device

### snapd-control

Can manage snaps via snapd.

* Auto-Connect: no
* Availability: OS snap

### system-observe

Can query system status information which gives privileged read access to all
processes on the system.

* Auto-Connect: no
* Availability: OS snap

### system-trace

Can use kernel tracing facilities. This is restricted because it gives
privileged access to all processes on the system and should only be used with
trusted apps.

Usage: reserved
Auto-Connect: no

### timeserver-control

Can manage timeservers directly separate from ``config core``.

<<<<<<< HEAD
* Auto-Connect: no
* Availability: OS snap
=======
Usage: reserved
Auto-Connect: no

### bluetooth-control

Allow to manage the kernel side Bluetooth stack.

Usage: reserved
Auto-Connect: no
>>>>>>> 9ef03682
<|MERGE_RESOLUTION|>--- conflicted
+++ resolved
@@ -8,13 +8,13 @@
 connection grants necessary permissions for snaps to operate according to the
 protocol.
 
-Slots may support multiple connections to plugs.  For example the OS snap
+Slots may support multiple connections to plugs.  For example the core snap
 exposes the ``network`` slot and all applications that can talk over the
 network connect their plugs there.
 
-The availability of an interface depends on whether snapd is running on a
-classic (eg, traditional desktop or server) or on a native system. Interfaces
-may be provided by the OS snap or provided solely via snaps providing the slot.
+The availability of an interface depends on a number of factors and may be
+may be provided by the core snap or via snaps providing the slot.  The
+available interfaces on a given system can be seen with ``snap interfaces``.
 
 ## Transitional interfaces
 Most interfaces are designed for strong application isolation and user control
@@ -22,9 +22,12 @@
 applications to trust and to what extent via manually connected interfaces.
 
 Some interfaces are considered transitional to support traditional Linux
-desktop environments. Since many of the underlying technologies in these
-environments were not designed with strong application isolation in mind. Users
-should only install applications using these interfaces from trusted sources.
+desktop environments and these transitional interfaces typically are
+auto-connected. Since many of the underlying technologies in these environments
+were not designed with strong application isolation in mind, users should only
+install applications using these interfaces from trusted sources.  Transitional
+interfaces will be deprecated as replacement or modified technologies that
+enforce strong application isolation are available.
 
 ## Making connections
 Interfaces may either be auto-connected on install or manually connected after
@@ -74,20 +77,20 @@
     $ sudo snap install bar
     $ snap interfaces
     Slot                 Plug
-    :home                bar:home
+    :network             bar:network
 
 You may disconnect an auto-connected interface:
 
-    $ sudo snap disconnect bar:home core:home
-    $ snap interfaces
-    Slot                 Plug
-    :home                -
-    -                    bar:home
-
-Whether the slot is provided by the OS snap or not doesn't matter in terms of
+    $ sudo snap disconnect bar:network core:network
+    $ snap interfaces
+    Slot                 Plug
+    :network             -
+    -                    bar:network
+
+Whether the slot is provided by the core snap or not doesn't matter in terms of
 snap interfaces except that if the slot is provided by a snap, a snap that
 implements the slot must be installed for it to be connectable. Eg, the
-``bluez`` interface is not provided by the OS snap so a snap author
+``bluez`` interface is not provided by the core snap so a snap author
 implementing the bluez service might use ``slots: [ bluez ]``. Then after
 install, the bluez interface shows up as available:
 
@@ -117,7 +120,6 @@
 webcams.
 
 * Auto-Connect: no
-* Availability: OS snap (classic)
 
 ### gsettings
 
@@ -126,15 +128,15 @@
 other applications.
 
 * Auto-Connect: yes
-* Availability: OS snap (classic)
+* Transitional: yes
 
 ### home
 
 Can access non-hidden files in user's `$HOME` and gvfs mounted directories
 owned by the user to read/write/lock.
 
-* Auto-Connect: yes on classic, no on native
-* Availability: OS snap
+* Auto-Connect: yes on classic (traditional distributions), no otherwise
+* Transitional: yes
 
 ### mpris
 
@@ -145,28 +147,24 @@
 snap's well-known DBus name.
 
 * Auto-Connect: no
-* Availability: with providing snap
 
 ### network
 
 Can access the network as a client.
 
 * Auto-Connect: yes
-* Availability: OS snap
 
 ### network-bind
 
 Can access the network as a server.
 
 * Auto-Connect: yes
-* Availability: OS snap
 
 ### opengl
 
 Can access OpenGL hardware.
 
 * Auto-Connect: yes
-* Availability: OS snap (classic)
 
 ### optical-drive
 
@@ -174,7 +172,6 @@
 playback.
 
 * Auto-Connect: yes
-* Availability: OS snap (classic)
 
 ### pulseaudio
 
@@ -182,7 +179,6 @@
 and media application. Recording not supported but will be in a future release.
 
 * Auto-Connect: yes
-* Availability: OS snap (classic)
 
 ### unity7
 
@@ -192,7 +188,7 @@
 one another.
 
 * Auto-Connect: yes
-* Availability: OS snap (classic)
+* Transitional: yes
 
 ### x11
 
@@ -200,9 +196,15 @@
 since X does not prevent eavesdropping or apps interfering with one another.
 
 * Auto-Connect: yes
-* Availability: OS snap (classic)
+* Transitional: yes
 
 ## Supported Interfaces - Advanced
+
+### bluetooth-control
+
+Allow to manage the kernel side Bluetooth stack.
+
+* Auto-Connect: no
 
 ### bluez
 
@@ -210,16 +212,6 @@
 bluetooth.
 
 * Auto-Connect: no
-* Availability: with providing snap
-
-### bool-file
-
-Can access GPIO paths for LED brightness and GPIO values.
-
-* Auto-Connect: no
-* Availability: OS snap
-* Attributes:
-    * path (slot): path to GPIO bool file
 
 ### content
 
@@ -227,10 +219,9 @@
 filesystem area.
 
 * Auto-Connect: yes for snaps from same publisher, no otherwise
-* Availability: with providing snap
 * Attributes:
-    * read (slot): read-only path from providing snap to expose to the consuming snap
-    * write (slot): read-write path from providing snap to expose to the consuming snap
+    * read (slot): read-only paths from providing snap to expose to the consuming snap
+    * write (slot): read-write paths from providing snap to expose to the consuming snap
     * target (plug): path in consuming snap to find providing snap's files
 
 ### cups-control
@@ -239,28 +230,24 @@
 printing.
 
 * Auto-Connect: no
-* Availability: OS snap (classic)
 
 ### firewall-control
 
 Can configure network firewalling giving privileged access to networking.
 
 * Auto-Connect: no
-* Availability: OS snap
 
 ### hardware-observe
 
 Can query hardware information from the system.
 
 * Auto-Connect: no
-* Availability: OS snap
 
 ### locale-control
 
 Can manage locales directly separate from ``config core``.
 
 * Auto-Connect: no
-* Availability: OS snap
 
 ### location-control
 
@@ -268,7 +255,6 @@
 privileged access to configure, observe and use location services.
 
 * Auto-Connect: no
-* Availability: with providing snap
 
 ### location-observe
 
@@ -276,14 +262,12 @@
 privileged access to query location services.
 
 * Auto-Connect: no
-* Availability: with providing snap
 
 ### log-observe
 
 Can read system logs and set kernel log rate-limiting.
 
 * Auto-Connect: no
-* Availability: OS snap
 
 ### modem-manager
 
@@ -291,7 +275,6 @@
 access to configure, observe and use modems.
 
 * Auto-Connect: no
-* Availability: OS snap (classic), with providing snap (native)
 
 ### mount-observe
 
@@ -300,14 +283,12 @@
 apps.
 
 * Auto-Connect: no
-* Availability: OS snap
 
 ### network-control
 
 Can configure networking which gives wide, privileged access to networking.
 
 * Auto-Connect: no
-* Availability: OS snap
 
 ### network-manager
 
@@ -315,7 +296,6 @@
 access to configure and observe networking.
 
 * Auto-Connect: no
-* Availability: OS snap (classic), with providing snap (native)
 
 ### network-observe
 
@@ -323,7 +303,6 @@
 networking information.
 
 * Auto-Connect: no
-* Availability: OS snap
 
 ### ppp
 
@@ -331,14 +310,12 @@
 configure and observe PPP networking.
 
 * Auto-Connect: no
-* Availability: OS snap
 
 ### process-control
 
 Can manage processes via signals and nice.
 
 * Auto-Connect: no
-* Availability: OS snap
 
 ### serial-port
 
@@ -346,7 +323,6 @@
 access to configure serial port hardware.
 
 * Auto-Connect: no
-* Availability: OS snap
 * Attributes:
     * path (slot): path to serial device
 
@@ -355,7 +331,6 @@
 Can manage snaps via snapd.
 
 * Auto-Connect: no
-* Availability: OS snap
 
 ### system-observe
 
@@ -363,7 +338,6 @@
 processes on the system.
 
 * Auto-Connect: no
-* Availability: OS snap
 
 ### system-trace
 
@@ -378,17 +352,4 @@
 
 Can manage timeservers directly separate from ``config core``.
 
-<<<<<<< HEAD
-* Auto-Connect: no
-* Availability: OS snap
-=======
-Usage: reserved
-Auto-Connect: no
-
-### bluetooth-control
-
-Allow to manage the kernel side Bluetooth stack.
-
-Usage: reserved
-Auto-Connect: no
->>>>>>> 9ef03682
+* Auto-Connect: no