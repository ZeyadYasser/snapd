--- conflicted
+++ resolved
@@ -219,11 +219,7 @@
     # PROCES is used in the seccomp tests (PRIO_PROCES{,S,SS})
     # exportfs is used in the nfs-support test
     MISSPELL_IGNORE="auther,PROCES,PROCESSS,proces,processs,exportfs"
-<<<<<<< HEAD
-    git ls-files -z -- . ':!:./po' ':!:./vendor' ':!:./c-vendor' |
-=======
-    git ls-files -z -- . ':!:./po' ':!:./vendor' ':!:./cmd/libsnap-confine-private/bpf/vendor' |
->>>>>>> e551cf41
+    git ls-files -z -- . ':!:./po' ':!:./vendor' ':!:./c-vendor' ':!:./cmd/libsnap-confine-private/bpf/vendor' |
         xargs -0 misspell -error -i "$MISSPELL_IGNORE"
 
     if dpkg --compare-versions "$(go version | awk '$3 ~ /^go[0-9]/ {print substr($3, 3)}')" ge 1.12; then
