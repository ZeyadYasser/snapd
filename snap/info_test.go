// -*- Mode: Go; indent-tabs-mode: t -*-

/*
 * Copyright (C) 2014-2016 Canonical Ltd
 *
 * This program is free software: you can redistribute it and/or modify
 * it under the terms of the GNU General Public License version 3 as
 * published by the Free Software Foundation.
 *
 * This program is distributed in the hope that it will be useful,
 * but WITHOUT ANY WARRANTY; without even the implied warranty of
 * MERCHANTABILITY or FITNESS FOR A PARTICULAR PURPOSE.  See the
 * GNU General Public License for more details.
 *
 * You should have received a copy of the GNU General Public License
 * along with this program.  If not, see <http://www.gnu.org/licenses/>.
 *
 */

package snap_test

import (
	"fmt"
	"io/ioutil"
	"os"
	"path/filepath"
	"regexp"
	"sort"
	"strings"

	. "gopkg.in/check.v1"

	"github.com/snapcore/snapd/dirs"
	"github.com/snapcore/snapd/snap"
	"github.com/snapcore/snapd/snap/snaptest"
	"github.com/snapcore/snapd/snap/squashfs"
	"github.com/snapcore/snapd/testutil"
)

type infoSuite struct {
	testutil.BaseTest
}

type infoSimpleSuite struct{}

var _ = Suite(&infoSuite{})
var _ = Suite(&infoSimpleSuite{})

func (s *infoSimpleSuite) SetUpTest(c *C) {
	dirs.SetRootDir(c.MkDir())
}

func (s *infoSimpleSuite) TearDownTest(c *C) {
	dirs.SetRootDir("")
}

func (s *infoSimpleSuite) TestReadInfoPanicsIfSanitizeUnset(c *C) {
	si := &snap.SideInfo{Revision: snap.R(1)}
	snaptest.MockSnap(c, sampleYaml, si)
	c.Assert(func() { snap.ReadInfo("sample", si) }, Panics, `SanitizePlugsSlots function not set`)
}

func (s *infoSuite) SetUpTest(c *C) {
	s.BaseTest.SetUpTest(c)
	dirs.SetRootDir(c.MkDir())
	hookType := snap.NewHookType(regexp.MustCompile(".*"))
	s.BaseTest.AddCleanup(snap.MockSanitizePlugsSlots(func(snapInfo *snap.Info) {}))
	s.BaseTest.AddCleanup(snap.MockSupportedHookTypes([]*snap.HookType{hookType}))
}

func (s *infoSuite) TearDownTest(c *C) {
	s.BaseTest.TearDownTest(c)
	dirs.SetRootDir("")
}

func (s *infoSuite) TestSideInfoOverrides(c *C) {
	info := &snap.Info{
		SuggestedName:       "name",
		OriginalSummary:     "summary",
		OriginalDescription: "desc",
	}

	info.SideInfo = snap.SideInfo{
		RealName:          "newname",
		EditedSummary:     "fixed summary",
		EditedDescription: "fixed desc",
		Revision:          snap.R(1),
		SnapID:            "snapidsnapidsnapidsnapidsnapidsn",
	}

	c.Check(info.Name(), Equals, "newname")
	c.Check(info.Summary(), Equals, "fixed summary")
	c.Check(info.Description(), Equals, "fixed desc")
	c.Check(info.Revision, Equals, snap.R(1))
	c.Check(info.SnapID, Equals, "snapidsnapidsnapidsnapidsnapidsn")
}

func (s *infoSuite) TestAppInfoSecurityTag(c *C) {
	appInfo := &snap.AppInfo{Snap: &snap.Info{SuggestedName: "http"}, Name: "GET"}
	c.Check(appInfo.SecurityTag(), Equals, "snap.http.GET")
}

func (s *infoSuite) TestPlugSlotSecurityTags(c *C) {
	info, err := snap.InfoFromSnapYaml([]byte(`name: name
apps:
    app1:
    app2:
hooks:
    hook1:
plugs:
    plug:
slots:
    slot:
`))
	c.Assert(err, IsNil)
	c.Assert(info.Plugs["plug"].SecurityTags(), DeepEquals, []string{
		"snap.name.app1", "snap.name.app2", "snap.name.hook.hook1"})
	c.Assert(info.Slots["slot"].SecurityTags(), DeepEquals, []string{
		"snap.name.app1", "snap.name.app2", "snap.name.hook.hook1"})
}

func (s *infoSuite) TestAppInfoWrapperPath(c *C) {
	info, err := snap.InfoFromSnapYaml([]byte(`name: foo
apps:
   foo:
   bar:
`))
	c.Assert(err, IsNil)

	c.Check(info.Apps["bar"].WrapperPath(), Equals, filepath.Join(dirs.SnapBinariesDir, "foo.bar"))
	c.Check(info.Apps["foo"].WrapperPath(), Equals, filepath.Join(dirs.SnapBinariesDir, "foo"))
}

func (s *infoSuite) TestAppInfoCompleterPath(c *C) {
	info, err := snap.InfoFromSnapYaml([]byte(`name: foo
apps:
   foo:
   bar:
`))
	c.Assert(err, IsNil)

	c.Check(info.Apps["bar"].CompleterPath(), Equals, filepath.Join(dirs.CompletersDir, "foo.bar"))
	c.Check(info.Apps["foo"].CompleterPath(), Equals, filepath.Join(dirs.CompletersDir, "foo"))
}

func (s *infoSuite) TestAppInfoLauncherCommand(c *C) {
	dirs.SetRootDir("")

	info, err := snap.InfoFromSnapYaml([]byte(`name: foo
apps:
   foo:
     command: foo-bin
   bar:
     command: bar-bin -x
   baz:
     command: bar-bin -x
     timer: 10:00-12:00,,mon,12:00~14:00
`))
	c.Assert(err, IsNil)
	info.Revision = snap.R(42)
	c.Check(info.Apps["bar"].LauncherCommand(), Equals, "/usr/bin/snap run foo.bar")
	c.Check(info.Apps["bar"].LauncherStopCommand(), Equals, "/usr/bin/snap run --command=stop foo.bar")
	c.Check(info.Apps["bar"].LauncherReloadCommand(), Equals, "/usr/bin/snap run --command=reload foo.bar")
	c.Check(info.Apps["bar"].LauncherPostStopCommand(), Equals, "/usr/bin/snap run --command=post-stop foo.bar")
	c.Check(info.Apps["foo"].LauncherCommand(), Equals, "/usr/bin/snap run foo")
	c.Check(info.Apps["baz"].LauncherCommand(), Equals, `/usr/bin/snap run --timer="10:00-12:00,,mon,12:00~14:00" foo.baz`)
}

const sampleYaml = `
name: sample
version: 1
apps:
 app:
   command: foo
 app2:
   command: bar
 sample:
   command: foobar
`

func (s *infoSuite) TestReadInfo(c *C) {
	si := &snap.SideInfo{Revision: snap.R(42), EditedSummary: "esummary"}

	snapInfo1 := snaptest.MockSnap(c, sampleYaml, si)

	snapInfo2, err := snap.ReadInfo("sample", si)
	c.Assert(err, IsNil)

	c.Check(snapInfo2.Name(), Equals, "sample")
	c.Check(snapInfo2.Revision, Equals, snap.R(42))
	c.Check(snapInfo2.Summary(), Equals, "esummary")

	c.Check(snapInfo2.Apps["app"].Command, Equals, "foo")

	c.Check(snapInfo2, DeepEquals, snapInfo1)
}

func (s *infoSuite) TestInstallDate(c *C) {
	si := &snap.SideInfo{Revision: snap.R(1)}
	info := snaptest.MockSnap(c, sampleYaml, si)
	// not current -> Zero
<<<<<<< HEAD
=======
	c.Check(info.InstallDate().IsZero(), Equals, true)
>>>>>>> 2c398d47
	c.Check(snap.InstallDate(info.Name()).IsZero(), Equals, true)

	mountdir := info.MountDir()
	dir, rev := filepath.Split(mountdir)
	c.Assert(os.MkdirAll(dir, 0755), IsNil)
	cur := filepath.Join(dir, "current")
	c.Assert(os.Symlink(rev, cur), IsNil)
	st, err := os.Lstat(cur)
	c.Assert(err, IsNil)
	instTime := st.ModTime()
	// sanity
	c.Check(instTime.IsZero(), Equals, false)

<<<<<<< HEAD
=======
	c.Check(info.InstallDate().Equal(instTime), Equals, true)
>>>>>>> 2c398d47
	c.Check(snap.InstallDate(info.Name()).Equal(instTime), Equals, true)
}

func (s *infoSuite) TestReadInfoNotFound(c *C) {
	si := &snap.SideInfo{Revision: snap.R(42), EditedSummary: "esummary"}
	info, err := snap.ReadInfo("sample", si)
	c.Check(info, IsNil)
	c.Check(err, ErrorMatches, `cannot find installed snap "sample" at revision 42`)
}

func (s *infoSuite) TestReadInfoUnreadable(c *C) {
	si := &snap.SideInfo{Revision: snap.R(42), EditedSummary: "esummary"}
	c.Assert(os.MkdirAll(filepath.Join(snap.MinimalPlaceInfo("sample", si.Revision).MountDir(), "meta", "snap.yaml"), 0755), IsNil)

	info, err := snap.ReadInfo("sample", si)
	c.Check(info, IsNil)
	// TODO: maybe improve this error message
	c.Check(err, ErrorMatches, ".* is a directory")
}

func (s *infoSuite) TestReadInfoUnparsable(c *C) {
	si := &snap.SideInfo{Revision: snap.R(42), EditedSummary: "esummary"}
	p := filepath.Join(snap.MinimalPlaceInfo("sample", si.Revision).MountDir(), "meta", "snap.yaml")
	c.Assert(os.MkdirAll(filepath.Dir(p), 0755), IsNil)
	c.Assert(ioutil.WriteFile(p, []byte(`- :`), 0644), IsNil)

	info, err := snap.ReadInfo("sample", si)
	c.Check(info, IsNil)
	// TODO: maybe improve this error message
	c.Check(err, ErrorMatches, ".* failed to parse.*")
}

func (s *infoSuite) TestReadInfoUnfindable(c *C) {
	si := &snap.SideInfo{Revision: snap.R(42), EditedSummary: "esummary"}
	p := filepath.Join(snap.MinimalPlaceInfo("sample", si.Revision).MountDir(), "meta", "snap.yaml")
	c.Assert(os.MkdirAll(filepath.Dir(p), 0755), IsNil)
	c.Assert(ioutil.WriteFile(p, []byte(``), 0644), IsNil)

	info, err := snap.ReadInfo("sample", si)
	c.Check(info, IsNil)
	// TODO: maybe improve this error message
	c.Check(err, ErrorMatches, ".* no such file or directory")
}

// makeTestSnap here can also be used to produce broken snaps (differently from snaptest.MakeTestSnapWithFiles)!
func makeTestSnap(c *C, yaml string) string {
	tmp := c.MkDir()
	snapSource := filepath.Join(tmp, "snapsrc")

	err := os.MkdirAll(filepath.Join(snapSource, "meta"), 0755)
	c.Assert(err, IsNil)

	// our regular snap.yaml
	err = ioutil.WriteFile(filepath.Join(snapSource, "meta", "snap.yaml"), []byte(yaml), 0644)
	c.Assert(err, IsNil)

	dest := filepath.Join(tmp, "foo.snap")
	snap := squashfs.New(dest)
	err = snap.Build(snapSource)
	c.Assert(err, IsNil)

	return dest
}

// produce descrs for empty hooks suitable for snaptest.PopulateDir
func emptyHooks(hookNames ...string) (emptyHooks [][]string) {
	for _, hookName := range hookNames {
		emptyHooks = append(emptyHooks, []string{filepath.Join("meta", "hooks", hookName), ""})
	}
	return
}

func (s *infoSuite) TestReadInfoFromSnapFile(c *C) {
	yaml := `name: foo
version: 1.0
type: app
epoch: 1*
confinement: devmode`
	snapPath := snaptest.MakeTestSnapWithFiles(c, yaml, nil)

	snapf, err := snap.Open(snapPath)
	c.Assert(err, IsNil)

	info, err := snap.ReadInfoFromSnapFile(snapf, nil)
	c.Assert(err, IsNil)
	c.Check(info.Name(), Equals, "foo")
	c.Check(info.Version, Equals, "1.0")
	c.Check(info.Type, Equals, snap.TypeApp)
	c.Check(info.Revision, Equals, snap.R(0))
	c.Check(info.Epoch.String(), Equals, "1*")
	c.Check(info.Confinement, Equals, snap.DevModeConfinement)
	c.Check(info.NeedsDevMode(), Equals, true)
	c.Check(info.NeedsClassic(), Equals, false)
}

func (s *infoSuite) TestReadInfoFromClassicSnapFile(c *C) {
	yaml := `name: foo
version: 1.0
type: app
confinement: classic`
	snapPath := snaptest.MakeTestSnapWithFiles(c, yaml, nil)

	snapf, err := snap.Open(snapPath)
	c.Assert(err, IsNil)

	info, err := snap.ReadInfoFromSnapFile(snapf, nil)
	c.Assert(err, IsNil)
	c.Check(info.Name(), Equals, "foo")
	c.Check(info.Version, Equals, "1.0")
	c.Check(info.Type, Equals, snap.TypeApp)
	c.Check(info.Revision, Equals, snap.R(0))
	c.Check(info.Confinement, Equals, snap.ClassicConfinement)
	c.Check(info.NeedsDevMode(), Equals, false)
	c.Check(info.NeedsClassic(), Equals, true)
}

func (s *infoSuite) TestReadInfoFromSnapFileMissingEpoch(c *C) {
	yaml := `name: foo
version: 1.0
type: app`
	snapPath := snaptest.MakeTestSnapWithFiles(c, yaml, nil)

	snapf, err := snap.Open(snapPath)
	c.Assert(err, IsNil)

	info, err := snap.ReadInfoFromSnapFile(snapf, nil)
	c.Assert(err, IsNil)
	c.Check(info.Name(), Equals, "foo")
	c.Check(info.Version, Equals, "1.0")
	c.Check(info.Type, Equals, snap.TypeApp)
	c.Check(info.Revision, Equals, snap.R(0))
	c.Check(info.Epoch.String(), Equals, "0") // Defaults to 0
	c.Check(info.Confinement, Equals, snap.StrictConfinement)
	c.Check(info.NeedsDevMode(), Equals, false)
}

func (s *infoSuite) TestReadInfoFromSnapFileWithSideInfo(c *C) {
	yaml := `name: foo
version: 1.0
type: app`
	snapPath := snaptest.MakeTestSnapWithFiles(c, yaml, nil)

	snapf, err := snap.Open(snapPath)
	c.Assert(err, IsNil)

	info, err := snap.ReadInfoFromSnapFile(snapf, &snap.SideInfo{
		RealName: "baz",
		Revision: snap.R(42),
	})
	c.Assert(err, IsNil)
	c.Check(info.Name(), Equals, "baz")
	c.Check(info.Version, Equals, "1.0")
	c.Check(info.Type, Equals, snap.TypeApp)
	c.Check(info.Revision, Equals, snap.R(42))
}

func (s *infoSuite) TestReadInfoFromSnapFileValidates(c *C) {
	yaml := `name: foo.bar
version: 1.0
type: app`
	snapPath := makeTestSnap(c, yaml)

	snapf, err := snap.Open(snapPath)
	c.Assert(err, IsNil)

	_, err = snap.ReadInfoFromSnapFile(snapf, nil)
	c.Assert(err, ErrorMatches, "invalid snap name.*")
}

func (s *infoSuite) TestReadInfoFromSnapFileCatchesInvalidType(c *C) {
	yaml := `name: foo
version: 1.0
type: foo`
	snapPath := makeTestSnap(c, yaml)

	snapf, err := snap.Open(snapPath)
	c.Assert(err, IsNil)

	_, err = snap.ReadInfoFromSnapFile(snapf, nil)
	c.Assert(err, ErrorMatches, ".*invalid snap type.*")
}

func (s *infoSuite) TestReadInfoFromSnapFileCatchesInvalidConfinement(c *C) {
	yaml := `name: foo
version: 1.0
confinement: foo`
	snapPath := makeTestSnap(c, yaml)

	snapf, err := snap.Open(snapPath)
	c.Assert(err, IsNil)

	_, err = snap.ReadInfoFromSnapFile(snapf, nil)
	c.Assert(err, ErrorMatches, ".*invalid confinement type.*")
}

func (s *infoSuite) TestAppEnvSimple(c *C) {
	yaml := `name: foo
version: 1.0
type: app
environment:
 global-k: global-v
apps:
 foo:
  environment:
   app-k: app-v
`
	info, err := snap.InfoFromSnapYaml([]byte(yaml))
	c.Assert(err, IsNil)

	env := info.Apps["foo"].Env()
	sort.Strings(env)
	c.Check(env, DeepEquals, []string{
		"app-k=app-v",
		"global-k=global-v",
	})
}

func (s *infoSuite) TestAppEnvOverrideGlobal(c *C) {
	yaml := `name: foo
version: 1.0
type: app
environment:
 global-k: global-v
 global-and-local: global-v
apps:
 foo:
  environment:
   app-k: app-v
   global-and-local: local-v
`
	info, err := snap.InfoFromSnapYaml([]byte(yaml))
	c.Assert(err, IsNil)

	env := info.Apps["foo"].Env()
	sort.Strings(env)
	c.Check(env, DeepEquals, []string{
		"app-k=app-v",
		"global-and-local=local-v",
		"global-k=global-v",
	})
}

func (s *infoSuite) TestSplitSnapApp(c *C) {
	for _, t := range []struct {
		in  string
		out []string
	}{
		// normal cases
		{"foo.bar", []string{"foo", "bar"}},
		{"foo.bar.baz", []string{"foo", "bar.baz"}},
		// special case, snapName == appName
		{"foo", []string{"foo", "foo"}},
	} {
		snap, app := snap.SplitSnapApp(t.in)
		c.Check([]string{snap, app}, DeepEquals, t.out)
	}
}

func (s *infoSuite) TestJoinSnapApp(c *C) {
	for _, t := range []struct {
		in  []string
		out string
	}{
		// normal cases
		{[]string{"foo", "bar"}, "foo.bar"},
		{[]string{"foo", "bar-baz"}, "foo.bar-baz"},
		// special case, snapName == appName
		{[]string{"foo", "foo"}, "foo"},
	} {
		snapApp := snap.JoinSnapApp(t.in[0], t.in[1])
		c.Check(snapApp, Equals, t.out)
	}
}

func ExampleSplitSnapApp() {
	fmt.Println(snap.SplitSnapApp("hello-world.env"))
	// Output: hello-world env
}

func ExampleSplitSnapApp_short() {
	fmt.Println(snap.SplitSnapApp("hello-world"))
	// Output: hello-world hello-world
}

func (s *infoSuite) TestReadInfoFromSnapFileCatchesInvalidHook(c *C) {
	yaml := `name: foo
version: 1.0
hooks:
  123abc:`
	snapPath := makeTestSnap(c, yaml)

	snapf, err := snap.Open(snapPath)
	c.Assert(err, IsNil)

	_, err = snap.ReadInfoFromSnapFile(snapf, nil)
	c.Assert(err, ErrorMatches, ".*invalid hook name.*")
}

func (s *infoSuite) TestReadInfoFromSnapFileCatchesInvalidImplicitHook(c *C) {
	yaml := `name: foo
version: 1.0`
	snapPath := snaptest.MakeTestSnapWithFiles(c, yaml, emptyHooks("123abc"))

	snapf, err := snap.Open(snapPath)
	c.Assert(err, IsNil)

	_, err = snap.ReadInfoFromSnapFile(snapf, nil)
	c.Assert(err, ErrorMatches, ".*invalid hook name.*")
}

func (s *infoSuite) checkInstalledSnapAndSnapFile(c *C, yaml string, contents string, hooks []string, checker func(c *C, info *snap.Info)) {
	// First check installed snap
	sideInfo := &snap.SideInfo{Revision: snap.R(42)}
	info0 := snaptest.MockSnap(c, yaml, sideInfo)
	snaptest.PopulateDir(info0.MountDir(), emptyHooks(hooks...))
	info, err := snap.ReadInfo(info0.Name(), sideInfo)
	c.Check(err, IsNil)
	checker(c, info)

	// Now check snap file
	snapPath := snaptest.MakeTestSnapWithFiles(c, yaml, emptyHooks(hooks...))
	snapf, err := snap.Open(snapPath)
	c.Assert(err, IsNil)
	info, err = snap.ReadInfoFromSnapFile(snapf, nil)
	c.Check(err, IsNil)
	checker(c, info)
}

func (s *infoSuite) TestReadInfoNoHooks(c *C) {
	yaml := `name: foo
version: 1.0`
	s.checkInstalledSnapAndSnapFile(c, yaml, "SNAP", nil, func(c *C, info *snap.Info) {
		// Verify that no hooks were loaded for this snap
		c.Check(info.Hooks, HasLen, 0)
	})
}

func (s *infoSuite) TestReadInfoSingleImplicitHook(c *C) {
	yaml := `name: foo
version: 1.0`
	s.checkInstalledSnapAndSnapFile(c, yaml, "SNAP", []string{"test-hook"}, func(c *C, info *snap.Info) {
		// Verify that the `test-hook` hook has now been loaded, and that it has
		// no associated plugs.
		c.Check(info.Hooks, HasLen, 1)
		verifyImplicitHook(c, info, "test-hook")
	})
}

func (s *infoSuite) TestReadInfoMultipleImplicitHooks(c *C) {
	yaml := `name: foo
version: 1.0`
	s.checkInstalledSnapAndSnapFile(c, yaml, "SNAP", []string{"foo", "bar"}, func(c *C, info *snap.Info) {
		// Verify that both hooks have now been loaded, and that neither have any
		// associated plugs.
		c.Check(info.Hooks, HasLen, 2)
		verifyImplicitHook(c, info, "foo")
		verifyImplicitHook(c, info, "bar")
	})
}

func (s *infoSuite) TestReadInfoInvalidImplicitHook(c *C) {
	hookType := snap.NewHookType(regexp.MustCompile("foo"))
	s.BaseTest.AddCleanup(snap.MockSupportedHookTypes([]*snap.HookType{hookType}))

	yaml := `name: foo
version: 1.0`
	s.checkInstalledSnapAndSnapFile(c, yaml, "SNAP", []string{"foo", "bar"}, func(c *C, info *snap.Info) {
		// Verify that only foo has been loaded, not bar
		c.Check(info.Hooks, HasLen, 1)
		verifyImplicitHook(c, info, "foo")
	})
}

func (s *infoSuite) TestReadInfoImplicitAndExplicitHooks(c *C) {
	yaml := `name: foo
version: 1.0
hooks:
  explicit:
    plugs: [test-plug]
    slots: [test-slot]`
	s.checkInstalledSnapAndSnapFile(c, yaml, "SNAP", []string{"explicit", "implicit"}, func(c *C, info *snap.Info) {
		// Verify that the `implicit` hook has now been loaded, and that it has
		// no associated plugs. Also verify that the `explicit` hook is still
		// valid.
		c.Check(info.Hooks, HasLen, 2)
		verifyImplicitHook(c, info, "implicit")
		verifyExplicitHook(c, info, "explicit", []string{"test-plug"}, []string{"test-slot"})
	})
}

func verifyImplicitHook(c *C, info *snap.Info, hookName string) {
	hook := info.Hooks[hookName]
	c.Assert(hook, NotNil, Commentf("Expected hooks to contain %q", hookName))
	c.Check(hook.Name, Equals, hookName)
	c.Check(hook.Plugs, IsNil)
}

func verifyExplicitHook(c *C, info *snap.Info, hookName string, plugNames []string, slotNames []string) {
	hook := info.Hooks[hookName]
	c.Assert(hook, NotNil, Commentf("Expected hooks to contain %q", hookName))
	c.Check(hook.Name, Equals, hookName)
	c.Check(hook.Plugs, HasLen, len(plugNames))
	c.Check(hook.Slots, HasLen, len(slotNames))

	for _, plugName := range plugNames {
		// Verify that the HookInfo and PlugInfo point to each other
		plug := hook.Plugs[plugName]
		c.Assert(plug, NotNil, Commentf("Expected hook plugs to contain %q", plugName))
		c.Check(plug.Name, Equals, plugName)
		c.Check(plug.Hooks, HasLen, 1)
		hook = plug.Hooks[hookName]
		c.Assert(hook, NotNil, Commentf("Expected plug to be associated with hook %q", hookName))
		c.Check(hook.Name, Equals, hookName)

		// Verify also that the hook plug made it into info.Plugs
		c.Check(info.Plugs[plugName], DeepEquals, plug)
	}

	for _, slotName := range slotNames {
		// Verify that the HookInfo and SlotInfo point to each other
		slot := hook.Slots[slotName]
		c.Assert(slot, NotNil, Commentf("Expected hook slots to contain %q", slotName))
		c.Check(slot.Name, Equals, slotName)
		c.Check(slot.Hooks, HasLen, 1)
		hook = slot.Hooks[hookName]
		c.Assert(hook, NotNil, Commentf("Expected slot to be associated with hook %q", hookName))
		c.Check(hook.Name, Equals, hookName)

		// Verify also that the hook plug made it into info.Slots
		c.Check(info.Slots[slotName], DeepEquals, slot)
	}

}

func (s *infoSuite) TestMinimalInfoDirAndFileMethods(c *C) {
	dirs.SetRootDir("")
	info := snap.MinimalPlaceInfo("name", snap.R("1"))
	s.testDirAndFileMethods(c, info)
}

func (s *infoSuite) TestDirAndFileMethods(c *C) {
	dirs.SetRootDir("")
	info := &snap.Info{SuggestedName: "name"}
	info.SideInfo = snap.SideInfo{Revision: snap.R(1)}
	s.testDirAndFileMethods(c, info)
}

func (s *infoSuite) testDirAndFileMethods(c *C, info snap.PlaceInfo) {
	c.Check(info.MountDir(), Equals, fmt.Sprintf("%s/name/1", dirs.SnapMountDir))
	c.Check(info.MountFile(), Equals, "/var/lib/snapd/snaps/name_1.snap")
	c.Check(info.HooksDir(), Equals, fmt.Sprintf("%s/name/1/meta/hooks", dirs.SnapMountDir))
	c.Check(info.DataDir(), Equals, "/var/snap/name/1")
	c.Check(info.UserDataDir("/home/bob"), Equals, "/home/bob/snap/name/1")
	c.Check(info.UserCommonDataDir("/home/bob"), Equals, "/home/bob/snap/name/common")
	c.Check(info.CommonDataDir(), Equals, "/var/snap/name/common")
	c.Check(info.UserXdgRuntimeDir(12345), Equals, "/run/user/12345/snap.name")
	// XXX: Those are actually a globs, not directories
	c.Check(info.DataHomeDir(), Equals, "/home/*/snap/name/1")
	c.Check(info.CommonDataHomeDir(), Equals, "/home/*/snap/name/common")
	c.Check(info.XdgRuntimeDirs(), Equals, "/run/user/*/snap.name")
}

func makeFakeDesktopFile(c *C, name, content string) string {
	df := filepath.Join(dirs.SnapDesktopFilesDir, name)
	err := os.MkdirAll(filepath.Dir(df), 0755)
	c.Assert(err, IsNil)
	err = ioutil.WriteFile(df, []byte(content), 0644)
	c.Assert(err, IsNil)
	return df
}

func (s *infoSuite) TestAppDesktopFile(c *C) {
	snaptest.MockSnap(c, sampleYaml, &snap.SideInfo{})
	snapInfo, err := snap.ReadInfo("sample", &snap.SideInfo{})
	c.Assert(err, IsNil)

	c.Check(snapInfo.Name(), Equals, "sample")
	c.Check(snapInfo.Apps["app"].DesktopFile(), Matches, `.*/var/lib/snapd/desktop/applications/sample_app.desktop`)
	c.Check(snapInfo.Apps["sample"].DesktopFile(), Matches, `.*/var/lib/snapd/desktop/applications/sample_sample.desktop`)
}

const coreSnapYaml = `name: core
version: 0
type: os
plugs:
  network-bind:
  core-support:
`

// reading snap via ReadInfoFromSnapFile renames clashing core plugs
func (s *infoSuite) TestReadInfoFromSnapFileRenamesCorePlus(c *C) {
	snapPath := snaptest.MakeTestSnapWithFiles(c, coreSnapYaml, nil)

	snapf, err := snap.Open(snapPath)
	c.Assert(err, IsNil)

	info, err := snap.ReadInfoFromSnapFile(snapf, nil)
	c.Assert(err, IsNil)
	c.Check(info.Plugs["network-bind"], IsNil)
	c.Check(info.Plugs["core-support"], IsNil)
	c.Check(info.Plugs["network-bind-plug"], NotNil)
	c.Check(info.Plugs["core-support-plug"], NotNil)
}

// reading snap via ReadInfo renames clashing core plugs
func (s *infoSuite) TestReadInfoRenamesCorePlugs(c *C) {
	si := &snap.SideInfo{Revision: snap.R(42), RealName: "core"}
	snaptest.MockSnap(c, coreSnapYaml, si)
	info, err := snap.ReadInfo("core", si)
	c.Assert(err, IsNil)
	c.Check(info.Plugs["network-bind"], IsNil)
	c.Check(info.Plugs["core-support"], IsNil)
	c.Check(info.Plugs["network-bind-plug"], NotNil)
	c.Check(info.Plugs["core-support-plug"], NotNil)
}

// reading snap via InfoFromSnapYaml renames clashing core plugs
func (s *infoSuite) TestInfoFromSnapYamlRenamesCorePlugs(c *C) {
	info, err := snap.InfoFromSnapYaml([]byte(coreSnapYaml))
	c.Assert(err, IsNil)
	c.Check(info.Plugs["network-bind"], IsNil)
	c.Check(info.Plugs["core-support"], IsNil)
	c.Check(info.Plugs["network-bind-plug"], NotNil)
	c.Check(info.Plugs["core-support-plug"], NotNil)
}

func (s *infoSuite) TestInfoServices(c *C) {
	info, err := snap.InfoFromSnapYaml([]byte(`name: pans
apps:
  svc1:
    daemon: potato
  svc2:
    daemon: no
  app1:
  app2:
`))
	c.Assert(err, IsNil)
	svcNames := []string{}
	svcs := info.Services()
	for i := range svcs {
		svcNames = append(svcNames, svcs[i].ServiceName())
	}
	sort.Strings(svcNames)
	c.Check(svcNames, DeepEquals, []string{
		"snap.pans.svc1.service",
		"snap.pans.svc2.service",
	})
}

func (s *infoSuite) TestAppInfoIsService(c *C) {
	info, err := snap.InfoFromSnapYaml([]byte(`name: pans
apps:
  svc1:
    daemon: potato
  svc2:
    daemon: no
  app1:
  app2:
`))
	c.Assert(err, IsNil)

	svc := info.Apps["svc1"]
	c.Check(svc.IsService(), Equals, true)
	c.Check(svc.ServiceName(), Equals, "snap.pans.svc1.service")
	c.Check(svc.ServiceFile(), Equals, dirs.GlobalRootDir+"/etc/systemd/system/snap.pans.svc1.service")

	c.Check(info.Apps["svc2"].IsService(), Equals, true)
	c.Check(info.Apps["app1"].IsService(), Equals, false)
	c.Check(info.Apps["app1"].IsService(), Equals, false)
}

func (s *infoSuite) TestSocketFile(c *C) {
	info, err := snap.InfoFromSnapYaml([]byte(`name: pans
apps:
  app1:
    daemon: true
    sockets:
      sock1:
        listen-stream: /tmp/sock1.socket
`))

	c.Assert(err, IsNil)

	app := info.Apps["app1"]
	socket := app.Sockets["sock1"]
	c.Check(socket.File(), Equals, dirs.GlobalRootDir+"/etc/systemd/system/snap.pans.app1.sock1.socket")
}

func (s *infoSuite) TestTimerFile(c *C) {
	info, err := snap.InfoFromSnapYaml([]byte(`name: pans
apps:
  app1:
    daemon: true
    timer: mon,10:00-12:00
`))

	c.Assert(err, IsNil)

	app := info.Apps["app1"]
	timerFile := app.Timer.File()
	c.Check(timerFile, Equals, dirs.GlobalRootDir+"/etc/systemd/system/snap.pans.app1.timer")
	c.Check(strings.TrimSuffix(app.ServiceFile(), ".service")+".timer", Equals, timerFile)
}

func (s *infoSuite) TestLayoutParsing(c *C) {
	info, err := snap.InfoFromSnapYaml([]byte(`name: layout-demo
layout:
  /usr:
    bind: $SNAP/usr
  /mytmp:
    type: tmpfs
    mode: 1777
  /mylink:
    symlink: /link/target
`))
	c.Assert(err, IsNil)

	layout := info.Layout
	c.Assert(layout, NotNil)
	c.Check(layout["/usr"], DeepEquals, &snap.Layout{
		Snap:  info,
		Path:  "/usr",
		User:  "root",
		Group: "root",
		Mode:  0755,
		Bind:  "$SNAP/usr",
	})
	c.Check(layout["/mytmp"], DeepEquals, &snap.Layout{
		Snap:  info,
		Path:  "/mytmp",
		Type:  "tmpfs",
		User:  "root",
		Group: "root",
		Mode:  01777,
	})
	c.Check(layout["/mylink"], DeepEquals, &snap.Layout{
		Snap:    info,
		Path:    "/mylink",
		User:    "root",
		Group:   "root",
		Mode:    0755,
		Symlink: "/link/target",
	})
}

func (s *infoSuite) TestPlugInfoString(c *C) {
	plug := &snap.PlugInfo{Snap: &snap.Info{SuggestedName: "snap"}, Name: "plug"}
	c.Assert(plug.String(), Equals, "snap:plug")
}

func (s *infoSuite) TestSlotInfoString(c *C) {
	slot := &snap.SlotInfo{Snap: &snap.Info{SuggestedName: "snap"}, Name: "slot"}
	c.Assert(slot.String(), Equals, "snap:slot")
}

func (s *infoSuite) TestPlugInfoAttr(c *C) {
	var val string
	var intVal int

	plug := &snap.PlugInfo{Snap: &snap.Info{SuggestedName: "snap"}, Name: "plug", Interface: "interface", Attrs: map[string]interface{}{"key": "value", "number": int(123)}}
	c.Assert(plug.Attr("key", &val), IsNil)
	c.Check(val, Equals, "value")

	c.Assert(plug.Attr("number", &intVal), IsNil)
	c.Check(intVal, Equals, 123)

	c.Check(plug.Attr("key", &intVal), ErrorMatches, `snap "snap" has interface "interface" with invalid value type for "key" attribute`)
	c.Check(plug.Attr("unknown", &val), ErrorMatches, `snap "snap" does not have attribute "unknown" for interface "interface"`)
	c.Check(plug.Attr("key", intVal), ErrorMatches, `internal error: cannot get "key" attribute of interface "interface" with non-pointer value`)
}

func (s *infoSuite) TestSlotInfoAttr(c *C) {
	var val string
	var intVal int

	slot := &snap.SlotInfo{Snap: &snap.Info{SuggestedName: "snap"}, Name: "plug", Interface: "interface", Attrs: map[string]interface{}{"key": "value", "number": int(123)}}

	c.Assert(slot.Attr("key", &val), IsNil)
	c.Check(val, Equals, "value")

	c.Assert(slot.Attr("number", &intVal), IsNil)
	c.Check(intVal, Equals, 123)

	c.Check(slot.Attr("key", &intVal), ErrorMatches, `snap "snap" has interface "interface" with invalid value type for "key" attribute`)
	c.Check(slot.Attr("unknown", &val), ErrorMatches, `snap "snap" does not have attribute "unknown" for interface "interface"`)
	c.Check(slot.Attr("key", intVal), ErrorMatches, `internal error: cannot get "key" attribute of interface "interface" with non-pointer value`)
}

func (s *infoSuite) TestExpandSnapVariables(c *C) {
	dirs.SetRootDir("")
	info, err := snap.InfoFromSnapYaml([]byte(`name: foo`))
	c.Assert(err, IsNil)
	info.Revision = snap.R(42)
	c.Assert(info.ExpandSnapVariables("$SNAP/stuff"), Equals, "/snap/foo/42/stuff")
	c.Assert(info.ExpandSnapVariables("$SNAP_DATA/stuff"), Equals, "/var/snap/foo/42/stuff")
	c.Assert(info.ExpandSnapVariables("$SNAP_COMMON/stuff"), Equals, "/var/snap/foo/common/stuff")
	c.Assert(info.ExpandSnapVariables("$GARBAGE/rocks"), Equals, "/rocks")
}<|MERGE_RESOLUTION|>--- conflicted
+++ resolved
@@ -199,10 +199,7 @@
 	si := &snap.SideInfo{Revision: snap.R(1)}
 	info := snaptest.MockSnap(c, sampleYaml, si)
 	// not current -> Zero
-<<<<<<< HEAD
-=======
 	c.Check(info.InstallDate().IsZero(), Equals, true)
->>>>>>> 2c398d47
 	c.Check(snap.InstallDate(info.Name()).IsZero(), Equals, true)
 
 	mountdir := info.MountDir()
@@ -216,10 +213,7 @@
 	// sanity
 	c.Check(instTime.IsZero(), Equals, false)
 
-<<<<<<< HEAD
-=======
 	c.Check(info.InstallDate().Equal(instTime), Equals, true)
->>>>>>> 2c398d47
 	c.Check(snap.InstallDate(info.Name()).Equal(instTime), Equals, true)
 }
 
