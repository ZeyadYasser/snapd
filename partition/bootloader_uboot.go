--- conflicted
+++ resolved
@@ -297,16 +297,8 @@
 	}
 
 	return nil
-<<<<<<< HEAD
-=======
-}
-
-func (u *uboot) AdditionalBindMounts() []string {
-	// nothing additional to system-boot required on uboot
-	return []string{}
 }
 
 func (u *uboot) BootDir() string {
 	return bootloaderUbootDir
->>>>>>> 7cee3d30
 }