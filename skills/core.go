// -*- Mode: Go; indent-tabs-mode: t -*-

/*
 * Copyright (C) 2016 Canonical Ltd
 *
 * This program is free software: you can redistribute it and/or modify
 * it under the terms of the GNU General Public License version 3 as
 * published by the Free Software Foundation.
 *
 * This program is distributed in the hope that it will be useful,
 * but WITHOUT ANY WARRANTY; without even the implied warranty of
 * MERCHANTABILITY or FITNESS FOR A PARTICULAR PURPOSE.  See the
 * GNU General Public License for more details.
 *
 * You should have received a copy of the GNU General Public License
 * along with this program.  If not, see <http://www.gnu.org/licenses/>.
 *
 */

package skills

import (
<<<<<<< HEAD
	"fmt"
	"regexp"
=======
	"errors"
>>>>>>> 0c64f806
)

// Skill represents a capacity offered by a snap.
type Skill struct {
	Name  string
	Snap  string
	Type  string
	Attrs map[string]interface{}
	Apps  []string
}

// Slot represents the potential of a given snap to use a skill.
type Slot struct {
	Name  string
	Snap  string
	Type  string
	Attrs map[string]interface{}
	Apps  []string
}

<<<<<<< HEAD
// Regular expression describing correct identifiers.
var validName = regexp.MustCompile("^[a-z](:?[a-z0-9-]*[a-z0-9])?$")

// ValidateName checks if a string can be used as a skill or slot name.
func ValidateName(name string) error {
	valid := validName.MatchString(name)
	if !valid {
		return fmt.Errorf("%q is not a valid skill or slot name", name)
	}
	return nil
}
=======
// SecuritySystem is a name of a security system.
type SecuritySystem string

// Type describes a group of interchangeable capabilities with common features.
// Types are managed centrally and act as a contract between system builders,
// application developers and end users.
type Type interface {
	// Unique and public name of this type.
	Name() string
	// Sanitize checks if a skill is correct, altering if necessary.
	Sanitize(skill *Skill) error
	// SecuritySnippet returns the configuration snippet that should be used by
	// the given security system to enable this skill to be consumed.
	// An empty snippet is returned when the skill doesn't require anything
	// from the security system to work, in addition to the default configuration.
	// ErrUnknownSecurity is returned when the skill cannot deal with the
	// requested security system.
	SecuritySnippet(skill *Skill, securitySystem SecuritySystem) ([]byte, error)
}

const (
	// SecurityApparmor identifies the apparmor security system.
	SecurityApparmor SecuritySystem = "apparmor"
	// SecuritySeccomp identifies the seccomp security system.
	SecuritySeccomp SecuritySystem = "seccomp"
	// SecurityDBus identifies the DBus security system.
	SecurityDBus SecuritySystem = "dbus"
)

var (
	// ErrUnknownSecurity is reported when an unknown security system is encountered.
	ErrUnknownSecurity = errors.New("unknown security system")
)
>>>>>>> 0c64f806
<|MERGE_RESOLUTION|>--- conflicted
+++ resolved
@@ -20,12 +20,9 @@
 package skills
 
 import (
-<<<<<<< HEAD
+	"errors"
 	"fmt"
 	"regexp"
-=======
-	"errors"
->>>>>>> 0c64f806
 )
 
 // Skill represents a capacity offered by a snap.
@@ -46,19 +43,6 @@
 	Apps  []string
 }
 
-<<<<<<< HEAD
-// Regular expression describing correct identifiers.
-var validName = regexp.MustCompile("^[a-z](:?[a-z0-9-]*[a-z0-9])?$")
-
-// ValidateName checks if a string can be used as a skill or slot name.
-func ValidateName(name string) error {
-	valid := validName.MatchString(name)
-	if !valid {
-		return fmt.Errorf("%q is not a valid skill or slot name", name)
-	}
-	return nil
-}
-=======
 // SecuritySystem is a name of a security system.
 type SecuritySystem string
 
@@ -92,4 +76,15 @@
 	// ErrUnknownSecurity is reported when an unknown security system is encountered.
 	ErrUnknownSecurity = errors.New("unknown security system")
 )
->>>>>>> 0c64f806
+
+// Regular expression describing correct identifiers.
+var validName = regexp.MustCompile("^[a-z](:?[a-z0-9-]*[a-z0-9])?$")
+
+// ValidateName checks if a string can be used as a skill or slot name.
+func ValidateName(name string) error {
+	valid := validName.MatchString(name)
+	if !valid {
+		return fmt.Errorf("%q is not a valid skill or slot name", name)
+	}
+	return nil
+}