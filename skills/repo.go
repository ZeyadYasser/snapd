// -*- Mode: Go; indent-tabs-mode: t -*-

/*
 * Copyright (C) 2016 Canonical Ltd
 *
 * This program is free software: you can redistribute it and/or modify
 * it under the terms of the GNU General Public License version 3 as
 * published by the Free Software Foundation.
 *
 * This program is distributed in the hope that it will be useful,
 * but WITHOUT ANY WARRANTY; without even the implied warranty of
 * MERCHANTABILITY or FITNESS FOR A PARTICULAR PURPOSE.  See the
 * GNU General Public License for more details.
 *
 * You should have received a copy of the GNU General Public License
 * along with this program.  If not, see <http://www.gnu.org/licenses/>.
 *
 */

package skills

import (
	"errors"
	"sort"
	"sync"
)

// Repository stores all known snappy skills and slots and types.
type Repository struct {
	// Protects the internals from concurrent access.
	m      sync.Mutex
	types  []Type
	skills []*Skill
	slots  []*Slot
}

var (
	// ErrTypeNotFound is reported when skill type cannot found.
	ErrTypeNotFound = errors.New("skill type not found")
<<<<<<< HEAD
	// ErrSlotNotFound is reported when slot cannot be found.
	ErrSlotNotFound = errors.New("slot not found")
	// ErrSlotBusy is reported when operation cannot be performed when a slot is occupied.
	ErrSlotBusy = errors.New("slot is occupied")
=======
	// ErrDuplicateType is reported when type with duplicate name is being added to a repository.
	ErrDuplicateType = errors.New("duplicate type name")
	// ErrSkillNotFound is reported when skill cannot be looked up.
	ErrSkillNotFound = errors.New("skill not found")
	// ErrDuplicateSkill is reported when skill with duplicate name is being added to a repository.
	ErrDuplicateSkill = errors.New("duplicate skill name")
>>>>>>> 1c22fea7
)

// NewRepository creates an empty skill repository.
func NewRepository() *Repository {
	return &Repository{}
}

// AllTypes returns all skill types known to the repository.
func (r *Repository) AllTypes() []Type {
	r.m.Lock()
	defer r.m.Unlock()

	return append([]Type(nil), r.types...)
}

// Type returns a type with a given name.
func (r *Repository) Type(typeName string) Type {
	r.m.Lock()
	defer r.m.Unlock()

	return r.unlockedType(typeName)
}

// AddType adds the provided skill type to the repository.
func (r *Repository) AddType(t Type) error {
	r.m.Lock()
	defer r.m.Unlock()

	typeName := t.Name()
	if err := ValidateName(typeName); err != nil {
		return err
	}
	if i, found := r.unlockedTypeIndex(typeName); !found {
		r.types = append(r.types[:i], append([]Type{t}, r.types[i:]...)...)
		return nil
	}
	return ErrDuplicateType
}

// AllSkills returns all skills of the given type.
// If skillType is the empty string, all skills are returned.
func (r *Repository) AllSkills(skillType string) []*Skill {
	r.m.Lock()
	defer r.m.Unlock()

	var result []*Skill
	if skillType == "" {
		result = make([]*Skill, len(r.skills))
		copy(result, r.skills)
	} else {
		result = make([]*Skill, 0)
		for _, skill := range r.skills {
			if skill.Type == skillType {
				result = append(result, skill)
			}
		}
	}
	return result
}

// Skills returns the skills offered by the named snap.
func (r *Repository) Skills(snapName string) []*Skill {
	r.m.Lock()
	defer r.m.Unlock()

	var result []*Skill
	for _, skill := range r.skills {
		if skill.Snap == snapName {
			result = append(result, skill)
		}
	}
	return result
}

// Skill returns the specified skill from the named snap.
func (r *Repository) Skill(snapName, skillName string) *Skill {
	r.m.Lock()
	defer r.m.Unlock()

	return r.unlockedSkill(snapName, skillName)
}

// AddSkill adds a skill to the repository.
// Skill names must be valid snap names, as defined by ValidateName.
// Skill name must be unique within a particular snap.
func (r *Repository) AddSkill(snapName, skillName, typeName, label string, attrs map[string]interface{}) error {
	r.m.Lock()
	defer r.m.Unlock()

	// Reject skill with invalid names
	if err := ValidateName(snapName); err != nil {
		return err
	}
	if err := ValidateName(skillName); err != nil {
		return err
	}
	// TODO: ensure that given snap really exists
	t := r.unlockedType(typeName)
	if t == nil {
		return ErrTypeNotFound
	}
	skill := &Skill{
		Name:  skillName,
		Snap:  snapName,
		Type:  typeName,
		Attrs: attrs,
		Label: label,
	}
	// Reject skill that don't pass type-specific sanitization
	if err := t.Sanitize(skill); err != nil {
		return err
	}
	if i, found := r.unlockedSkillIndex(snapName, skillName); !found {
		r.skills = append(r.skills[:i], append([]*Skill{skill}, r.skills[i:]...)...)
		return nil
	}
	return ErrDuplicateSkill
}

// RemoveSkill removes the named skill provided by a given snap.
// Removing a skill that doesn't exist returns a ErrSkillNotFound.
// Removing a skill that is granted returns ErrSkillBusy.
func (r *Repository) RemoveSkill(snapName, skillName string) error {
	r.m.Lock()
	defer r.m.Unlock()

	// TODO: Ensure that the skill is not used anywhere
	for i, skill := range r.skills {
		if skill.Snap == snapName && skill.Name == skillName {
			r.skills = append(r.skills[:i], r.skills[i+1:]...)
			return nil
		}
	}
	return ErrSkillNotFound
}

// AllSlots returns all skill slots of the given type.
// If skillType is the empty string, all skill slots are returned.
func (r *Repository) AllSlots(skillType string) []*Slot {
	r.m.Lock()
	defer r.m.Unlock()

	var result []*Slot
	if skillType == "" {
		result = make([]*Slot, len(r.slots))
		copy(result, r.slots)
	} else {
		result = make([]*Slot, 0)
		for _, slot := range r.slots {
			if slot.Type == skillType {
				result = append(result, slot)
			}
		}
	}
	return result
}

// Slots returns the skill slots offered by the named snap.
func (r *Repository) Slots(snapName string) []*Slot {
	r.m.Lock()
	defer r.m.Unlock()

	var result []*Slot
	for _, slot := range r.slots {
		// NOTE: can be done faster; r.slots is sorted by (Slot.Snap, Slot.Name).
		if slot.Snap == snapName {
			result = append(result, slot)
		}
	}
	return result
}

// Slot returns the specified skill slot from the named snap.
func (r *Repository) Slot(snapName, slotName string) *Slot {
	r.m.Lock()
	defer r.m.Unlock()

	return r.unlockedSlot(snapName, slotName)
}

// AddSlot adds a new slot to the repository.
// Adding a slot with invalid name returns an error.
// Adding a slot that has the same name and snap name as another slot returns ErrDuplicate.
func (r *Repository) AddSlot(snapName, slotName, typeName, label string, attrs map[string]interface{}, apps []string) error {
	r.m.Lock()
	defer r.m.Unlock()

	// Reject skill with invalid names
	if err := ValidateName(slotName); err != nil {
		return err
	}
	// TODO: ensure the snap is correct
	// TODO: ensure that apps are correct
	if r.unlockedType(typeName) == nil {
		return ErrTypeNotFound
	}
	if i, found := r.unlockedSlotIndex(snapName, slotName); !found {
		slot := &Slot{
			Name:  slotName,
			Snap:  snapName,
			Type:  typeName,
			Attrs: attrs,
			Apps:  apps,
			Label: label,
		}
		// Insert the slot at the right index
		r.slots = append(r.slots[:i], append([]*Slot{slot}, r.slots[i:]...)...)
		return nil
	}
	return ErrDuplicate
}

// RemoveSlot removes a named slot from the given snap.
// Removing a slot that doesn't exist returns ErrSlotNotFound.
// Removing a slot that uses a skill returns ErrSlotBusy.
func (r *Repository) RemoveSlot(snapName, slotName string) error {
	r.m.Lock()
	defer r.m.Unlock()

	if i, found := r.unlockedSlotIndex(snapName, slotName); found {
		// TODO: return ErrSlotBusy if slot is occupied by at least one capability.
		r.slots = append(r.slots[:i], r.slots[i+1:]...)
		return nil
	}
	return ErrSlotNotFound
}

// Private unlocked APIs

func (r *Repository) unlockedType(typeName string) Type {
	if i, found := r.unlockedTypeIndex(typeName); found {
		return r.types[i]
	}
	return nil
}

func (r *Repository) unlockedTypeIndex(typeName string) (int, bool) {
	// Assumption: r.types is sorted
	i := sort.Search(len(r.types), func(i int) bool { return r.types[i].Name() >= typeName })
	if i < len(r.types) && r.types[i].Name() == typeName {
		return i, true
	}
	return i, false
}

func (r *Repository) unlockedSkill(snapName, skillName string) *Skill {
	if i, found := r.unlockedSkillIndex(snapName, skillName); found {
		return r.skills[i]
	}
	return nil
}

func (r *Repository) unlockedSkillIndex(snapName, skillName string) (int, bool) {
	// Assumption: r.skills is sorted
	i := sort.Search(len(r.skills), func(i int) bool {
		if r.skills[i].Snap != snapName {
			return r.skills[i].Snap >= snapName
		}
		return r.skills[i].Name >= skillName
	})
	if i < len(r.skills) && r.skills[i].Snap == snapName && r.skills[i].Name == skillName {
		return i, true
	}
	return i, false
}

// unlockedSlot returns a slot given snap and slot name.
func (r *Repository) unlockedSlot(snapName, slotName string) *Slot {
	i, found := r.unlockedSlotIndex(snapName, slotName)
	if found {
		return r.slots[i]
	}
	return nil
}

// unlockedSlotIndex returns the index of a slot given snap and slot name.
// If the slot is found, the found return value is true. Otherwise the index can
// be used as a place where the slot should be inserted.
func (r *Repository) unlockedSlotIndex(snapName, slotName string) (index int, found bool) {
	// Assumption: r.slots is sorted
	i := sort.Search(len(r.slots), func(i int) bool {
		if r.slots[i].Snap != snapName {
			return r.slots[i].Snap >= snapName
		}
		return r.slots[i].Name >= slotName
	})
	if i < len(r.slots) && r.slots[i].Snap == snapName && r.slots[i].Name == slotName {
		return i, true
	}
	return i, false
}<|MERGE_RESOLUTION|>--- conflicted
+++ resolved
@@ -37,19 +37,18 @@
 var (
 	// ErrTypeNotFound is reported when skill type cannot found.
 	ErrTypeNotFound = errors.New("skill type not found")
-<<<<<<< HEAD
-	// ErrSlotNotFound is reported when slot cannot be found.
-	ErrSlotNotFound = errors.New("slot not found")
-	// ErrSlotBusy is reported when operation cannot be performed when a slot is occupied.
-	ErrSlotBusy = errors.New("slot is occupied")
-=======
 	// ErrDuplicateType is reported when type with duplicate name is being added to a repository.
 	ErrDuplicateType = errors.New("duplicate type name")
 	// ErrSkillNotFound is reported when skill cannot be looked up.
 	ErrSkillNotFound = errors.New("skill not found")
 	// ErrDuplicateSkill is reported when skill with duplicate name is being added to a repository.
 	ErrDuplicateSkill = errors.New("duplicate skill name")
->>>>>>> 1c22fea7
+	// ErrSlotNotFound is reported when slot cannot be found.
+	ErrSlotNotFound = errors.New("slot not found")
+	// ErrDuplicateSlot is reported when slot with duplicate name is being added to a repository.
+	ErrDuplicateSlot = errors.New("duplicate slot name")
+	// ErrSlotBusy is reported when operation cannot be performed when a slot is occupied.
+	ErrSlotBusy = errors.New("slot is occupied")
 )
 
 // NewRepository creates an empty skill repository.
@@ -232,7 +231,7 @@
 
 // AddSlot adds a new slot to the repository.
 // Adding a slot with invalid name returns an error.
-// Adding a slot that has the same name and snap name as another slot returns ErrDuplicate.
+// Adding a slot that has the same name and snap name as another slot returns ErrDuplicateSlot.
 func (r *Repository) AddSlot(snapName, slotName, typeName, label string, attrs map[string]interface{}, apps []string) error {
 	r.m.Lock()
 	defer r.m.Unlock()
@@ -259,7 +258,7 @@
 		r.slots = append(r.slots[:i], append([]*Slot{slot}, r.slots[i:]...)...)
 		return nil
 	}
-	return ErrDuplicate
+	return ErrDuplicateSlot
 }
 
 // RemoveSlot removes a named slot from the given snap.
