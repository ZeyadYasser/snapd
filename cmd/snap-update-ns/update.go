--- conflicted
+++ resolved
@@ -41,44 +41,27 @@
 	SaveCurrentProfile(*osutil.MountProfile) error
 }
 
-<<<<<<< HEAD
-func executeMountProfileUpdate(ctx MountProfileUpdateContext) error {
-	unlock, err := ctx.Lock()
-=======
 func executeMountProfileUpdate(upCtx MountProfileUpdateContext) error {
 	unlock, err := upCtx.Lock()
->>>>>>> d3592dc5
 	if err != nil {
 		return err
 	}
 	defer unlock()
 
-<<<<<<< HEAD
-	desired, err := ctx.LoadDesiredProfile()
-=======
 	desired, err := upCtx.LoadDesiredProfile()
->>>>>>> d3592dc5
 	if err != nil {
 		return err
 	}
 	debugShowProfile(desired, "desired mount profile")
 
-<<<<<<< HEAD
-	currentBefore, err := ctx.LoadCurrentProfile()
-=======
 	currentBefore, err := upCtx.LoadCurrentProfile()
->>>>>>> d3592dc5
 	if err != nil {
 		return err
 	}
 	debugShowProfile(currentBefore, "current mount profile (before applying changes)")
 
 	// Synthesize mount changes that were applied before for the purpose of the tmpfs detector.
-<<<<<<< HEAD
-	as := ctx.Assumptions()
-=======
 	as := upCtx.Assumptions()
->>>>>>> d3592dc5
 	for _, entry := range currentBefore.Entries {
 		as.AddChange(&Change{Action: Mount, Entry: entry})
 	}
@@ -107,10 +90,7 @@
 			// store them.
 			origin := change.Entry.XSnapdOrigin()
 			if origin == "layout" || origin == "overname" {
-<<<<<<< HEAD
-=======
 				// TODO: convert the test to a method over origin.
->>>>>>> d3592dc5
 				return err
 			} else if err != ErrIgnoredMissingMount {
 				logger.Noticef("cannot change mount namespace according to change %s: %s", change, err)
@@ -130,9 +110,5 @@
 		}
 	}
 	debugShowProfile(&currentAfter, "current mount profile (after applying changes)")
-<<<<<<< HEAD
-	return ctx.SaveCurrentProfile(&currentAfter)
-=======
 	return upCtx.SaveCurrentProfile(&currentAfter)
->>>>>>> d3592dc5
 }