--- conflicted
+++ resolved
@@ -1,11 +1,8 @@
 package main
 
 import (
-<<<<<<< HEAD
 	"launchpad.net/snappy/logger"
-=======
 	"launchpad.net/snappy/priv"
->>>>>>> 26f1269d
 	"launchpad.net/snappy/snappy"
 )
 
