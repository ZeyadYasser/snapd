--- conflicted
+++ resolved
@@ -96,13 +96,9 @@
 
 	listOutput := cli.ExecCommand(c, "snap", "refresh", "--list")
 	expected := "(?ms)" +
-<<<<<<< HEAD
-		"Name +Version +Rev +Developer\n" +
-=======
-		"Name +Version +Developer +Notes +Summary *\n" +
->>>>>>> 951512be
+		"Name +Version +Rev +Developer +Notes\n" +
 		".*" +
-		"^hello-world +(\\d+)(\\.\\d+)\\+fake1 +canonical +- .*\n" +
+		"^hello-world +(\\d+)(\\.\\d+)\\+fake1 +(\\d+) +canonical +.*\n" +
 		".*"
 
 	c.Assert(listOutput, check.Matches, expected)
